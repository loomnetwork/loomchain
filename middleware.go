package loomchain

import (
	"errors"
	"fmt"
	"runtime/debug"
	"time"

	"crypto/sha256"
	"github.com/go-kit/kit/metrics"
	kitprometheus "github.com/go-kit/kit/metrics/prometheus"
	"github.com/loomnetwork/loomchain/log"
	stdprometheus "github.com/prometheus/client_golang/prometheus"
)

type TxMiddleware interface {
	ProcessTx(state State, txBytes []byte, next TxHandlerFunc) (TxHandlerResult, error)
}

type TxMiddlewareFunc func(state State, txBytes []byte, next TxHandlerFunc) (TxHandlerResult, error)

func (f TxMiddlewareFunc) ProcessTx(state State, txBytes []byte, next TxHandlerFunc) (TxHandlerResult, error) {
	return f(state, txBytes, next)
}

type PostCommitHandler func(state State, txBytes []byte, res TxHandlerResult) error

type PostCommitMiddleware interface {
	ProcessTx(state State, txBytes []byte, res TxHandlerResult, next PostCommitHandler) error
}

type PostCommitMiddlewareFunc func(state State, txBytes []byte, res TxHandlerResult, next PostCommitHandler) error

func (f PostCommitMiddlewareFunc) ProcessTx(state State, txBytes []byte, res TxHandlerResult, next PostCommitHandler) error {
	return f(state, txBytes, res, next)
}

func MiddlewareTxHandler(
	middlewares []TxMiddleware,
	handler TxHandler,
	postMiddlewares []PostCommitMiddleware,
) TxHandler {
	postChain := func(state State, txBytes []byte, res TxHandlerResult) error { return nil }
	for i := len(postMiddlewares) - 1; i >= 0; i-- {
		m := postMiddlewares[i]
		localNext := postChain
		postChain = func(state State, txBytes []byte, res TxHandlerResult) error {
			return m.ProcessTx(state, txBytes, res, localNext)
		}
	}

	next := TxHandlerFunc(func(state State, txBytes []byte) (TxHandlerResult, error) {
		result, err := handler.ProcessTx(state, txBytes)
		if err != nil {
			return result, err
		}
		err = postChain(state, txBytes, result)
		return result, err
	})

	for i := len(middlewares) - 1; i >= 0; i-- {
		m := middlewares[i]
		// Need local var otherwise infinite loop occurs
		nextLocal := next
		next = func(state State, txBytes []byte) (TxHandlerResult, error) {
			return m.ProcessTx(state, txBytes, nextLocal)
		}
	}

	return next
}

var NoopTxHandler = TxHandlerFunc(func(state State, txBytes []byte) (TxHandlerResult, error) {
	return TxHandlerResult{}, nil
})

func rvalError(r interface{}) error {
	var err error
	switch x := r.(type) {
	case string:
		err = errors.New(x)
	case error:
		err = x
	default:
		err = errors.New("unknown panic")
	}
	return err
}

var RecoveryTxMiddleware = TxMiddlewareFunc(func(
	state State,
	txBytes []byte,
	next TxHandlerFunc,
) (res TxHandlerResult, err error) {
	defer func() {
		if rval := recover(); rval != nil {
			logger := log.Root
			logger.Error("Panic in TX Handler", "rvalue", rval)
			println(debug.Stack())
			err = rvalError(rval)
		}
	}()

	return next(state, txBytes)
})

var LogTxMiddleware = TxMiddlewareFunc(func(
	state State,
	txBytes []byte,
	next TxHandlerFunc,
) (TxHandlerResult, error) {
	// TODO: set some tx specific logging info
	return next(state, txBytes)
})

var LogPostCommitMiddleware = PostCommitMiddlewareFunc(func(
	state State,
	txBytes []byte,
	res TxHandlerResult,
	next PostCommitHandler,
) error {
	log.Root.Debug("Running post commit logger")
	log.Root.Info(string(txBytes))
	log.Root.Info(fmt.Sprintf("%+v", res))
	return next(state, txBytes, res)
})

// InstrumentingTxMiddleware maintains the state of metrics values internally
type InstrumentingTxMiddleware struct {
	requestCount   metrics.Counter
	requestLatency metrics.Histogram
}

var _ TxMiddleware = &InstrumentingTxMiddleware{}

// NewInstrumentingTxMiddleware initializes the metrics and maintains the handler func
func NewInstrumentingTxMiddleware() TxMiddleware {
	// initialize metrcis
	fieldKeys := []string{"method", "error"}
	requestCount := kitprometheus.NewCounterFrom(stdprometheus.CounterOpts{
		Namespace: "loomchain",
		Subsystem: "tx_service",
		Name:      "request_count",
		Help:      "Number of requests received.",
	}, fieldKeys)
	requestLatency := kitprometheus.NewSummaryFrom(stdprometheus.SummaryOpts{
		Namespace: "loomchain",
		Subsystem: "tx_service",
		Name:      "request_latency_microseconds",
		Help:      "Total duration of requests in microseconds.",
	}, fieldKeys)

	return &InstrumentingTxMiddleware{
		requestCount:   requestCount,
		requestLatency: requestLatency,
	}
}

// ProcessTx capture metrics and implements TxMiddleware
func (m InstrumentingTxMiddleware) ProcessTx(state State, txBytes []byte, next TxHandlerFunc) (r TxHandlerResult, err error) {
	defer func(begin time.Time) {
		lvs := []string{"method", "Tx", "error", fmt.Sprint(err != nil)}
		m.requestCount.With(lvs...).Add(1)
		m.requestLatency.With(lvs...).Observe(time.Since(begin).Seconds())
	}(time.Now())

	r, err = next(state, txBytes)
	return
}

// InstrumentingEventHandler captures metrics and implements EventHandler
type InstrumentingEventHandler struct {
	requestCount   metrics.Counter
	requestLatency metrics.Histogram
	next           EventHandler
}

var _ EventHandler = &InstrumentingEventHandler{}

// NewInstrumentingEventHandler initializes the metrics and maintains event handler
func NewInstrumentingEventHandler(next EventHandler) EventHandler {
	// initialize metrcis
	fieldKeys := []string{"method", "error"}
	requestCount := kitprometheus.NewCounterFrom(stdprometheus.CounterOpts{
		Namespace: "loomchain",
		Subsystem: "event_service",
		Name:      "request_count",
		Help:      "Number of requests received.",
	}, fieldKeys)
	requestLatency := kitprometheus.NewSummaryFrom(stdprometheus.SummaryOpts{
		Namespace: "loomchain",
		Subsystem: "event_service",
		Name:      "request_latency_microseconds",
		Help:      "Total duration of requests in microseconds.",
	}, fieldKeys)

	return &InstrumentingEventHandler{
		requestCount:   requestCount,
		requestLatency: requestLatency,
		next:           next,
	}
}

// Post captures the metrics
func (m InstrumentingEventHandler) Post(state State, e *EventData) (err error) {
	defer func(begin time.Time) {
		lvs := []string{"method", "Post", "error", fmt.Sprint(err != nil)}
		m.requestCount.With(lvs...).Add(1)
		m.requestLatency.With(lvs...).Observe(time.Since(begin).Seconds())
	}(time.Now())

	err = m.next.Post(state, e)
	return
}

// EmitBlockTx captures the metrics
func (m InstrumentingEventHandler) EmitBlockTx(height int64) (err error) {
	defer func(begin time.Time) {
		lvs := []string{"method", "EmitBlockTx", "error", fmt.Sprint(err != nil)}
		m.requestCount.With(lvs...).Add(1)
		m.requestLatency.With(lvs...).Observe(time.Since(begin).Seconds())
	}(time.Now())

	err = m.next.EmitBlockTx(height)
	return
}

<<<<<<< HEAD
// EVM calls need to return a transaction hash
var TxHashHandler = TxMiddlewareFunc(func(
	state State,
	txBytes []byte,
	next TxHandlerFunc,
) (TxHandlerResult, error) {
	r, err := next(state, txBytes)
	if err != nil {
		return r, err
	}
	if r.Info == "EVM" {
		h := sha256.New()
		h.Write(txBytes)
		r.Data = h.Sum(nil)
	}
	return r, err
})
=======
func (m InstrumentingEventHandler) SubscriptionSet() *SubscriptionSet {
	return nil
}
>>>>>>> a28af99e
<|MERGE_RESOLUTION|>--- conflicted
+++ resolved
@@ -225,7 +225,6 @@
 	return
 }
 
-<<<<<<< HEAD
 // EVM calls need to return a transaction hash
 var TxHashHandler = TxMiddlewareFunc(func(
 	state State,
@@ -243,8 +242,7 @@
 	}
 	return r, err
 })
-=======
+
 func (m InstrumentingEventHandler) SubscriptionSet() *SubscriptionSet {
 	return nil
 }
->>>>>>> a28af99e
