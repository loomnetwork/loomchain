package throttle

import (
	"github.com/gogo/protobuf/proto"
	"github.com/loomnetwork/go-loom"
	"github.com/loomnetwork/go-loom/auth"
	"github.com/loomnetwork/go-loom/types"
	lauth "github.com/loomnetwork/loomchain/auth"
	"github.com/pkg/errors"
)

type callTx struct {
	origin loom.Address
	nonce  uint64
}

type TxLimiterConfig struct {
	LimitDeploys        bool
	LimitCalls          bool
	DeployerAddressList []string
	CallSessionDuration int64
}

func DefaultTxLimiterConfig() *TxLimiterConfig {
	return &TxLimiterConfig{
		LimitDeploys:        false,
		LimitCalls:          false,
		CallSessionDuration: 1,
	}
}

func (c *TxLimiterConfig) DeployerAddresses() ([]loom.Address, error) {
	var deployerAddressList []loom.Address
	for _, addrStr := range c.DeployerAddressList {
		addr, err := loom.ParseAddress(addrStr)
		if err != nil {
			return nil, errors.Wrapf(err, "parsing deploy address %s", addrStr)
		}
		deployerAddressList = append(deployerAddressList, addr)
	}
	return deployerAddressList, nil
}

// Clone returns a deep clone of the config.
func (c *TxLimiterConfig) Clone() *TxLimiterConfig {
	if c == nil {
		return nil
	}
	clone := *c
	return &clone
}

type OriginValidator struct {
	period           uint64
	alreadyCalled    [][]callTx
	allowedDeployers []loom.Address
	deployValidation bool
	callValidation   bool
}

func NewOriginValidator(period uint64, allowedDeployers []loom.Address, deployValidation, callValidation bool) OriginValidator {
	dv := OriginValidator{
		period:           period,
		alreadyCalled:    make([][]callTx, period),
		allowedDeployers: allowedDeployers,
		deployValidation: deployValidation,
		callValidation:   callValidation,
	}
	return dv
}

func (dv *OriginValidator) ValidateOrigin(txBytes []byte, chainId string, currentBlockHeight int64) error {
	if !dv.deployValidation && !dv.callValidation {
		return nil
	}

	var txSigned auth.SignedTx
	if err := proto.Unmarshal(txBytes, &txSigned); err != nil {
		return err
	}
	origin, err := lauth.GetOrigin(txSigned, chainId)
	if err != nil {
		return err
	}

	var txNonce auth.NonceTx
	if err := proto.Unmarshal(txSigned.Inner, &txNonce); err != nil {
		return err
	}

	var txTransaction types.Transaction
	if err := proto.Unmarshal(txNonce.Inner, &txTransaction); err != nil {
<<<<<<< HEAD
		return err
	}

	var txMessage vm.MessageTx
	if err := proto.Unmarshal(txTransaction.Data, &txMessage); err != nil {
=======
>>>>>>> f8ecc34e
		return err
	}

	switch txTransaction.Id {
	case callId:
		return dv.validateCaller(origin, txNonce.Sequence, uint64(currentBlockHeight))
	case deployId:
		return dv.validateDeployer(origin)
	default:
		return errors.Errorf("unrecognised transaction id %v", txTransaction.Id)
	}
}

func (dv *OriginValidator) validateDeployer(deployer loom.Address) error {
	if !dv.deployValidation {
		return nil
	}
	for _, allowed := range dv.allowedDeployers {
		if 0 == deployer.Compare(allowed) {
			return nil
		}
	}
	return errors.Errorf("origin not on list of users registered for deploys")
}

func (dv *OriginValidator) validateCaller(caller loom.Address, nonce, currentBlockHeight uint64) error {
	if !dv.callValidation {
		return nil
	}
	for _, callersBlock := range dv.alreadyCalled {
		for _, called := range callersBlock {
			if 0 == caller.Compare(called.origin) && nonce != called.nonce {
				return errors.Errorf("already placed call tx; try again in %v blocks", dv.period)
			}
		}
	}
	callerBlockIndex := int(currentBlockHeight) % int(dv.period)
	dv.alreadyCalled[callerBlockIndex] = append(dv.alreadyCalled[callerBlockIndex], callTx{caller, nonce})
	return nil
}

func (dv *OriginValidator) Reset(currentBlockHeight int64) {
	callerBlockIndex := int(currentBlockHeight) % int(dv.period)
	dv.alreadyCalled[callerBlockIndex] = []callTx{{}}
}<|MERGE_RESOLUTION|>--- conflicted
+++ resolved
@@ -90,14 +90,6 @@
 
 	var txTransaction types.Transaction
 	if err := proto.Unmarshal(txNonce.Inner, &txTransaction); err != nil {
-<<<<<<< HEAD
-		return err
-	}
-
-	var txMessage vm.MessageTx
-	if err := proto.Unmarshal(txTransaction.Data, &txMessage); err != nil {
-=======
->>>>>>> f8ecc34e
 		return err
 	}
 
