package throttle

import (
	"fmt"
	"math"
	"fmt"

	"github.com/gogo/protobuf/proto"
	"github.com/loomnetwork/go-loom"
	ktypes "github.com/loomnetwork/go-loom/builtin/types/karma"
	lauth "github.com/loomnetwork/go-loom/auth"
	"github.com/loomnetwork/go-loom/common"
	"github.com/loomnetwork/go-loom/types"
	"github.com/loomnetwork/loomchain"
	"github.com/loomnetwork/loomchain/auth"
	"github.com/loomnetwork/loomchain/builtin/plugins/karma"
	"github.com/loomnetwork/loomchain/eth/utils"
	"github.com/loomnetwork/loomchain/log"
	"github.com/loomnetwork/loomchain/registry"
	"github.com/loomnetwork/loomchain/registry/factory"
	"github.com/loomnetwork/loomchain/vm"
	"github.com/pkg/errors"
)

func GetKarmaMiddleWare(
	karmaEnabled bool,
	maxCallCount int64,
	sessionDuration int64,
	registryVersion factory.RegistryVersion,
) loomchain.TxMiddlewareFunc {
	var createRegistry factory.RegistryFactoryFunc
	var registryObject registry.Registry
	th := NewThrottle(sessionDuration, maxCallCount)
	return loomchain.TxMiddlewareFunc(func(
		state loomchain.State,
		txBytes []byte,
		next loomchain.TxHandlerFunc,
		isCheckTx bool,
	) (res loomchain.TxHandlerResult, err error) {
		if !karmaEnabled {
			return next(state, txBytes, isCheckTx)
		}

		origin := auth.Origin(state.Context())
		if origin.IsEmpty() {
			return res, errors.New("throttle: transaction has no origin")
		}

		var nonceTx lauth.NonceTx
		if err := proto.Unmarshal(txBytes, &nonceTx); err != nil {
			return res, errors.Wrap(err, "throttle: unwrap nonce Tx")
		}

		var tx loomchain.Transaction
		if err := proto.Unmarshal(nonceTx.Inner, &tx); err != nil {
			return res, errors.New("throttle: unmarshal tx")
		}

		if createRegistry == nil {
			createRegistry, err = factory.NewRegistryFactory(registryVersion)
			if err != nil {
				return res, errors.Wrap(err, "throttle: new registry factory")
			}
			registryObject = createRegistry(state)
		}

		if (0 == th.karmaContractAddress.Compare(loom.Address{})) {
			th.karmaContractAddress, err = registryObject.Resolve("karma")
			if err != nil {
				return next(state, txBytes, isCheckTx)
			}
		}

		// Oracle is not effected by karma restrictions
		karmaState, err := th.getKarmaState(state)
		if err != nil {
			return res, errors.Wrap(err, "getting karma state")
		}

		if tx.Id == callId {
			var msg vm.MessageTx
			if err := proto.Unmarshal(tx.Data, &msg); err != nil {
				return res, errors.Wrapf(err, "unmarshal message tx", tx.Data)
			}
			var tx vm.CallTx
			if err := proto.Unmarshal(msg.Data, &tx);  err != nil {
				return res, errors.Wrapf(err, "unmarshal call tx", msg.Data)
			}
			if tx.VmType == vm.VMType_EVM {
				if !karmaState.Has(karma.ContractActiveRecordKey(loom.UnmarshalAddressPB(msg.To))) {
					return res, fmt.Errorf("contract %s is not active evm", loom.UnmarshalAddressPB(msg.To).String())
				}
			}
		}

		if karmaState.Has(karma.OracleKey) {
			var oraclePB types.Address
			if err := proto.Unmarshal(karmaState.Get(karma.OracleKey), &oraclePB); err != nil {
				return res, errors.Wrap(err, "unmarshal oracle")
			}
			if 0 == origin.Compare(loom.UnmarshalAddressPB(&oraclePB)) {
				r, err := next(state, txBytes, isCheckTx)
				if !isCheckTx && err == nil && r.Info == utils.DeployEvm {
					dr := vm.DeployResponse{}
					if err := proto.Unmarshal(r.Data, &dr); err != nil {
						log.Warn("deploy repsonse does not unmarshal, %s", err.Error())
					}
					if err := karma.AddOwnedContract(karmaState, origin, loom.UnmarshalAddressPB(dr.Contract), state.Block().Height, nonceTx.Sequence); err != nil {
						log.Warn("adding contract to karma registry, %s", err.Error())
					}
				}
				return r, err
			}
		}

		originKarma, err := th.getKarmaForTransaction(state, origin, tx.Id)
		if err != nil {
			return res, errors.Wrap(err, "getting total karma")
		}

		if originKarma == nil || originKarma.Cmp(common.BigZero()) == 0 {
			return res, errors.New("origin has no karma of the appropiate type")
		}

		// Assume that if karma is more than maxint64
		// the user clearly has enough for a deploy or call tx,
		if 1 == originKarma.Cmp(loom.NewBigUIntFromInt(math.MaxInt64)) {
			return next(state, txBytes, isCheckTx)
		} else 	if !originKarma.IsInt64() {
			return res, errors.Wrapf(err, "cannot recognise karma total %v as an number", originKarma)
		}
		originKarmaTotal := originKarma.Int64()

		if tx.Id == deployId {
<<<<<<< HEAD
			err := th.runThrottle(state, nonceTx.Sequence, origin, originKarmaTotal, tx.Id, delpoyKey)
			if err != nil {
				return res, errors.Wrap(err, "deploy karma throttle")
=======
			var config ktypes.KarmaConfig
			if err := proto.Unmarshal(karmaState.Get(karma.OracleKey), &config); err != nil {
				return res, errors.Wrap(err, "unmarshal karma config")
			}
			if karmaTotal < config.MinKarmaToDeploy {
				return res, fmt.Errorf("not enough karma %v to depoy, required %v", karmaTotal, config.MinKarmaToDeploy)
>>>>>>> ba8f54f4
			}
			r, err := next(state, txBytes, isCheckTx)
			if !isCheckTx && err == nil && r.Info == utils.DeployEvm {
				dr := vm.DeployResponse{}
				if err := proto.Unmarshal(r.Data, &dr); err != nil {
					return r, errors.Wrapf(err, "deploy response does not unmarshal, %v", dr)
				}
				if err := karma.AddOwnedContract(karmaState, origin, loom.UnmarshalAddressPB(dr.Contract), state.Block().Height, nonceTx.Sequence); err != nil {
					return r, errors.Wrapf(err,"adding contract to karma registry, %v", dr.Contract)
				}
			}
			return r, err

		} else if tx.Id == callId {
			if maxCallCount <= 0 {
				return res, errors.Errorf("max call count %d non positive", maxCallCount)
			}
			err := th.runThrottle(state, nonceTx.Sequence, origin, th.maxCallCount+originKarmaTotal, tx.Id, key)
			if err != nil {
				return res, errors.Wrap(err, "call karma throttle")
			}
		} else {
			return res, errors.Errorf("unknown transaction id %d", tx.Id)
		}

		return next(state, txBytes, isCheckTx)
	})

}<|MERGE_RESOLUTION|>--- conflicted
+++ resolved
@@ -129,21 +129,15 @@
 		} else 	if !originKarma.IsInt64() {
 			return res, errors.Wrapf(err, "cannot recognise karma total %v as an number", originKarma)
 		}
-		originKarmaTotal := originKarma.Int64()
+		karmaTotal := originKarma.Int64()
 
 		if tx.Id == deployId {
-<<<<<<< HEAD
-			err := th.runThrottle(state, nonceTx.Sequence, origin, originKarmaTotal, tx.Id, delpoyKey)
-			if err != nil {
-				return res, errors.Wrap(err, "deploy karma throttle")
-=======
 			var config ktypes.KarmaConfig
 			if err := proto.Unmarshal(karmaState.Get(karma.OracleKey), &config); err != nil {
 				return res, errors.Wrap(err, "unmarshal karma config")
 			}
 			if karmaTotal < config.MinKarmaToDeploy {
 				return res, fmt.Errorf("not enough karma %v to depoy, required %v", karmaTotal, config.MinKarmaToDeploy)
->>>>>>> ba8f54f4
 			}
 			r, err := next(state, txBytes, isCheckTx)
 			if !isCheckTx && err == nil && r.Info == utils.DeployEvm {
