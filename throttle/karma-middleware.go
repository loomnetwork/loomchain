--- conflicted
+++ resolved
@@ -148,12 +148,7 @@
 			if maxCallCount <= 0 {
 				return res, errors.Errorf("max call count %d non positive", maxCallCount)
 			}
-<<<<<<< HEAD
 			err := th.runThrottle(state, nonceTx.Sequence, origin, th.maxCallCount+originKarma, tx.Id, key)
-=======
-
-			err := th.runThrottle(state, nonceTx.Sequence, origin, th.maxCallCount+karmaTotal, tx.Id, key)
->>>>>>> dafc00fe
 			if err != nil {
 				return res, errors.Wrap(err, "call karma throttle")
 			}
