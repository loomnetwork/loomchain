--- conflicted
+++ resolved
@@ -34,28 +34,15 @@
 				return res, errors.New("throttle: unmarshal tx")
 			}
 
-<<<<<<< HEAD
 		if tx.Id == deployId && !deployEnabled {
 			if 0 != origin.Compare(oracle) {
 				return res, errors.New("throttle: deploy transactions not enabled")
-=======
-			if tx.Id == 1 && !deployEnabled(blockHeight) {
-				if 0 != origin.Compare(oracle) {
-					return res, errors.New("throttle: deploy transactions not enabled")
-				}
->>>>>>> f8ecc34e
 			}
+		}
 
-<<<<<<< HEAD
 		if tx.Id == callId && !callEnabled {
 			if 0 != origin.Compare(oracle) {
 				return res, errors.New("throttle: call transactions not enabled")
-=======
-			if tx.Id == 2 && !callEnabled(blockHeight) {
-				if 0 != origin.Compare(oracle) {
-					return res, errors.New("throttle: call transactions not enabled")
-				}
->>>>>>> f8ecc34e
 			}
 		}
 		return next(state, txBytes, isCheckTx)
