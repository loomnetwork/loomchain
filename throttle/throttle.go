--- conflicted
+++ resolved
@@ -14,24 +14,17 @@
 	ktypes "github.com/loomnetwork/go-loom/builtin/types/karma"
 	"github.com/loomnetwork/go-loom/common"
 	"github.com/loomnetwork/go-loom/plugin/contractpb"
-<<<<<<< HEAD
-	"github.com/ulule/limiter"
-	"github.com/ulule/limiter/drivers/store/memory"
 
 	"github.com/loomnetwork/loomchain/auth"
 	"github.com/loomnetwork/loomchain/builtin/plugins/karma"
 	appstate "github.com/loomnetwork/loomchain/state"
+	"github.com/loomnetwork/loomchain"
 )
 
 const (
 	deployId    = uint32(1)
 	callId      = uint32(2)
 	migrationId = uint32(3)
-=======
-	"github.com/loomnetwork/loomchain"
-	"github.com/loomnetwork/loomchain/auth"
-	"github.com/loomnetwork/loomchain/builtin/plugins/karma"
->>>>>>> f7622efd
 )
 
 type Throttle struct {
@@ -99,13 +92,9 @@
 	}
 }
 
-<<<<<<< HEAD
-func (t *Throttle) runThrottle(state appstate.State, nonce uint64, origin loom.Address, limit int64, txId uint32, key string) error {
-=======
 func (t *Throttle) runThrottle(
-	state loomchain.State, nonce uint64, origin loom.Address, limit int64, txId uint32, key string,
+	state appstate.State, nonce uint64, origin loom.Address, limit int64, txId uint32, key string,
 ) error {
->>>>>>> f7622efd
 	limitCtx, err := t.getLimiterContext(state.Context(), nonce, limit, txId, key)
 	if err != nil {
 		return errors.Wrap(err, "deploy limiter context")
