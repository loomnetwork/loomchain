--- conflicted
+++ resolved
@@ -3,17 +3,10 @@
 import (
 	"context"
 	"fmt"
-<<<<<<< HEAD
-	"github.com/pkg/errors"
-	"time"
-	
-=======
 	"time"
 
-	"github.com/loomnetwork/loomchain/plugin"
 	"github.com/pkg/errors"
 
->>>>>>> 5639a374
 	"github.com/gogo/protobuf/proto"
 	"github.com/loomnetwork/go-loom"
 	ktypes "github.com/loomnetwork/go-loom/builtin/types/karma"
