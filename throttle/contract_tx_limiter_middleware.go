package throttle

import (
	"fmt"
	"time"

	"github.com/go-kit/kit/metrics"
	kitprometheus "github.com/go-kit/kit/metrics/prometheus"
	"github.com/gogo/protobuf/proto"
	"github.com/loomnetwork/go-loom"
	udwtypes "github.com/loomnetwork/go-loom/builtin/types/user_deployer_whitelist"
	"github.com/loomnetwork/go-loom/plugin/contractpb"
	"github.com/loomnetwork/loomchain"
	"github.com/loomnetwork/loomchain/auth"
	udw "github.com/loomnetwork/loomchain/builtin/plugins/user_deployer_whitelist"
	"github.com/loomnetwork/loomchain/vm"
	"github.com/pkg/errors"
	stdprometheus "github.com/prometheus/client_golang/prometheus"
)

var (
	ErrTxLimitReached         = errors.New("tx limit reached, try again later")
	ErrContractNotWhitelisted = errors.New("contract not whitelisted")
)

var (
	tierMapLoadLatency         metrics.Histogram
	contractTierMapLoadLatency metrics.Histogram
)

func init() {
	fieldKeys := []string{"method", "error"}
	tierMapLoadLatency = kitprometheus.NewSummaryFrom(stdprometheus.SummaryOpts{
		Namespace:  "loomchain",
		Subsystem:  "contract_tx_limiter_middleware",
		Name:       "tier_map_load_latency",
		Help:       "Total time taken for Tier Map to Load in seconds.",
		Objectives: map[float64]float64{0.5: 0.05, 0.9: 0.01, 0.99: 0.001},
	}, fieldKeys)
	contractTierMapLoadLatency = kitprometheus.NewSummaryFrom(stdprometheus.SummaryOpts{
		Namespace:  "loomchain",
		Subsystem:  "contract_tx_limiter_middleware",
		Name:       "contract_tier_map_load_latency",
		Help:       "Total time taken for Contract Tier Map to Load in seconds.",
		Objectives: map[float64]float64{0.5: 0.05, 0.9: 0.01, 0.99: 0.001},
	}, fieldKeys)
}

type ContractTxLimiterConfig struct {
	// Enables the middleware
	Enabled bool
	// Number of seconds each refresh lasts
	ContractDataRefreshInterval int64
	TierDataRefreshInterval     int64
}

func DefaultContractTxLimiterConfig() *ContractTxLimiterConfig {
	return &ContractTxLimiterConfig{
		Enabled:                     false,
		ContractDataRefreshInterval: 15 * 60,
		TierDataRefreshInterval:     15 * 60,
	}
}

// Clone returns a deep clone of the config.
func (c *ContractTxLimiterConfig) Clone() *ContractTxLimiterConfig {
	if c == nil {
		return nil
	}
	clone := *c
	return &clone
}

type contractTxLimiter struct {
	// contract_address to limiting parametres structure
	contractToTierMap         map[string]udw.TierID
	inactiveDeployerContracts map[string]bool
	contractDataLastUpdated   int64
	// track of no. of txns in previous blocks per contract
	contractStatsMap    map[string]*contractStats
	tierMap             map[udw.TierID]udw.Tier
	tierDataLastUpdated int64
}

type contractStats struct {
	txn         int64
	blockHeight int64
}

func (txl *contractTxLimiter) isAccountLimitReached(contractAddr loom.Address, curBlockHeight int64) bool {
	blockTx, ok := txl.contractStatsMap[contractAddr.String()]
	if !ok {
		return false
	}
	// if execution reaches here => tierID and tier are valid
	tierID := txl.contractToTierMap[contractAddr.String()]
	tier := txl.tierMap[tierID]
	if blockTx.blockHeight <= (curBlockHeight-int64(tier.BlockRange)) || int64(tier.MaxTxs) > blockTx.txn {
		return false
	}
	return true
}

func (txl *contractTxLimiter) updateState(contractAddr loom.Address, curBlockHeight int64) {
	blockTx, ok := txl.contractStatsMap[contractAddr.String()]
	tierID := txl.contractToTierMap[contractAddr.String()]
	tier := txl.tierMap[tierID]
	blockRange := int64(4096) // prevent divide by zero just in case tier doesn't have a range set
	if tier.BlockRange > 0 {
		blockRange = int64(tier.BlockRange)
	}
	if !ok || blockTx.blockHeight <= (curBlockHeight-blockRange) {
		// resetting the blockHeight to lower bound of range instead of curblockheight
		rangeStart := (((curBlockHeight - 1) / blockRange) * blockRange) + 1
		txl.contractStatsMap[contractAddr.String()] = &contractStats{1, rangeStart}
		return
	}
	blockTx.txn++
}

func loadContractTierMap(ctx contractpb.StaticContext) (map[string]udwtypes.TierID, error) {
	var err error
	defer func(begin time.Time) {
		lvs := []string{"method", "loadContractTierMap", "error", fmt.Sprint(err != nil)}
		contractTierMapLoadLatency.With(lvs...).Observe(time.Since(begin).Seconds())
	}(time.Now())
	contractToTierMap, err := udw.GetContractTierMapping(ctx)
	return contractToTierMap, err
}

func loadTierMap(ctx contractpb.StaticContext) (map[udwtypes.TierID]udwtypes.Tier, error) {
	var err error
	defer func(begin time.Time) {
		lvs := []string{"method", "loadTierMap", "error", fmt.Sprint(err != nil)}
		tierMapLoadLatency.With(lvs...).Observe(time.Since(begin).Seconds())
	}(time.Now())
	tierMap, err := udw.GetTierMap(ctx)
	return tierMap, err
}

// NewContractTxLimiterMiddleware creates a middleware function that limits how many call txs can be
// sent to an EVM contract within a pre-configured block range.
func NewContractTxLimiterMiddleware(cfg *ContractTxLimiterConfig,
	createUserDeployerWhitelistCtx func(state loomchain.State) (contractpb.Context, error),
) loomchain.TxMiddlewareFunc {
	txl := &contractTxLimiter{
		contractStatsMap: make(map[string]*contractStats, 0),
	}
	return loomchain.TxMiddlewareFunc(func(
		state loomchain.State,
		txBytes []byte,
		next loomchain.TxHandlerFunc,
		isCheckTx bool,
	) (res loomchain.TxHandlerResult, err error) {
		if !isCheckTx {
			return next(state, txBytes, isCheckTx)
		}
		var nonceTx auth.NonceTx
		if err := proto.Unmarshal(txBytes, &nonceTx); err != nil {
			return res, errors.Wrap(err, "throttle: unwrap nonce Tx")
		}
		var tx loomchain.Transaction
		if err := proto.Unmarshal(nonceTx.Inner, &tx); err != nil {
			return res, errors.New("throttle: unmarshal tx")
		}
		if tx.Id != callId {
			return next(state, txBytes, isCheckTx)
		}
		var msg vm.MessageTx
		if err := proto.Unmarshal(tx.Data, &msg); err != nil {
			return res, errors.Wrapf(err, "unmarshal message tx %v", tx.Data)
		}
		var msgTx vm.CallTx
		if err := proto.Unmarshal(msg.Data, &msgTx); err != nil {
			return res, errors.Wrapf(err, "unmarshal call tx %v", msg.Data)
		}
		if msgTx.VmType != vm.VMType_EVM {
			return next(state, txBytes, isCheckTx)
		}
		if txl.inactiveDeployerContracts == nil || txl.contractToTierMap == nil ||
			(txl.contractDataLastUpdated+cfg.ContractDataRefreshInterval) < time.Now().Unix() {
			ctx, err := createUserDeployerWhitelistCtx(state)
			if err != nil {
				return res, errors.Wrap(err, "throttle: context creation")
			}
<<<<<<< HEAD
			contractInfo, err := udw.GetContractInfo(ctx)
=======
			contractToTierMap, err := loadContractTierMap(ctx)
>>>>>>> b582584f
			if err != nil {
				return res, errors.Wrap(err, "throttle: contractInfo fetch")
			}

			txl.contractDataLastUpdated = time.Now().Unix()
			txl.contractToTierMap = contractInfo.ContractToTierMap
			txl.inactiveDeployerContracts = contractInfo.InactiveDeployerContracts
			// TxLimiter.contractDataLastUpdated will be updated after updating contractToTierMap
		}
		contractAddr := loom.UnmarshalAddressPB(msg.To)
		// contracts which are deployed by deleted deployers should be throttled
		if txl.inactiveDeployerContracts[contractAddr.String()] {
			return res, errors.New("deployer of the contract is deleted")
		}
		// contracts the limiter doesn't know about shouldn't be throttled
		contractTierID, ok := txl.contractToTierMap[contractAddr.String()]
		if !ok {
			return next(state, txBytes, isCheckTx)
		}
		if txl.tierMap == nil ||
			(txl.tierDataLastUpdated+cfg.TierDataRefreshInterval) < time.Now().Unix() {
			ctx, er := createUserDeployerWhitelistCtx(state)
			if er != nil {
				return res, errors.Wrap(err, "throttle: context creation")
			}
			txl.tierMap, err = loadTierMap(ctx)
			if err != nil {
				return res, errors.Wrap(err, "throttle: GetTierMap error")
			}
			txl.tierDataLastUpdated = time.Now().Unix()
		}
		// ensure that tier corresponding to contract available in tierMap
		_, ok = txl.tierMap[contractTierID]
		if !ok {
			ctx, er := createUserDeployerWhitelistCtx(state)
			if er != nil {
				return res, errors.Wrap(err, "throttle: context creation")
			}
			tierInfo, er := udw.GetTierInfo(ctx, contractTierID)
			if er != nil {
				return res, errors.Wrap(err, "throttle: getTierInfo error")
			}
			txl.tierMap[contractTierID] = tierInfo
		}
		if txl.isAccountLimitReached(contractAddr, state.Block().Height) {
			return loomchain.TxHandlerResult{}, ErrTxLimitReached
		}
		txl.updateState(contractAddr, state.Block().Height)

		return next(state, txBytes, isCheckTx)
	})
}<|MERGE_RESOLUTION|>--- conflicted
+++ resolved
@@ -118,14 +118,14 @@
 	blockTx.txn++
 }
 
-func loadContractTierMap(ctx contractpb.StaticContext) (map[string]udwtypes.TierID, error) {
+func loadContractTierMap(ctx contractpb.StaticContext) (*udw.ContractInfo, error) {
 	var err error
 	defer func(begin time.Time) {
 		lvs := []string{"method", "loadContractTierMap", "error", fmt.Sprint(err != nil)}
 		contractTierMapLoadLatency.With(lvs...).Observe(time.Since(begin).Seconds())
 	}(time.Now())
-	contractToTierMap, err := udw.GetContractTierMapping(ctx)
-	return contractToTierMap, err
+	contractInfo, err := udw.GetContractInfo(ctx)
+	return contractInfo, err
 }
 
 func loadTierMap(ctx contractpb.StaticContext) (map[udwtypes.TierID]udwtypes.Tier, error) {
@@ -183,11 +183,7 @@
 			if err != nil {
 				return res, errors.Wrap(err, "throttle: context creation")
 			}
-<<<<<<< HEAD
-			contractInfo, err := udw.GetContractInfo(ctx)
-=======
-			contractToTierMap, err := loadContractTierMap(ctx)
->>>>>>> b582584f
+			contractInfo, err := loadContractTierMap(ctx)
 			if err != nil {
 				return res, errors.Wrap(err, "throttle: contractInfo fetch")
 			}
