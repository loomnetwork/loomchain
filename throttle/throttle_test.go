package throttle

import (
	"context"
	"fmt"
	"runtime/debug"
	"testing"

	"github.com/gogo/protobuf/proto"
	"github.com/loomnetwork/go-loom"
	"github.com/loomnetwork/go-loom/auth"
	"github.com/loomnetwork/loomchain"
	loomAuth "github.com/loomnetwork/loomchain/auth"
	"github.com/loomnetwork/loomchain/log"
	"github.com/loomnetwork/loomchain/store"
	"github.com/stretchr/testify/require"
<<<<<<< HEAD
	"github.com/loomnetwork/go-loom"
	"fmt"
	"github.com/loomnetwork/loomchain/registry"
	"github.com/loomnetwork/loomchain/plugin"
	goloomplugin "github.com/loomnetwork/go-loom/plugin"
	"github.com/loomnetwork/loomchain/builtin/plugins/karma"
	"github.com/loomnetwork/go-loom/plugin/contractpb"
)

var (
	addr1 = loom.MustParseAddress("chain:0xb16a379ec18d4093666f8f38b11a3071c920207d")
	addr2 = loom.MustParseAddress("chain:0x5cecd1f7261e1f4c684e297be3edf03b825e01c4")
	maxKarma int64	= 10000
	oracle = addr1.MarshalPB()

	sources = []*karma.SourceReward{
		&karma.SourceReward{"sms", 10},
		&karma.SourceReward{"oauth", 10},
		&karma.SourceReward{"token", 5},
	}
)

func throttleMiddlewareHandler(ttm loomchain.TxMiddlewareFunc, state loomchain.State, tx auth.SignedTx, ctx context.Context) (loomchain.TxHandlerResult, error) {
=======
	abci "github.com/tendermint/tendermint/abci/types"
	"golang.org/x/crypto/ed25519"
)

func throttleMiddlewareHandler(t *testing.T, ttm loomchain.TxMiddlewareFunc, state loomchain.State, tx auth.SignedTx, ctx context.Context) (loomchain.TxHandlerResult, error) {
	defer func() {
		if rval := recover(); rval != nil {
			logger := log.Default
			logger.Error("Panic in TX Handler", "rvalue", rval)
			println(debug.Stack())
		}
	}()
>>>>>>> 9007e7e6
	return ttm.ProcessTx(state.WithContext(ctx), tx.Inner,
		func(state loomchain.State, txBytes []byte) (res loomchain.TxHandlerResult, err error) {
			return loomchain.TxHandlerResult{}, err
		},
	)
}

func TestThrottleTxMiddleware(t *testing.T) {
	log.Setup("debug", "file://-")
	log.Root.With("module", "throttle-middleware")
	var maxAccessCount = int64(10)
	var sessionDuration = int64(600)
	origBytes := []byte("origin")
	_, privKey, err := ed25519.GenerateKey(nil)
	require.Nil(t, err)

	signer := auth.NewEd25519Signer([]byte(privKey))
	signedTx := auth.SignTx(signer, origBytes)
	signedTxBytes, err := proto.Marshal(signedTx)
	state := loomchain.NewStoreState(nil, store.NewMemStore(), abci.Header{})

	var tx auth.SignedTx
	err = proto.Unmarshal(signedTxBytes, &tx)
	require.Nil(t, err)

	require.Equal(t, len(tx.PublicKey), ed25519.PublicKeySize)

	require.Equal(t, len(tx.Signature), ed25519.SignatureSize)

	require.True(t, ed25519.Verify(tx.PublicKey, tx.Inner, tx.Signature))

	origin := loom.Address{
		ChainID: state.Block().ChainID,
		Local:   loom.LocalAddressFromPublicKey(tx.PublicKey),
	}

	ctx := context.WithValue(state.Context(), loomAuth.ContextKeyOrigin, origin)
<<<<<<< HEAD


	registryObject := &registry.StateRegistry{
		State: state,
	}


	contractContext := contractpb.WrapPluginContext(
		goloomplugin.CreateFakeContext(addr1, addr1),
	)

	err = registryObject.Register("karma", contractContext.ContractAddress(), origin)
	require.Nil(t, err)

	contractAddress, err := registryObject.Resolve("karma")
	require.Nil(t, err)



	config := karma.Config{
		MaxKarma: 						maxKarma,
		Oracle:				 			oracle,
		Sources: 						sources,
		LastUpdateTime: 				contractContext.Now().Unix(),
	}


	configb, err := proto.Marshal(&config)
	require.Nil(t, err)

	contractState := loomchain.StateWithPrefix(plugin.DataPrefix(contractAddress), state)
	contractState.Set(karma.GetConfigKey(), configb)

	tmx := GetThrottleTxMiddleWare(maxAccessCount,sessionDuration, true)
=======
	tmx := GetThrottleTxMiddleWare(maxAccessCount, sessionDuration)
>>>>>>> 9007e7e6
	i := int64(1)

	totalAccessCount := maxAccessCount * 2

	fmt.Println(ctx, tmx, i, totalAccessCount)

	for i <= totalAccessCount {
<<<<<<< HEAD
		_, err := throttleMiddlewareHandler(tmx, state , tx , ctx )
=======
		_, err := throttleMiddlewareHandler(t, tmx, state, tx, ctx)
>>>>>>> 9007e7e6
		if i <= maxAccessCount {
			require.Nil(t, err)
		} else {
			require.Error(t, err, fmt.Sprintf("Out of access count for current session: %d out of %d, Try after sometime!", i, maxAccessCount))
		}
		i += 1
	}

}<|MERGE_RESOLUTION|>--- conflicted
+++ resolved
@@ -3,32 +3,32 @@
 import (
 	"context"
 	"fmt"
-	"runtime/debug"
 	"testing"
+
+	"fmt"
 
 	"github.com/gogo/protobuf/proto"
 	"github.com/loomnetwork/go-loom"
 	"github.com/loomnetwork/go-loom/auth"
+	goloomplugin "github.com/loomnetwork/go-loom/plugin"
+	"github.com/loomnetwork/go-loom/plugin/contractpb"
 	"github.com/loomnetwork/loomchain"
 	loomAuth "github.com/loomnetwork/loomchain/auth"
+	"github.com/loomnetwork/loomchain/builtin/plugins/karma"
 	"github.com/loomnetwork/loomchain/log"
+	"github.com/loomnetwork/loomchain/plugin"
+	"github.com/loomnetwork/loomchain/registry"
 	"github.com/loomnetwork/loomchain/store"
 	"github.com/stretchr/testify/require"
-<<<<<<< HEAD
-	"github.com/loomnetwork/go-loom"
-	"fmt"
-	"github.com/loomnetwork/loomchain/registry"
-	"github.com/loomnetwork/loomchain/plugin"
-	goloomplugin "github.com/loomnetwork/go-loom/plugin"
-	"github.com/loomnetwork/loomchain/builtin/plugins/karma"
-	"github.com/loomnetwork/go-loom/plugin/contractpb"
+	abci "github.com/tendermint/tendermint/abci/types"
+	"golang.org/x/crypto/ed25519"
 )
 
 var (
-	addr1 = loom.MustParseAddress("chain:0xb16a379ec18d4093666f8f38b11a3071c920207d")
-	addr2 = loom.MustParseAddress("chain:0x5cecd1f7261e1f4c684e297be3edf03b825e01c4")
-	maxKarma int64	= 10000
-	oracle = addr1.MarshalPB()
+	addr1          = loom.MustParseAddress("chain:0xb16a379ec18d4093666f8f38b11a3071c920207d")
+	addr2          = loom.MustParseAddress("chain:0x5cecd1f7261e1f4c684e297be3edf03b825e01c4")
+	maxKarma int64 = 10000
+	oracle         = addr1.MarshalPB()
 
 	sources = []*karma.SourceReward{
 		&karma.SourceReward{"sms", 10},
@@ -37,21 +37,7 @@
 	}
 )
 
-func throttleMiddlewareHandler(ttm loomchain.TxMiddlewareFunc, state loomchain.State, tx auth.SignedTx, ctx context.Context) (loomchain.TxHandlerResult, error) {
-=======
-	abci "github.com/tendermint/tendermint/abci/types"
-	"golang.org/x/crypto/ed25519"
-)
-
 func throttleMiddlewareHandler(t *testing.T, ttm loomchain.TxMiddlewareFunc, state loomchain.State, tx auth.SignedTx, ctx context.Context) (loomchain.TxHandlerResult, error) {
-	defer func() {
-		if rval := recover(); rval != nil {
-			logger := log.Default
-			logger.Error("Panic in TX Handler", "rvalue", rval)
-			println(debug.Stack())
-		}
-	}()
->>>>>>> 9007e7e6
 	return ttm.ProcessTx(state.WithContext(ctx), tx.Inner,
 		func(state loomchain.State, txBytes []byte) (res loomchain.TxHandlerResult, err error) {
 			return loomchain.TxHandlerResult{}, err
@@ -89,13 +75,10 @@
 	}
 
 	ctx := context.WithValue(state.Context(), loomAuth.ContextKeyOrigin, origin)
-<<<<<<< HEAD
-
 
 	registryObject := &registry.StateRegistry{
 		State: state,
 	}
-
 
 	contractContext := contractpb.WrapPluginContext(
 		goloomplugin.CreateFakeContext(addr1, addr1),
@@ -107,15 +90,12 @@
 	contractAddress, err := registryObject.Resolve("karma")
 	require.Nil(t, err)
 
-
-
 	config := karma.Config{
-		MaxKarma: 						maxKarma,
-		Oracle:				 			oracle,
-		Sources: 						sources,
-		LastUpdateTime: 				contractContext.Now().Unix(),
+		MaxKarma:       maxKarma,
+		Oracle:         oracle,
+		Sources:        sources,
+		LastUpdateTime: contractContext.Now().Unix(),
 	}
-
 
 	configb, err := proto.Marshal(&config)
 	require.Nil(t, err)
@@ -123,10 +103,7 @@
 	contractState := loomchain.StateWithPrefix(plugin.DataPrefix(contractAddress), state)
 	contractState.Set(karma.GetConfigKey(), configb)
 
-	tmx := GetThrottleTxMiddleWare(maxAccessCount,sessionDuration, true)
-=======
-	tmx := GetThrottleTxMiddleWare(maxAccessCount, sessionDuration)
->>>>>>> 9007e7e6
+	tmx := GetThrottleTxMiddleWare(maxAccessCount, sessionDuration, true)
 	i := int64(1)
 
 	totalAccessCount := maxAccessCount * 2
@@ -134,11 +111,7 @@
 	fmt.Println(ctx, tmx, i, totalAccessCount)
 
 	for i <= totalAccessCount {
-<<<<<<< HEAD
-		_, err := throttleMiddlewareHandler(tmx, state , tx , ctx )
-=======
 		_, err := throttleMiddlewareHandler(t, tmx, state, tx, ctx)
->>>>>>> 9007e7e6
 		if i <= maxAccessCount {
 			require.Nil(t, err)
 		} else {
