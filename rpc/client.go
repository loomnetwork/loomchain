// Copyright 2013 The Gorilla WebSocket Authors. All rights reserved.
// Use of this source code is governed by a BSD-style
// license that can be found in the LICENSE file.

package rpc

import (
	"encoding/json"
	"io"
	"time"

	"github.com/gorilla/websocket"

	"github.com/loomnetwork/loomchain/log"
	"github.com/loomnetwork/loomchain/rpc/eth"
)

const (
	// Time allowed to write a message to the peer.
	writeWait = 10000 * time.Second

	// Time allowed to read the next pong message from the peer.
	pongWait = 60 * time.Second

	// Send pings to peer with this period. Must be less than pongWait.
	pingPeriod = (pongWait * 9) / 10

	// Maximum message size allowed from peer.
	maxMessageSize = 512
)

var (
	upgrader = websocket.Upgrader{
		ReadBufferSize:  1024,
		WriteBufferSize: 1024,
	}
)

// Client is a middleman between the websocket connection and the hub.
type Client struct {
	hub *Hub

	// The websocket connection.
	conn *websocket.Conn

	// Buffered channel of outbound messages.
	send chan []byte
}

// readPump pumps messages from the websocket connection.
//
// The application runs readPump in a per-connection goroutine. The application
// ensures that there is at most one reader on a connection by executing all
// reads from this goroutine.
func (c *Client) readPump(funcMap map[string]eth.RPCFunc, logger log.TMLogger) {
	defer func() {
		if r := recover(); r != nil {
<<<<<<< HEAD
			logger.Error("WebSocket read panicked", "err", r)
=======
			logger.Error("Websocket write panicked", "err", r)
>>>>>>> 445a4053
		}
		c.hub.unregister <- c
		if err := c.conn.Close(); err != nil {
			logger.Error("Error closing WebSocket read pump", "err", err)
		}
	}()
	c.conn.SetReadLimit(maxMessageSize)
	_ = c.conn.SetReadDeadline(time.Now().Add(pongWait))
	c.conn.SetPongHandler(func(string) error { _ = c.conn.SetReadDeadline(time.Now().Add(pongWait)); return nil })
	for {
		_, message, err := c.conn.ReadMessage()
		if err != nil {
			if websocket.IsUnexpectedCloseError(
				err,
				websocket.CloseGoingAway,
				websocket.CloseAbnormalClosure,
			) {
				logger.Error("WebSocket unexpected close error", "err", err)
			} else {
				logger.Debug("WebSocket close request", "err", err)
			}
			return
		}

		outBytes, ethError := handleMessage(message, funcMap, c.conn)

		if ethError != nil {
			logger.Error("error handling message", "err", ethError.Error())
			resp := eth.JsonRpcErrorResponse{
				Version: "2.0",
				Error:   *ethError,
			}
			outBytes, err = json.MarshalIndent(resp, "", "  ")
			if err != nil {
				continue
			}
		}

		c.send <- outBytes
	}
}

// writePump pumps messages to the websocket connection.
//
// A goroutine running writePump is started for each connection. The
// application ensures that there is at most one writer to a connection by
// executing all writes from this goroutine.
func (c *Client) writePump(logger log.TMLogger) {
	ticker := time.NewTicker(pingPeriod)
	defer func() {
		if r := recover(); r != nil {
			logger.Error("WebSocket write panicked", "err", r)
		}
		ticker.Stop()
		if err := c.conn.Close(); err != nil {
			logger.Error("Error closing WebSocket write pump", "err", err)
		}

	}()
	for {
		select {
		case message, ok := <-c.send:
			if !ok {
				if err := c.conn.WriteMessage(websocket.CloseMessage, []byte{}); err != nil {
					logger.Error("error writing close message to WebSocket", "err", err)
				}
				return
			}
			if err := c.conn.SetWriteDeadline(time.Now().Add(writeWait)); err != nil {
				logger.Error("error setting write deadline", "err", err)
			}

			if err := c.conn.WriteMessage(websocket.TextMessage, message); err != nil {
				if err != io.ErrClosedPipe {
					logger.Error("error writing message to WebSocket", "err", err)
				} else {
					logger.Debug("WebSocket connection closed", "err", err)
				}
				return
			}

			n := len(c.send)
			for i := 0; i < n; i++ {
				msg := <-c.send
				if err := c.conn.WriteMessage(websocket.TextMessage, msg); err != nil {
					if err != io.ErrClosedPipe {
						logger.Error("error writing message to WebSocket", "err", err)
					} else {
						logger.Debug("WebSocket connection closed", "err", err)
					}
					return
				}
			}
		case <-ticker.C:
			_ = c.conn.SetWriteDeadline(time.Now().Add(writeWait))
			if err := c.conn.WriteMessage(websocket.PingMessage, nil); err != nil {
				logger.Error("error writing ping message to WebSocket", "err", err)
				return
			}
		}
	}
}<|MERGE_RESOLUTION|>--- conflicted
+++ resolved
@@ -55,11 +55,7 @@
 func (c *Client) readPump(funcMap map[string]eth.RPCFunc, logger log.TMLogger) {
 	defer func() {
 		if r := recover(); r != nil {
-<<<<<<< HEAD
-			logger.Error("WebSocket read panicked", "err", r)
-=======
 			logger.Error("Websocket write panicked", "err", r)
->>>>>>> 445a4053
 		}
 		c.hub.unregister <- c
 		if err := c.conn.Close(); err != nil {
