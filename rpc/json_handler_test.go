package rpc

import (
	"net/http/httptest"
	"strings"
	"sync"
	"testing"
	"time"

	"github.com/gorilla/websocket"
	"github.com/posener/wstest"
	"github.com/stretchr/testify/require"

	"github.com/loomnetwork/loomchain"
	"github.com/loomnetwork/loomchain/auth"
	"github.com/loomnetwork/loomchain/events"
	"github.com/loomnetwork/loomchain/log"
	"github.com/loomnetwork/loomchain/registry/factory"
	"github.com/loomnetwork/loomchain/rpc/eth"
	"github.com/loomnetwork/loomchain/store"
)

var (
	tests = []struct {
		method string
		target string
		params string
	}{
		{"eth_blockNumber", "EthBlockNumber", ``},
		{"eth_getBlockByNumber", "EthGetBlockByNumber", ``},
		{"eth_getBlockByHash", "EthGetBlockByHash", ``},
		{"eth_getTransactionReceipt", "EthGetTransactionReceipt", ``},
		{"eth_getTransactionByHash", "EthGetTransactionByHash", ``},
		{"eth_getCode", "EthGetCode", ``},
		{"eth_call", "EthCall", ``},
		{"eth_getLogs", "EthGetLogs", ``},
		{"eth_getBlockTransactionCountByNumber", "EthGetBlockTransactionCountByNumber", ``},
		{"eth_getBlockTransactionCountByHash", "EthGetBlockTransactionCountByHash", ``},
		{"eth_getTransactionByBlockHashAndIndex", "EthGetTransactionByBlockHashAndIndex", ``},
		{"eth_getTransactionByBlockNumberAndIndex", "EthGetTransactionByBlockNumberAndIndex", ``},
		{"eth_newBlockFilter", "EthNewBlockFilter", ``},
		{"eth_newPendingTransactionFilter", "EthNewPendingTransactionFilter", ``},
		{"eth_uninstallFilter", "EthUninstallFilter", ``},
		{"eth_getFilterChanges", "EthGetFilterChanges", ``},
		{"eth_getFilterLogs", "EthGetFilterLogs", ``},
		{"eth_newFilter", "EthNewFilter", ``},
		{"eth_unsubscribe", "EthUnsubscribe", ``},
		{"eth_getBalance", "EthGetBalance", ``},
		{"eth_estimateGas", "EthEstimateGas", ``},
		{"eth_gasPrice", "EthGasPrice", ``},
		{"net_version", "EthNetVersion", ``},
		{"eth_getTransactionCount", "EthGetTransactionCount", ``},
		{"eth_accounts", "EthAccounts", ``},
	}
)

func TestJsonRpcHandler(t *testing.T) {
	log.Setup("debug", "file://-")
	testlog = log.Root.With("module", "query-server")

	t.Run("Http JSON-RPC", testHttpJsonHandler)
	t.Run("Http JSON-RPC batch", testBatchHttpJsonHandler)
	t.Run("Multi Websocket JSON-RPC", testMultipleWebsocketConnections)
	t.Run("Single Websocket JSON-RPC", testSingleWebsocketConnections)
	t.Run("test eth_subscribe and eth_unsubscribe", testEthSubscribeEthUnSubscribe)
}

func testHttpJsonHandler(t *testing.T) {
	qs := &MockQueryService{}
	handler := MakeEthQueryServiceHandler(qs, testlog, nil)

	for _, test := range tests {
		payload := `{"jsonrpc":"2.0","method":"` + test.method + `","params":[` + test.params + `],"id":99}`
		req := httptest.NewRequest("POST", "http://localhost/eth", strings.NewReader(payload))
		rec := httptest.NewRecorder()
		handler.ServeHTTP(rec, req)
		require.Equal(t, 200, rec.Result().StatusCode)
		require.Equal(t, test.target, qs.MethodsCalled[0])
	}
}

func testBatchHttpJsonHandler(t *testing.T) {
	qs := &MockQueryService{}
	handler := MakeEthQueryServiceHandler(qs, testlog, nil)

	blockPayload := "["
	first := true
	for _, test := range tests {
		if !first {
			blockPayload += ","
		}
		blockPayload += `{"jsonrpc":"2.0","method":"` + test.method + `","params":[` + test.params + `],"id":99}`
		first = false
	}
	blockPayload += "]"
	req := httptest.NewRequest("POST", "http://localhost/eth", strings.NewReader(blockPayload))
	rec := httptest.NewRecorder()
	handler.ServeHTTP(rec, req)
	require.Equal(t, 200, rec.Result().StatusCode)
	for i, test := range tests {
		require.Equal(t, test.target, qs.MethodsCalled[len(qs.MethodsCalled)-1-i])
	}
}

func testEthSubscribeEthUnSubscribe(t *testing.T) {
	hub := newHub()
	go hub.run()
	loader := &queryableContractLoader{TMLogger: log.Root.With("module", "contract")}
	eventDispatcher := events.NewLogEventDispatcher()
	eventHandler := loomchain.NewDefaultEventHandler(eventDispatcher)
	createRegistry, err := factory.NewRegistryFactory(factory.LatestRegistryVersion)
	require.NoError(t, err)
	var qs QueryService = &QueryServer{
		StateProvider:    &stateProvider{},
		Loader:           loader,
		CreateRegistry:   createRegistry,
		BlockStore:       store.NewMockBlockStore(),
		AuthCfg:          auth.DefaultConfig(),
		EthSubscriptions: eventHandler.EthSubscriptionSet(),
	}
	handler := MakeEthQueryServiceHandler(qs, testlog, hub)

	dialer := wstest.NewDialer(handler)
	conn, _, err := dialer.Dial("ws://localhost/eth", nil)
	require.NoError(t, err)

	payloadSubscribe := `{"jsonrpc":"2.0","method":"eth_subscribe","params":["logs", {"address": "0x8320fe7702b96808f7bbc0d4a888ed1468216cfd", "topics": ["0xd78a0cb8bb633d06981248b816e7bd33c2a35a6089241d099fa519e361cab902"]}],"id":99}`
	require.NoError(t, conn.WriteMessage(websocket.TextMessage, []byte(payloadSubscribe)))
	var resp eth.JsonRpcResponse
	require.NoError(t, conn.ReadJSON(&resp))

	payloadUnsubscribe := `{"id": 1, "method": "eth_unsubscribe", "params": [` + string(resp.Result) + `]}`
	require.NoError(t, conn.WriteMessage(websocket.TextMessage, []byte(payloadUnsubscribe)))

	require.NoError(t, conn.WriteMessage(websocket.TextMessage, []byte(payloadSubscribe)))
	require.NoError(t, conn.ReadJSON(&resp))
	require.True(t, len(resp.Result) > 0)

	require.NoError(t, conn.Close())

	require.Error(t, conn.WriteMessage(websocket.TextMessage, []byte(payloadSubscribe)))
}

func testMultipleWebsocketConnections(t *testing.T) {
	hub := newHub()
	go hub.run()
	qs := &MockQueryService{}
	handler := MakeEthQueryServiceHandler(qs, testlog, hub)
	conns := []*websocket.Conn{}
	for _, test := range tests {
		dialer := wstest.NewDialer(handler)
		conn, _, err := dialer.Dial("ws://localhost/eth", nil)
		conns = append(conns, conn)
		require.NoError(t, err)

		payload := `{"jsonrpc":"2.0","method":"` + test.method + `","params":[` + test.params + `],"id":99}`
		require.NoError(t, conn.WriteMessage(websocket.TextMessage, []byte(payload)))
<<<<<<< HEAD
	}
	time.Sleep(time.Second)

	qs.mutex.RLock()
=======
		require.NoError(t, conn.Close())
	}
	time.Sleep(5 * time.Second)
>>>>>>> 445a4053
	require.Equal(t, len(tests), len(qs.MethodsCalled))
	for _, test := range tests {
		found := false
		for _, method := range qs.MethodsCalled {
			if test.target == method {
				found = true
				break
			}
		}
		require.True(t, found)
	}
	qs.mutex.RUnlock()

	for _, conn := range conns {
		require.NoError(t, conn.Close())
	}
}

func testSingleWebsocketConnections(t *testing.T) {
	hub := newHub()
	go hub.run()
	qs := &MockQueryService{}
	handler := MakeEthQueryServiceHandler(qs, testlog, hub)
	dialer := wstest.NewDialer(handler)
	conn, _, err := dialer.Dial("ws://localhost/eth", nil)
	writeMutex := &sync.Mutex{}
	var wg sync.WaitGroup
	for _, test := range tests {
		require.NoError(t, err)
		payload := `{"jsonrpc":"2.0","method":"` + test.method + `","params":[` + test.params + `],"id":99}`

		wg.Add(1)
		go func() {
			defer wg.Done()
			writeMutex.Lock()
			require.NoError(t, conn.WriteMessage(websocket.TextMessage, []byte(payload)))
			writeMutex.Unlock()
		}()
	}
	wg.Wait()
	time.Sleep(time.Second)

	qs.mutex.RLock()
	require.Equal(t, len(tests), len(qs.MethodsCalled))
	for _, test := range tests {
		found := false
		for _, method := range qs.MethodsCalled {
			if test.target == method {
				found = true
				break
			}
		}
		require.True(t, found)
	}
	qs.mutex.RUnlock()
	require.NoError(t, conn.Close())
}<|MERGE_RESOLUTION|>--- conflicted
+++ resolved
@@ -155,16 +155,10 @@
 
 		payload := `{"jsonrpc":"2.0","method":"` + test.method + `","params":[` + test.params + `],"id":99}`
 		require.NoError(t, conn.WriteMessage(websocket.TextMessage, []byte(payload)))
-<<<<<<< HEAD
 	}
 	time.Sleep(time.Second)
 
 	qs.mutex.RLock()
-=======
-		require.NoError(t, conn.Close())
-	}
-	time.Sleep(5 * time.Second)
->>>>>>> 445a4053
 	require.Equal(t, len(tests), len(qs.MethodsCalled))
 	for _, test := range tests {
 		found := false
