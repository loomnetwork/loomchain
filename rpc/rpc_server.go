package rpc

import (
	"net/http"
	"net/url"
	"strings"

	"github.com/loomnetwork/loomchain/log"
	"github.com/prometheus/client_golang/prometheus/promhttp"
	"github.com/tendermint/go-amino"
	"github.com/tendermint/tendermint/crypto"
	"github.com/tendermint/tendermint/crypto/ed25519"
	"github.com/tendermint/tendermint/crypto/secp256k1"
	rpccore "github.com/tendermint/tendermint/rpc/core"
	rpcserver "github.com/tendermint/tendermint/rpc/lib/server"
)

var cdc = amino.NewCodec()

//TODO I dislike how amino bleeds into places it shouldn't, lets see if we can push this back into tendermint
func init() {
	// RegisterAmino registers all crypto related types in the given (amino) codec.
	// These are all written here instead of
	cdc.RegisterInterface((*crypto.PubKey)(nil), nil)
	cdc.RegisterConcrete(ed25519.PubKeyEd25519{},
		"tendermint/PubKeyEd25519", nil)
	cdc.RegisterConcrete(secp256k1.PubKeySecp256k1{},
		"tendermint/PubKeySecp256k1", nil)

	cdc.RegisterInterface((*crypto.PrivKey)(nil), nil)
	cdc.RegisterConcrete(ed25519.PrivKeyEd25519{},
		"tendermint/PrivKeyEd25519", nil)
	cdc.RegisterConcrete(secp256k1.PrivKeySecp256k1{},
		"tendermint/PrivKeySecp256k1", nil)

	cdc.RegisterInterface((*crypto.Signature)(nil), nil)
	cdc.RegisterConcrete(ed25519.SignatureEd25519{},
		"tendermint/SignatureEd25519", nil)
	cdc.RegisterConcrete(secp256k1.SignatureSecp256k1{},
		"tendermint/SignatureSecp256k1", nil)
}

func RPCServer(qsvc QueryService, logger log.TMLogger, bus *QueryEventBus, bindAddr string) error {
	queryHandler := MakeQueryServiceHandler(qsvc, logger, bus)
<<<<<<< HEAD
	ethHandler := MakeEthQueryServiceHandler(qsvc, logger)
	coreCodec := amino.NewCodec()
=======
>>>>>>> be74b814

	wm := rpcserver.NewWebsocketManager(rpccore.Routes, cdc, rpcserver.EventSubscriber(bus))
	wm.SetLogger(logger)
	mux := http.NewServeMux()
	mux.HandleFunc("/websocket", wm.WebsocketHandler)
	mux.Handle("/query", stripPrefix("/query", queryHandler)) //backwards compatibility
	mux.Handle("/queryws", queryHandler)
	mux.Handle("/eth", ethHandler)
	rpcmux := http.NewServeMux()
	rpcserver.RegisterRPCFuncs(rpcmux, rpccore.Routes, cdc, logger)
	mux.Handle("/rpc/", stripPrefix("/rpc", CORSMethodMiddleware(rpcmux)))
	mux.Handle("/rpc", stripPrefix("/rpc", CORSMethodMiddleware(rpcmux)))

	// setup metrics route
	mux.Handle("/metrics", promhttp.Handler())
	_, err := rpcserver.StartHTTPServer(
		bindAddr,
		mux,
		logger,
		rpcserver.Config{MaxOpenConnections: 0},
	)
	return err
}

func stripPrefix(prefix string, h http.Handler) http.Handler {
	if prefix == "" {
		return h
	}
	return http.HandlerFunc(func(w http.ResponseWriter, r *http.Request) {
		if p := strings.TrimPrefix(r.URL.Path, prefix); len(p) < len(r.URL.Path) {
			r2 := new(http.Request)
			*r2 = *r
			r2.URL = new(url.URL)
			*r2.URL = *r.URL
			if p == "" {
				r2.URL.Path = "/"
			} else {
				r2.URL.Path = p
			}
			h.ServeHTTP(w, r2)
		} else {
			http.NotFound(w, r)
		}
	})
}

func CORSMethodMiddleware(handler http.Handler) http.Handler {
	return http.HandlerFunc(func(w http.ResponseWriter, req *http.Request) {

		if req.Method == "OPTIONS" {
			w.Header().Set("Access-Control-Allow-Methods", "*")
			w.Header().Set("Access-Control-Allow-Headers", "Content-Type")
		}

		handler.ServeHTTP(w, req)
	})
}<|MERGE_RESOLUTION|>--- conflicted
+++ resolved
@@ -42,11 +42,8 @@
 
 func RPCServer(qsvc QueryService, logger log.TMLogger, bus *QueryEventBus, bindAddr string) error {
 	queryHandler := MakeQueryServiceHandler(qsvc, logger, bus)
-<<<<<<< HEAD
 	ethHandler := MakeEthQueryServiceHandler(qsvc, logger)
 	coreCodec := amino.NewCodec()
-=======
->>>>>>> be74b814
 
 	wm := rpcserver.NewWebsocketManager(rpccore.Routes, cdc, rpcserver.EventSubscriber(bus))
 	wm.SetLogger(logger)
