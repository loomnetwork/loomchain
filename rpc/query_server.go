--- conflicted
+++ resolved
@@ -268,11 +268,7 @@
 			return nil, err
 		}
 	}
-<<<<<<< HEAD
-	vm := levm.NewLoomVm(snapshot, s.EvmStore, nil, nil, createABM, false)
-=======
-	vm := levm.NewLoomVm(state, nil, nil, createABM, false)
->>>>>>> 00a00ba0
+	vm := levm.NewLoomVm(state, s.EvmStore, nil, nil, createABM, false)
 	return vm.StaticCall(callerAddr, contract, query)
 }
 
