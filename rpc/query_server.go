--- conflicted
+++ resolved
@@ -114,7 +114,7 @@
 	ChainID string
 	StateProvider
 	Loader         lcp.Loader
-	CreateRegistry registry.RegistryFactoryFunc
+	CreateRegistry registryFac.RegistryFactoryFunc
 	NewABMFactory  lcp.NewAccountBalanceManagerFactoryFunc
 	AuthCfg        *auth.Config
 }
@@ -177,12 +177,9 @@
 	EthSubscriptions       *subs.EthSubscriptionSet
 	EthLegacySubscriptions *subs.LegacyEthSubscriptionSet
 	EthPolls               polls.EthSubscriptions
-<<<<<<< HEAD
-=======
 	CreateRegistry         registryFac.RegistryFactoryFunc
 	// If this is nil the EVM won't have access to any account balances.
 	NewABMFactory lcp.NewAccountBalanceManagerFactoryFunc
->>>>>>> 414a28cd
 	loomchain.ReceiptHandlerProvider
 	RPCListenAddress string
 	store.BlockStore
@@ -883,7 +880,7 @@
 	defer snapshot.Release()
 
 	r := s.ReceiptHandlerProvider.Reader()
-	txObj, err := query.GetTxByHash(snapshot, s.BlockStore, txHash, r)
+	txObj, err := query.GetTxByHash(s.BlockStore, txHash, r)
 	if err != nil {
 		if errors.Cause(err) != common.ErrTxReceiptNotFound {
 			return resp, err
