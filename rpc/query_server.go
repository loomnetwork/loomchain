package rpc

import (
	"encoding/hex"
	"fmt"
	"math/big"
	"strconv"
	"strings"

	"github.com/gorilla/websocket"

	"github.com/gogo/protobuf/proto"
	sha3 "github.com/miguelmota/go-solidity-sha3"
	"github.com/phonkee/go-pubsub"
	"github.com/pkg/errors"
	abci "github.com/tendermint/tendermint/abci/types"
	ctypes "github.com/tendermint/tendermint/rpc/core/types"
	rpctypes "github.com/tendermint/tendermint/rpc/lib/types"

	"github.com/loomnetwork/go-loom"
	"github.com/loomnetwork/go-loom/plugin"
	"github.com/loomnetwork/go-loom/plugin/contractpb"
	"github.com/loomnetwork/go-loom/plugin/types"
	"github.com/loomnetwork/go-loom/vm"
	"github.com/loomnetwork/loomchain"
	"github.com/loomnetwork/loomchain/auth"
	"github.com/loomnetwork/loomchain/builtin/plugins/ethcoin"
	"github.com/loomnetwork/loomchain/config"
	"github.com/loomnetwork/loomchain/eth/polls"
	"github.com/loomnetwork/loomchain/eth/query"
	"github.com/loomnetwork/loomchain/eth/subs"
	"github.com/loomnetwork/loomchain/eth/utils"
	levm "github.com/loomnetwork/loomchain/evm"
	"github.com/loomnetwork/loomchain/log"
	lcp "github.com/loomnetwork/loomchain/plugin"
	hsmpv "github.com/loomnetwork/loomchain/privval/hsm"
	"github.com/loomnetwork/loomchain/receipts/common"
	registryFac "github.com/loomnetwork/loomchain/registry/factory"
	"github.com/loomnetwork/loomchain/rpc/eth"
	"github.com/loomnetwork/loomchain/store"
	blockindex "github.com/loomnetwork/loomchain/store/block_index"
	evmaux "github.com/loomnetwork/loomchain/store/evm_aux"
	lvm "github.com/loomnetwork/loomchain/vm"
)

const (
	/**
	 * contract GoContract {}
	 */
	goGetCode = "0x608060405260043610603f576000357c0100000000000000000000000000000000000000000000000000000000900463ffffffff168063f6b4dfb4146044575b600080fd5b348015604f57600080fd5b5060566098565b604051808273ffffffffffffffffffffffffffffffffffffffff1673ffffffffffffffffffffffffffffffffffffffff16815260200191505060405180910390f35b73e288d6eec7150d6a22fde33f0aa2d81e06591c4d815600a165627a7a72305820b8b6992011e1a3286b9546ca427bf9cb05db8bd25addbee7a9894131d9db12500029"

	StatusTxSuccess = int32(1)
	StatusTxFail    = int32(0)
)

// StateProvider interface is used by QueryServer to access the read-only application state
type StateProvider interface {
	ReadOnlyState() loomchain.State
}

// QueryServer provides the ability to query the current state of the DAppChain via RPC.
//
// Contract state can be queried via:
// - POST request of a JSON-RPC 2.0 object to "/" endpoint:
//   {
//     "jsonrpc": "2.0",
//     "method": "query",
//     "params": {
//       "contract": "0x000000000000000000",
//       "query": { /* query params */ }
//     },
//     "id": "123456789"
//   }
// - POST request to "/query" endpoint with form-encoded contract & query params.
//
// Contract query requests must contain two parameters:
// - contract: the address of the contract to be queried (hex encoded string), and
// - query: a JSON object containing the query parameters, the Loom SDK makes no assumptions about
//          the structure of the object, it is entirely up to the contract author to define the
//          query interface.
//
// The JSON-RPC 2.0 response object will contain the query result as a JSON object:
// {
//   "jsonrpc": "2.0",
//   "result": { /* query result */ },
//   "id": "123456789"
// }
//
// On error the JSON-RPC 2.0 response object will look similar to this:
// {
//   "jsonrpc": "2.0",
//   "error": {
//	   "code": -32603,
//	   "message": "Internal error",
//	   "data": "invalid query"
//   },
//   "id": "123456789"
// }
//
// The nonce associated with a particular signer can be obtained via:
// - GET request to /nonce?key="<hex-encoded-public-key-of-signer>"
// - POST request of a JSON-RPC 2.0 object to "/" endpoint:
//   {
//     "jsonrpc": "2.0",
//     "method": "nonce",
//     "params": {
//       "key": "hex-encoded-public-key-of-signer",
//     },
//     "id": "123456789"
//   }
// - POST request to "/nonce" endpoint with form-encoded key param.
type QueryServer struct {
	StateProvider
	ChainID                string
	Loader                 lcp.Loader
	Subscriptions          *loomchain.SubscriptionSet
	EthSubscriptions       *subs.EthSubscriptionSet
	EthLegacySubscriptions *subs.LegacyEthSubscriptionSet
	EthPolls               polls.EthSubscriptions
	CreateRegistry         registryFac.RegistryFactoryFunc
	// If this is nil the EVM won't have access to any account balances.
	NewABMFactory lcp.NewAccountBalanceManagerFactoryFunc
	loomchain.ReceiptHandlerProvider
	RPCListenAddress string
	store.BlockStore
	*evmaux.EvmAuxStore
	blockindex.BlockIndexStore
	EventStore store.EventStore
	AuthCfg    *auth.Config
}

var _ QueryService = &QueryServer{}

// Query returns data of given contract from the application states
// The contract parameter should be a hex-encoded local address prefixed by 0x
func (s *QueryServer) Query(caller, contract string, query []byte, vmType vm.VMType) ([]byte, error) {
	var callerAddr loom.Address
	var err error
	if len(caller) == 0 {
		callerAddr = loom.RootAddress(s.ChainID)
	} else {
		callerAddr, err = loom.ParseAddress(caller)
		if err != nil {
			return nil, err
		}
	}

	localContractAddr, err := decodeHexAddress(contract)
	if err != nil {
		return nil, err
	}
	contractAddr := loom.Address{
		ChainID: s.ChainID,
		Local:   localContractAddr,
	}

	if vmType == lvm.VMType_PLUGIN {
		return s.queryPlugin(callerAddr, contractAddr, query)
	} else {
		return s.queryEvm(callerAddr, contractAddr, query)
	}
}

func (s *QueryServer) QueryEnv() (*config.EnvInfo, error) {
	cfg, err := config.ParseConfig()
	if err != nil {
		return nil, err
	}

	gen, err := config.ReadGenesis(cfg.GenesisPath())
	if err != nil {
		return nil, err
	}

	envir := config.Env{
		Version:         loomchain.FullVersion(),
		Build:           loomchain.Build,
		BuildVariant:    loomchain.BuildVariant,
		GitSha:          loomchain.GitSHA,
		GoLoom:          loomchain.GoLoomGitSHA,
		TransferGateway: loomchain.TransferGatewaySHA,
		GoEthereum:      loomchain.EthGitSHA,
		GoPlugin:        loomchain.HashicorpGitSHA,
		Btcd:            loomchain.BtcdGitSHA,
		PluginPath:      cfg.PluginsPath(),
		Peers:           cfg.Peers,
	}

	// scrub the HSM config just in case
	cfg.HsmConfig = &hsmpv.HsmConfig{
		HsmEnabled: cfg.HsmConfig.HsmEnabled,
		HsmDevType: cfg.HsmConfig.HsmDevType,
	}

	envInfo := config.EnvInfo{
		Env:         envir,
		LoomGenesis: *gen,
		LoomConfig:  *cfg,
	}

	return &envInfo, err
}

func (s *QueryServer) queryPlugin(caller, contract loom.Address, query []byte) ([]byte, error) {
	snapshot := s.StateProvider.ReadOnlyState()
	defer snapshot.Release()

	callerAddr, err := auth.ResolveAccountAddress(caller, snapshot, s.AuthCfg, s.createAddressMapperCtx)
	if err != nil {
		return nil, errors.Wrap(err, "failed to resolve account address")
	}

	vm := lcp.NewPluginVM(
		s.Loader,
		snapshot,
		s.CreateRegistry(snapshot),
		nil,
		log.Default,
		s.NewABMFactory,
		nil,
		nil,
	)
	req := &plugin.Request{
		ContentType: plugin.EncodingType_PROTOBUF3,
		Accept:      plugin.EncodingType_PROTOBUF3,
		Body:        query,
	}
	reqBytes, err := proto.Marshal(req)
	if err != nil {
		return nil, err
	}

	respBytes, err := vm.StaticCall(callerAddr, contract, reqBytes)
	if err != nil {
		return nil, err
	}
	resp := &plugin.Response{}
	err = proto.Unmarshal(respBytes, resp)
	if err != nil {
		return nil, err
	}
	return resp.Body, nil
}

func (s *QueryServer) queryEvm(caller, contract loom.Address, query []byte) ([]byte, error) {
	snapshot := s.StateProvider.ReadOnlyState()
	defer snapshot.Release()

	callerAddr, err := auth.ResolveAccountAddress(caller, snapshot, s.AuthCfg, s.createAddressMapperCtx)
	if err != nil {
		return nil, errors.Wrap(err, "failed to resolve account address")
	}

	var createABM levm.AccountBalanceManagerFactoryFunc
	if s.NewABMFactory != nil {
		pvm := lcp.NewPluginVM(
			s.Loader,
			snapshot,
			s.CreateRegistry(snapshot),
			nil,
			log.Default,
			s.NewABMFactory,
			nil,
			nil,
		)
		createABM, err = s.NewABMFactory(pvm)
		if err != nil {
			return nil, err
		}
	}
	vm := levm.NewLoomVm(snapshot, nil, nil, createABM, false)
	return vm.StaticCall(callerAddr, contract, query)
}

// https://github.com/ethereum/wiki/wiki/JSON-RPC#eth_call
func (s *QueryServer) EthCall(query eth.JsonTxCallObject, block eth.BlockHeight) (resp eth.Data, err error) {
	var caller loom.Address
	if len(query.From) > 0 {
		caller, err = eth.DecDataToAddress(s.ChainID, query.From)
		if err != nil {
			return resp, err
		}
	} else {
		caller = loom.RootAddress(s.ChainID)
	}
	contract, err := eth.DecDataToAddress(s.ChainID, query.To)
	if err != nil {
		return resp, err
	}
	data, err := eth.DecDataToBytes(query.Data)
	if err != nil {
		return resp, err
	}
	bytes, err := s.queryEvm(caller, contract, data)
	return eth.EncBytes(bytes), err
}

// GetCode returns the runtime byte-code of a contract running on a DAppChain's EVM.
// Gives an error for non-EVM contracts.
// contract - address of the contract in the form of a string. (Use loom.Address.String() to convert)
// return []byte - runtime bytecode of the contract.
// https://github.com/ethereum/wiki/wiki/JSON-RPC#eth_getcode
func (s *QueryServer) GetEvmCode(contract string) ([]byte, error) {
	contractAddr, err := loom.ParseAddress(contract)
	if err != nil {
		return nil, err
	}

	snapshot := s.StateProvider.ReadOnlyState()
	defer snapshot.Release()

	vm := levm.NewLoomVm(snapshot, nil, nil, nil, false)
	return vm.GetCode(contractAddr)
}

// https://github.com/ethereum/wiki/wiki/JSON-RPC#eth_getcode
func (s *QueryServer) EthGetCode(address eth.Data, block eth.BlockHeight) (eth.Data, error) {
	addr, err := eth.DecDataToAddress(s.ChainID, address)
	if err != nil {
		return "", errors.Wrapf(err, "decoding input address parameter %v", address)
	}

	snapshot := s.StateProvider.ReadOnlyState()
	defer snapshot.Release()

	evm := levm.NewLoomVm(snapshot, nil, nil, nil, false)
	code, err := evm.GetCode(addr)
	if err != nil {
		return "", errors.Wrapf(err, "getting evm code for %v", address)
	}
	if code == nil {
		reg := s.CreateRegistry(snapshot)
		_, err := reg.GetRecord(addr)
		if err != nil {
			return eth.ZeroedData, nil
		}
		return eth.Data(goGetCode), nil
	}
	return eth.EncBytes(code), nil
}

// Attempts to construct the context of the Address Mapper contract.
func (s *QueryServer) createAddressMapperCtx(state loomchain.State) (contractpb.StaticContext, error) {
	return s.createStaticContractCtx(state, "addressmapper")
}

func (s *QueryServer) createStaticContractCtx(state loomchain.State, name string) (contractpb.StaticContext, error) {
	ctx, err := lcp.NewInternalContractContext(
		name,
		lcp.NewPluginVM(
			s.Loader,
			state,
			s.CreateRegistry(state),
			nil, // event handler
			log.Default,
			s.NewABMFactory,
			nil, // receipt writer
			nil, // receipt reader
		),
		true,
	)
	if err != nil {
		return nil, errors.Wrapf(err, "failed to create %s context", name)
	}
	return ctx, nil
}

// Nonce returns the nonce of the last committed tx sent by the given account.
// NOTE: Either the key or the account must be provided. The account (if not empty) is used in
//       preference to the key.
func (s *QueryServer) Nonce(key, account string) (uint64, error) {
	var addr loom.Address

	if key != "" && account == "" {
		k, err := hex.DecodeString(key)
		if err != nil {
			return 0, err
		}
		addr = loom.Address{
			ChainID: s.ChainID,
			Local:   loom.LocalAddressFromPublicKey(k),
		}
	} else if account != "" {
		var err error
		addr, err = loom.ParseAddress(account)
		if err != nil {
			return 0, err
		}
	} else {
		return 0, errors.New("no key or account specified")
	}

	snapshot := s.StateProvider.ReadOnlyState()
	defer snapshot.Release()

	resolvedAddr, err := auth.ResolveAccountAddress(addr, snapshot, s.AuthCfg, s.createAddressMapperCtx)
	if err != nil {
		return 0, errors.Wrap(err, "failed to resolve account address")
	}

	return auth.Nonce(snapshot, resolvedAddr), nil
}

func (s *QueryServer) Resolve(name string) (string, error) {
	snapshot := s.StateProvider.ReadOnlyState()
	defer snapshot.Release()

	reg := s.CreateRegistry(snapshot)
	addr, err := reg.Resolve(name)
	if err != nil {
		return "", err
	}
	return addr.String(), nil
}

func decodeHexAddress(s string) ([]byte, error) {
	if !strings.HasPrefix(s, "0x") {
		return nil, errors.New("string has no hex prefix")
	}

	return hex.DecodeString(s[2:])
}

type WSEmptyResult struct{}

func writer(ctx rpctypes.WSRPCContext, subs *loomchain.SubscriptionSet) pubsub.SubscriberFunc {
	clientCtx := ctx
	log.Debug("Adding handler", "remote", clientCtx.GetRemoteAddr())
	return func(msg pubsub.Message) {
		log.Debug("Received published message", "msg", msg.Body(), "remote", clientCtx.GetRemoteAddr())
		defer func() {
			if r := recover(); r != nil {
				log.Error("Caught: WSEvent handler routine panic", "error", r)
				err := fmt.Errorf("Caught: WSEvent handler routine panic")
				clientCtx.WriteRPCResponse(rpctypes.RPCInternalError(rpctypes.JSONRPCStringID(""), err))
				go subs.Purge(clientCtx.GetRemoteAddr())
			}
		}()
		resp := rpctypes.RPCResponse{
			JSONRPC: "2.0",
			ID:      rpctypes.JSONRPCStringID("0"),
		}
		resp.Result = msg.Body()
		clientCtx.TryWriteRPCResponse(resp)
	}
}

func (s *QueryServer) Subscribe(wsCtx rpctypes.WSRPCContext, topics []string) (*WSEmptyResult, error) {
	if len(topics) == 0 {
		topics = append(topics, "contract")
	}
	caller := wsCtx.GetRemoteAddr()
	sub, existed := s.Subscriptions.For(caller)

	if !existed {
		sub.Do(writer(wsCtx, s.Subscriptions))
	}
	return &WSEmptyResult{}, s.Subscriptions.AddSubscription(caller, topics)
}

func (s *QueryServer) UnSubscribe(wsCtx rpctypes.WSRPCContext, topic string) (*WSEmptyResult, error) {
	return &WSEmptyResult{}, s.Subscriptions.Remove(wsCtx.GetRemoteAddr(), topic)
}

func ethWriter(ctx rpctypes.WSRPCContext, subs *subs.LegacyEthSubscriptionSet) pubsub.SubscriberFunc {
	clientCtx := ctx
	log.Debug("Adding handler", "remote", clientCtx.GetRemoteAddr())
	return func(msg pubsub.Message) {
		log.Debug("Received published message", "msg", msg.Body(), "remote", clientCtx.GetRemoteAddr())
		defer func() {
			if r := recover(); r != nil {
				log.Error("Caught: WSEvent handler routine panic", "error", r)
				err := fmt.Errorf("Caught: WSEvent handler routine panic")
				clientCtx.WriteRPCResponse(rpctypes.RPCInternalError(rpctypes.JSONRPCStringID(""), err))
				go subs.Purge(clientCtx.GetRemoteAddr())
			}
		}()
		ethMsg := types.EthMessage{}
		if err := proto.Unmarshal(msg.Body(), &ethMsg); err != nil {
			return
		}
		resp := rpctypes.RPCResponse{
			JSONRPC: "2.0",
			ID:      rpctypes.JSONRPCStringID(ethMsg.Id),
		}
		resp.Result = ethMsg.Body
		clientCtx.TryWriteRPCResponse(resp)
	}
}

func (s *QueryServer) EvmSubscribe(wsCtx rpctypes.WSRPCContext, method, filter string) (string, error) {
	caller := wsCtx.GetRemoteAddr()
	sub, id := s.EthLegacySubscriptions.For(caller)
	sub.Do(ethWriter(wsCtx, s.EthLegacySubscriptions))
	err := s.EthLegacySubscriptions.AddSubscription(id, method, filter)
	if err != nil {
		return "", err
	}
	return id, nil
}

func (s *QueryServer) EvmUnSubscribe(id string) (bool, error) {
	return true, s.EthLegacySubscriptions.Remove(id)
}

func (s *QueryServer) EvmTxReceipt(txHash []byte) ([]byte, error) {
	snapshot := s.StateProvider.ReadOnlyState()
	defer snapshot.Release()

<<<<<<< HEAD
	r := s.ReceiptHandlerProvider.Reader()
	txReceipt, err := r.GetReceipt(txHash)
	if err != nil {
=======
	r, err := s.ReceiptHandlerProvider.ReaderAt(
		snapshot.Block().Height,
		snapshot.FeatureEnabled(loomchain.EvmTxReceiptsVersion2Feature, false),
	)
	if err != nil {
		return nil, err
	}
	txReceipt, err := r.GetReceipt(snapshot, txHash)
	if errors.Cause(err) == common.ErrTxReceiptNotFound {
		return proto.Marshal(&types.EvmTxReceipt{})
	} else if err != nil {
>>>>>>> ef455143
		return nil, errors.Wrap(err, "get receipt")
	}

	if len(txReceipt.Logs) > 0 {
		height := int64(txReceipt.BlockNumber)
		var blockResult *ctypes.ResultBlock
		blockResult, err := s.BlockStore.GetBlockByHeight(&height)
		if err != nil {
			return nil, errors.Wrapf(err, "get block %d", height)
		}
		timestamp := blockResult.Block.Header.Time.Unix()

		for i := 0; i < len(txReceipt.Logs); i++ {
			txReceipt.Logs[i].BlockTime = timestamp
		}
	}
	return proto.Marshal(&txReceipt)
}

func (s *QueryServer) ContractEvents(
	fromBlock uint64, toBlock uint64, contractName string,
) (*types.ContractEventsResult, error) {
	if s.EventStore == nil {
		return nil, errors.New("event store is not available")
	}

	if fromBlock == 0 {
		return nil, fmt.Errorf("fromBlock not specified")
	}

	if toBlock == 0 {
		toBlock = fromBlock
	}

	if toBlock < fromBlock {
		return nil, fmt.Errorf("toBlock must be equal or greater than")
	}

	// default to max 20 blocks for now.
	maxRange := uint64(20)

	if toBlock-fromBlock > maxRange {
		return nil, fmt.Errorf("range exceeded, maximum range: %v", maxRange)
	}

	filter := store.EventFilter{
		FromBlock: fromBlock,
		ToBlock:   toBlock,
		Contract:  contractName,
	}
	events, err := s.EventStore.FilterEvents(filter)
	if err != nil {
		return nil, err
	}

	return &types.ContractEventsResult{
		Events:    events,
		FromBlock: fromBlock,
		ToBlock:   toBlock,
	}, nil
}

func (s *QueryServer) GetContractRecord(contractAddrStr string) (*types.ContractRecordResponse, error) {
	contractAddr, err := loom.ParseAddress(contractAddrStr)
	if err != nil {
		return nil, err
	}
	snapshot := s.StateProvider.ReadOnlyState()
	defer snapshot.Release()

	reg := s.CreateRegistry(snapshot)
	rec, err := reg.GetRecord(contractAddr)
	if err != nil {
		return nil, errors.Wrapf(err, "no contract exists at %s", contractAddr.String())
	}
	k := &types.ContractRecordResponse{
		ContractName:    rec.Name,
		ContractAddress: rec.Address,
		CreatorAddress:  rec.Owner,
	}
	return k, nil
}

// Takes a filter and returns a list of data relative to transactions that satisfies the filter
// Used to support eth_getLogs
// https://github.com/ethereum/wiki/wiki/JSON-RPC#eth_getlogs
func (s *QueryServer) GetEvmLogs(filter string) ([]byte, error) {
	snapshot := s.StateProvider.ReadOnlyState()
	defer snapshot.Release()

	return query.DeprecatedQueryChain(
		filter, s.BlockStore, snapshot, s.ReceiptHandlerProvider.Reader(), s.EvmAuxStore,
	)
}

// Sets up new filter for polling
// https://github.com/ethereum/wiki/wiki/JSON-RPC#eth_newfilter
func (s *QueryServer) NewEvmFilter(filter string) (string, error) {
	snapshot := s.StateProvider.ReadOnlyState()
	defer snapshot.Release()

	return s.EthPolls.LegacyAddLogPoll(filter, uint64(snapshot.Block().Height))
}

// https://github.com/ethereum/wiki/wiki/JSON-RPC#eth_newblockfilter
func (s *QueryServer) NewBlockEvmFilter() (string, error) {
	snapshot := s.StateProvider.ReadOnlyState()
	defer snapshot.Release()

	return s.EthPolls.AddBlockPoll(uint64(snapshot.Block().Height)), nil
}

// https://github.com/ethereum/wiki/wiki/JSON-RPC#eth_newpendingtransactionfilter
func (s *QueryServer) NewPendingTransactionEvmFilter() (string, error) {
	snapshot := s.StateProvider.ReadOnlyState()
	defer snapshot.Release()

	return s.EthPolls.AddTxPoll(uint64(snapshot.Block().Height)), nil
}

// Get the logs since last poll
// https://github.com/ethereum/wiki/wiki/JSON-RPC#eth_getfilterchanges
func (s *QueryServer) GetEvmFilterChanges(id string) ([]byte, error) {
	snapshot := s.StateProvider.ReadOnlyState()
	defer snapshot.Release()

	// TODO: Reading from the TM block store could take a while, might be more efficient to release
	//       the current snapshot and get a new one after pulling out whatever we need from the TM
	//       block store.
	return s.EthPolls.LegacyPoll(snapshot, id, s.ReceiptHandlerProvider.Reader())
}

// Forget the filter.
// https://github.com/ethereum/wiki/wiki/JSON-RPC#eth_uninstallfilter
func (s *QueryServer) UninstallEvmFilter(id string) (bool, error) {
	s.EthPolls.Remove(id)
	return true, nil
}

// https://github.com/ethereum/wiki/wiki/JSON-RPC#eth_blocknumber
func (s *QueryServer) EthBlockNumber() (eth.Quantity, error) {
	snapshot := s.StateProvider.ReadOnlyState()
	defer snapshot.Release()

	return eth.EncInt(snapshot.Block().Height), nil
}

// https://github.com/ethereum/wiki/wiki/JSON-RPC#eth_blocknumber
func (s *QueryServer) GetBlockHeight() (int64, error) {
	snapshot := s.StateProvider.ReadOnlyState()
	defer snapshot.Release()

	return snapshot.Block().Height - 1, nil
}

// https://github.com/ethereum/wiki/wiki/JSON-RPC#eth_getblockbynumber
func (s *QueryServer) GetEvmBlockByNumber(number string, full bool) ([]byte, error) {
	snapshot := s.StateProvider.ReadOnlyState()
	defer snapshot.Release()

	r := s.ReceiptHandlerProvider.Reader()
	switch number {
	case "latest":
		return query.DeprecatedGetBlockByNumber(s.BlockStore, snapshot, snapshot.Block().Height-1, full, r, s.EvmAuxStore)
	case "pending":
		return query.DeprecatedGetBlockByNumber(s.BlockStore, snapshot, snapshot.Block().Height, full, r, s.EvmAuxStore)
	default:
		height, err := strconv.ParseInt(number, 10, 64)
		if err != nil {
			return nil, err
		}
		return query.DeprecatedGetBlockByNumber(s.BlockStore, snapshot, int64(height), full, r, s.EvmAuxStore)
	}
}

// https://github.com/ethereum/wiki/wiki/JSON-RPC#eth_getblockbyhash
func (s *QueryServer) GetEvmBlockByHash(hash []byte, full bool) ([]byte, error) {
	snapshot := s.StateProvider.ReadOnlyState()
	defer snapshot.Release()

	return query.DeprecatedGetBlockByHash(
		s.BlockStore, snapshot, hash, full, s.ReceiptHandlerProvider.Reader(), s.EvmAuxStore,
	)
}

// https://github.com/ethereum/wiki/wiki/JSON-RPC#eth_gettransactionbyhash
func (s *QueryServer) GetEvmTransactionByHash(txHash []byte) (resp []byte, err error) {
	snapshot := s.StateProvider.ReadOnlyState()
	defer snapshot.Release()

	return query.DeprecatedGetTxByHash(snapshot, txHash, s.ReceiptHandlerProvider.Reader())
}

// https://github.com/ethereum/wiki/wiki/JSON-RPC#eth_getblockbynumber
func (s *QueryServer) EthGetBlockByNumber(block eth.BlockHeight, full bool) (resp eth.JsonBlockObject, err error) {
	if block == "0x0" {
		return eth.GetBlockZero(), nil
	}

	snapshot := s.StateProvider.ReadOnlyState()
	defer snapshot.Release()

	height, err := eth.DecBlockHeight(snapshot.Block().Height, block)
	if err != nil {
		return resp, err
	}

	// TODO: Reading from the TM block store could take a while, might be more efficient to release
	//       the current snapshot and get a new one after pulling out whatever we need from the TM
	//       block store.
	blockResult, err := query.GetBlockByNumber(s.BlockStore, snapshot, int64(height), full, s.EvmAuxStore)
	if err != nil {
		return resp, err
	}

	if block == "0x1" && blockResult.ParentHash == "0x0" {
		blockResult.ParentHash = "0x0000000000000000000000000000000000000000000000000000000000000001"
	}

	return blockResult, err
}

// https://github.com/ethereum/wiki/wiki/JSON-RPC#eth_gettransactionreceipt
func (s *QueryServer) EthGetTransactionReceipt(hash eth.Data) (*eth.JsonTxReceipt, error) {
	txHash, err := eth.DecDataToBytes(hash)
	if err != nil {
		return nil, err
	}

	snapshot := s.StateProvider.ReadOnlyState()
	defer snapshot.Release()

	r := s.ReceiptHandlerProvider.Reader()
	txReceipt, err := r.GetReceipt(txHash)
	if err != nil {
		resp, err := getReceiptByTendermintHash(snapshot, s.BlockStore, r, txHash)
		if err != nil {
			if strings.Contains(errors.Cause(err).Error(), "not found") {
				// return nil response if cannot find hash
				return nil, nil
			}
			return nil, err
		}
		return resp, nil
	}
	snapshot.Release()

	height := int64(txReceipt.BlockNumber)
	blockResult, err := s.BlockStore.GetBlockByHeight(&height)
	if err != nil {
		return nil, err
	}
	if int32(len(blockResult.Block.Data.Txs)) <= txReceipt.TransactionIndex {
		return nil, errors.Errorf(
			"Transaction index %v out of bounds for transactions in block %v",
			txReceipt.TransactionIndex, len(blockResult.Block.Data.Txs),
		)
	}
	txResults, err := s.BlockStore.GetTxResult(blockResult.Block.Data.Txs[txReceipt.TransactionIndex].Hash())
	if err != nil {
		if strings.Contains(errors.Cause(err).Error(), "not found") {
			// return nil response if cannot find hash
			return nil, nil
		}
		return nil, err
	}
	return completeReceipt(txResults, blockResult, &txReceipt), nil
}

// https://github.com/ethereum/wiki/wiki/JSON-RPC#eth_getblocktransactioncountbyhash
func (s *QueryServer) EthGetBlockTransactionCountByHash(hash eth.Data) (txCount eth.Quantity, err error) {
	blockHash, err := eth.DecDataToBytes(hash)
	if err != nil {
		return txCount, err
	}

	height, err := s.getBlockHeightFromHash(blockHash)
	if err != nil {
		return txCount, err
	}

	snapshot := s.StateProvider.ReadOnlyState()
	defer snapshot.Release()
	count, err := query.GetNumTxBlock(s.BlockStore, snapshot, int64(height))
	if err != nil {
		return txCount, err
	}
	return eth.EncUint(count), nil
}

// https://github.com/ethereum/wiki/wiki/JSON-RPC#eth_getblocktransactioncountbynumber
func (s *QueryServer) EthGetBlockTransactionCountByNumber(block eth.BlockHeight) (txCount eth.Quantity, err error) {
	snapshot := s.StateProvider.ReadOnlyState()
	defer snapshot.Release()

	height, err := eth.DecBlockHeight(snapshot.Block().Height, block)
	if err != nil {
		return txCount, err
	}
	count, err := query.GetNumTxBlock(s.BlockStore, snapshot, int64(height))
	if err != nil {
		return txCount, err
	}
	return eth.EncUint(count), nil
}

// https://github.com/ethereum/wiki/wiki/JSON-RPC#eth_getblockbyhash
func (s *QueryServer) EthGetBlockByHash(hash eth.Data, full bool) (resp eth.JsonBlockObject, err error) {
	blockHash, err := eth.DecDataToBytes(hash)
	if err != nil {
		return resp, err
	}

	height, err := s.getBlockHeightFromHash(blockHash)
	if err != nil {
		return resp, err
	}

	snapshot := s.StateProvider.ReadOnlyState()
	defer snapshot.Release()

	return query.GetBlockByNumber(s.BlockStore, snapshot, int64(height), full, s.EvmAuxStore)
}

// https://github.com/ethereum/wiki/wiki/JSON-RPC#eth_gettransactionbyhash
func (s *QueryServer) EthGetTransactionByHash(hash eth.Data) (resp eth.JsonTxObject, err error) {
	txHash, err := eth.DecDataToBytes(hash)
	if err != nil {
		return resp, err
	}

	snapshot := s.StateProvider.ReadOnlyState()
	defer snapshot.Release()

	r := s.ReceiptHandlerProvider.Reader()
	txObj, err := query.GetTxByHash(snapshot, s.BlockStore, txHash, r)
	if err != nil {
		if errors.Cause(err) != common.ErrTxReceiptNotFound {
			return resp, err
		}

		txObj, err = getTxByTendermintHash(s.BlockStore, txHash)
		if err != nil {
			return resp, errors.Wrapf(err, "failed to find tx with hash %v", txHash)
		}
	}
	return txObj, nil
}

// https://github.com/ethereum/wiki/wiki/JSON-RPC#eth_gettransactionbyblockHashAndIndex
func (s *QueryServer) EthGetTransactionByBlockHashAndIndex(
	hash eth.Data, index eth.Quantity,
) (txObj eth.JsonTxObject, err error) {
	blockHash, err := eth.DecDataToBytes(hash)
	if err != nil {
		return txObj, err
	}

	height, err := s.getBlockHeightFromHash(blockHash)
	if err != nil {
		return txObj, err
	}

	txIndex, err := eth.DecQuantityToUint(index)
	if err != nil {
		return txObj, err
	}

	return query.GetTxByBlockAndIndex(s.BlockStore, uint64(height), txIndex)
}

// https://github.com/ethereum/wiki/wiki/JSON-RPC#eth_gettransactionbyblocknumberandindex
func (s *QueryServer) EthGetTransactionByBlockNumberAndIndex(
	block eth.BlockHeight, index eth.Quantity,
) (txObj eth.JsonTxObject, err error) {
	snapshot := s.StateProvider.ReadOnlyState()
	defer snapshot.Release()

	height, err := eth.DecBlockHeight(snapshot.Block().Height, block)
	if err != nil {
		return txObj, err
	}
	snapshot.Release() // don't need to hold on to it any longer

	txIndex, err := eth.DecQuantityToUint(index)
	if err != nil {
		return txObj, err
	}
	return query.GetTxByBlockAndIndex(s.BlockStore, height, txIndex)
}

/// https://github.com/ethereum/wiki/wiki/JSON-RPC#eth_getlogs
func (s *QueryServer) EthGetLogs(filter eth.JsonFilter) (resp []eth.JsonLog, err error) {
	ethFilter, err := eth.DecLogFilter(filter)
	if err != nil {
		return resp, err
	}

	snapshot := s.StateProvider.ReadOnlyState()
	defer snapshot.Release()

	// TODO: Reading from the TM block store could take a while, might be more efficient to release
	//       the current snapshot and get a new one after pulling out whatever we need from the TM
	//       block store.
	logs, err := query.QueryChain(
		s.BlockStore, snapshot, ethFilter, s.ReceiptHandlerProvider.Reader(), s.EvmAuxStore,
	)
	if err != nil {
		return resp, err
	}
	return eth.EncLogs(logs), err
}

// todo add EthNewBlockFilter EthNewPendingTransactionFilter EthUninstallFilter EthGetFilterChanges and EthGetFilterLogs
// https://github.com/ethereum/wiki/wiki/JSON-RPC#eth_newblockfilter
func (s *QueryServer) EthNewBlockFilter() (eth.Quantity, error) {
	snapshot := s.StateProvider.ReadOnlyState()
	defer snapshot.Release()
	return eth.Quantity(s.EthPolls.AddBlockPoll(uint64(snapshot.Block().Height))), nil
}

// https://github.com/ethereum/wiki/wiki/JSON-RPC#eth_newpendingtransactionfilter
func (s *QueryServer) EthNewPendingTransactionFilter() (eth.Quantity, error) {
	snapshot := s.StateProvider.ReadOnlyState()
	defer snapshot.Release()
	return eth.Quantity(s.EthPolls.AddTxPoll(uint64(snapshot.Block().Height))), nil
}

// Forget the filter.
// https://github.com/ethereum/wiki/wiki/JSON-RPC#eth_uninstallfilter
func (s *QueryServer) EthUninstallFilter(id eth.Quantity) (bool, error) {
	s.EthPolls.Remove(string(id))
	return true, nil
}

// Get the logs since last poll
// https://github.com/ethereum/wiki/wiki/JSON-RPC#eth_getfilterchanges
func (s *QueryServer) EthGetFilterChanges(id eth.Quantity) (interface{}, error) {
	snapshot := s.StateProvider.ReadOnlyState()
	defer snapshot.Release()

	return s.EthPolls.Poll(snapshot, string(id), s.ReceiptHandlerProvider.Reader())
}

// https://github.com/ethereum/wiki/wiki/JSON-RPC#eth_getfilterlogs
func (s *QueryServer) EthGetFilterLogs(id eth.Quantity) (interface{}, error) {
	snapshot := s.StateProvider.ReadOnlyState()
	defer snapshot.Release()
	return s.EthPolls.AllLogs(snapshot, string(id), s.ReceiptHandlerProvider.Reader())
}

// Sets up new filter for polling
// https://github.com/ethereum/wiki/wiki/JSON-RPC#eth_newfilter
func (s *QueryServer) EthNewFilter(filter eth.JsonFilter) (eth.Quantity, error) {
	snapshot := s.StateProvider.ReadOnlyState()
	defer snapshot.Release()
	ethFilter, err := eth.DecLogFilter(filter)
	if err != nil {
		return "", errors.Wrap(err, "could decode log filter")
	}
	id, err := s.EthPolls.AddLogPoll(ethFilter, uint64(snapshot.Block().Height))
	return eth.Quantity(id), err
}

func (s *QueryServer) EthSubscribe(conn *websocket.Conn, method eth.Data, filter eth.JsonFilter) (eth.Data, error) {
	f, err := eth.DecLogFilter(filter)
	if err != nil {
		return "", errors.Wrapf(err, "decode filter")
	}
	id, err := s.EthSubscriptions.AddSubscription(string(method), f, conn)
	if err != nil {
		return "", errors.Wrapf(err, "add subscription")
	}
	return eth.Data(id), nil
}

func (s *QueryServer) EthUnsubscribe(id eth.Quantity) (unsubscribed bool, err error) {
	s.EthSubscriptions.Remove(string(id))
	return true, nil
}

func (s *QueryServer) EthGetTransactionCount(local eth.Data, block eth.BlockHeight) (eth.Quantity, error) {
	snapshot := s.StateProvider.ReadOnlyState()
	defer snapshot.Release()

	height, err := eth.DecBlockHeight(snapshot.Block().Height, block)
	if err != nil {
		return eth.Quantity("0x0"), err
	}

	if height != uint64(snapshot.Block().Height) {
		return eth.Quantity("0x0"), errors.New("transaction count only available for the latest block")
	}
	address, err := eth.DecDataToAddress(s.ChainID, local)
	if err != nil {
		return eth.Quantity("0x0"), err
	}
	nonce, err := s.Nonce("", address.String())
	if err != nil {
		return eth.Quantity("0x0"), errors.Wrap(err, "requesting transaction count")
	}

	return eth.EncUint(nonce), nil
}

// https://github.com/ethereum/wiki/wiki/JSON-RPC#eth_getbalance
// uses ethcoin contract to return the balance corresponding to the address
func (s *QueryServer) EthGetBalance(address eth.Data, block eth.BlockHeight) (eth.Quantity, error) {
	owner, err := eth.DecDataToAddress(s.ChainID, address)
	if err != nil {
		return "", errors.Wrapf(err, "decoding input address parameter %v", address)
	}

	snapshot := s.StateProvider.ReadOnlyState()
	defer snapshot.Release()
	height, err := eth.DecBlockHeight(snapshot.Block().Height, block)
	if err != nil {
		return "", errors.Wrapf(err, "invalid block height %s", block)
	}
	if int64(height) != snapshot.Block().Height {
		return "", errors.Errorf("height %s not latest", block)
	}

	ctx, err := s.createStaticContractCtx(snapshot, "ethcoin")
	if err != nil {
		return eth.Quantity("0x0"), err
	}
	amount, err := ethcoin.BalanceOf(ctx, owner)
	if err != nil {
		return eth.Quantity("0x0"), err
	}
	if amount == nil {
		return eth.Quantity("0x0"), errors.Errorf("No amount returned for address %s", address)
	}

	return eth.EncBigInt(*amount.Int), nil
}

func (s *QueryServer) EthEstimateGas(query eth.JsonTxCallObject) (eth.Quantity, error) {
	return eth.Quantity("0x0"), nil
}

func (s *QueryServer) EthGasPrice() (eth.Quantity, error) {
	return eth.Quantity("0x0"), nil
}

func (s *QueryServer) EthNetVersion() (string, error) {
	hash := sha3.SoliditySHA3(sha3.String(s.ChainID))
	versionBigInt := new(big.Int)
	versionBigInt.SetString(hex.EncodeToString(hash)[0:13], 16)
	return versionBigInt.String(), nil
}

func (s *QueryServer) EthAccounts() ([]eth.Data, error) {
	return []eth.Data{}, nil
}

func (s *QueryServer) getBlockHeightFromHash(hash []byte) (uint64, error) {
	if nil != s.BlockIndexStore {
		return s.BlockIndexStore.GetBlockHeightByHash(hash)
	} else {
		snapshot := s.StateProvider.ReadOnlyState()
		defer snapshot.Release()
		height, err := query.GetBlockHeightFromHash(s.BlockStore, snapshot, hash)
		return uint64(height), err
	}
}

func getReceiptByTendermintHash(state loomchain.State, blockStore store.BlockStore, rh loomchain.ReadReceiptHandler, hash []byte) (*eth.JsonTxReceipt, error) {
	txResults, err := blockStore.GetTxResult(hash)
	if err != nil {
		return nil, err
	}
	blockResult, err := blockStore.GetBlockByHeight(&txResults.Height)
	if err != nil {
		return nil, err
	}
	txObj, contractAddr, err := query.GetTxObjectFromBlockResult(blockResult, txResults, int64(txResults.Index))
	if err != nil {
		return nil, err
	}
	txHash, err := eth.DecDataToBytes(txObj.Hash)
	if err != nil {
		return nil, errors.Wrapf(err, "invalid loom transaction hash %x", txObj.Hash)
	}
	txReceipt, err := rh.GetReceipt(txHash)
	if err != nil {
		jsonReceipt := eth.TxObjToReceipt(txObj, contractAddr)
		if txResults.TxResult.Code == abci.CodeTypeOK {
			jsonReceipt.Status = eth.EncInt(int64(StatusTxSuccess))
		} else {
			jsonReceipt.Status = eth.EncInt(int64(StatusTxFail))
		}
		if txResults.TxResult.Info == utils.CallEVM || txResults.TxResult.Info == utils.CallPlugin {
			if jsonReceipt.To == nil || len(*jsonReceipt.To) == 0 {
				jsonReceipt.To = jsonReceipt.ContractAddress
			}
			jsonReceipt.ContractAddress = nil
		}

		return &jsonReceipt, nil
	}
	return completeReceipt(txResults, blockResult, &txReceipt), nil
}

func completeReceipt(txResults *ctypes.ResultTx, blockResult *ctypes.ResultBlock, txReceipt *types.EvmTxReceipt) *eth.JsonTxReceipt {
	if len(txReceipt.Logs) > 0 {
		timestamp := blockResult.Block.Header.Time.Unix()
		for i := 0; i < len(txReceipt.Logs); i++ {
			txReceipt.Logs[i].BlockTime = timestamp
		}
	}
	if txResults.TxResult.Code == abci.CodeTypeOK {
		txReceipt.Status = StatusTxSuccess
	} else {
		txReceipt.Status = StatusTxFail
	}
	jsonReceipt := eth.EncTxReceipt(*txReceipt)
	if txResults.TxResult.Info == utils.CallEVM && (jsonReceipt.To == nil || len(*jsonReceipt.To) == 0) {
		jsonReceipt.To = jsonReceipt.ContractAddress
		jsonReceipt.ContractAddress = nil
	}
	return &jsonReceipt
}

func getTxByTendermintHash(blockStore store.BlockStore, hash []byte) (eth.JsonTxObject, error) {
	txResults, err := blockStore.GetTxResult(hash)
	if err != nil {
		return eth.JsonTxObject{}, err
	}
	blockResult, err := blockStore.GetBlockByHeight(&txResults.Height)
	if err != nil {
		return eth.JsonTxObject{}, err
	}
	txObj, _, err := query.GetTxObjectFromBlockResult(blockResult, txResults, int64(txResults.Index))
	return txObj, err
}<|MERGE_RESOLUTION|>--- conflicted
+++ resolved
@@ -507,23 +507,11 @@
 	snapshot := s.StateProvider.ReadOnlyState()
 	defer snapshot.Release()
 
-<<<<<<< HEAD
 	r := s.ReceiptHandlerProvider.Reader()
 	txReceipt, err := r.GetReceipt(txHash)
-	if err != nil {
-=======
-	r, err := s.ReceiptHandlerProvider.ReaderAt(
-		snapshot.Block().Height,
-		snapshot.FeatureEnabled(loomchain.EvmTxReceiptsVersion2Feature, false),
-	)
-	if err != nil {
-		return nil, err
-	}
-	txReceipt, err := r.GetReceipt(snapshot, txHash)
 	if errors.Cause(err) == common.ErrTxReceiptNotFound {
 		return proto.Marshal(&types.EvmTxReceipt{})
 	} else if err != nil {
->>>>>>> ef455143
 		return nil, errors.Wrap(err, "get receipt")
 	}
 
