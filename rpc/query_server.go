package rpc

import (
	"encoding/hex"
	`github.com/loomnetwork/loomchain/receipts/factory`
	`github.com/pkg/errors`
	"strings"
	
	"fmt"
	
	"strconv"
	
	"github.com/gogo/protobuf/proto"
	"github.com/loomnetwork/go-loom"
	"github.com/loomnetwork/go-loom/plugin"
	"github.com/loomnetwork/go-loom/plugin/types"
	"github.com/loomnetwork/go-loom/vm"
	"github.com/loomnetwork/loomchain"
	"github.com/loomnetwork/loomchain/auth"
	"github.com/loomnetwork/loomchain/eth/polls"
	"github.com/loomnetwork/loomchain/eth/query"
	"github.com/loomnetwork/loomchain/eth/subs"
	levm "github.com/loomnetwork/loomchain/evm"
	"github.com/loomnetwork/loomchain/log"
	lcp "github.com/loomnetwork/loomchain/plugin"
<<<<<<< HEAD
	registry "github.com/loomnetwork/loomchain/registry"
	regFactory "github.com/loomnetwork/loomchain/registry/factory"
	"github.com/loomnetwork/loomchain/store"
=======
	registry "github.com/loomnetwork/loomchain/registry/factory"
>>>>>>> d08bce2c
	lvm "github.com/loomnetwork/loomchain/vm"
	"github.com/phonkee/go-pubsub"
	"github.com/tendermint/tendermint/rpc/lib/types"
)

// StateProvider interface is used by QueryServer to access the read-only application state
type StateProvider interface {
	ReadOnlyState() loomchain.State
}

// QueryServer provides the ability to query the current state of the DAppChain via RPC.
//
// Contract state can be queried via:
// - POST request of a JSON-RPC 2.0 object to "/" endpoint:
//   {
//     "jsonrpc": "2.0",
//     "method": "query",
//     "params": {
//       "contract": "0x000000000000000000",
//       "query": { /* query params */ }
//     },
//     "id": "123456789"
//   }
// - POST request to "/query" endpoint with form-encoded contract & query params.
//
// Contract query requests must contain two parameters:
// - contract: the address of the contract to be queried (hex encoded string), and
// - query: a JSON object containing the query parameters, the Loom SDK makes no assumptions about
//          the structure of the object, it is entirely up to the contract author to define the
//          query interface.
//
// The JSON-RPC 2.0 response object will contain the query result as a JSON object:
// {
//   "jsonrpc": "2.0",
//   "result": { /* query result */ },
//   "id": "123456789"
// }
//
// On error the JSON-RPC 2.0 response object will look similar to this:
// {
//   "jsonrpc": "2.0",
//   "error": {
//	   "code": -32603,
//	   "message": "Internal error",
//	   "data": "invalid query"
//   },
//   "id": "123456789"
// }
//
// The nonce associated with a particular signer can be obtained via:
// - GET request to /nonce?key="<hex-encoded-public-key-of-signer>"
// - POST request of a JSON-RPC 2.0 object to "/" endpoint:
//   {
//     "jsonrpc": "2.0",
//     "method": "nonce",
//     "params": {
//       "key": "hex-encoded-public-key-of-signer",
//     },
//     "id": "123456789"
//   }
// - POST request to "/nonce" endpoint with form-encoded key param.
type QueryServer struct {
	StateProvider
	ChainID          string
	Loader           lcp.Loader
	Subscriptions    *loomchain.SubscriptionSet
	EthSubscriptions *subs.EthSubscriptionSet
	EthPolls         polls.EthSubscriptions
	CreateRegistry   regFactory.RegistryFactoryFunc
	// If this is nil the EVM won't have access to any account balances.
	NewABMFactory    lcp.NewAccountBalanceManagerFactoryFunc
	ReceiptHandlerFactory	factory.ReadReceiptHandlerFactoryFunc
	RPCListenAddress string
}

var _ QueryService = &QueryServer{}

// Query returns data of given contract from the application states
// The contract parameter should be a hex-encoded local address prefixed by 0x
func (s *QueryServer) Query(caller, contract string, query []byte, vmType vm.VMType) ([]byte, error) {
	var callerAddr loom.Address
	var err error
	if len(caller) == 0 {
		callerAddr = loom.RootAddress(s.ChainID)
	} else {
		callerAddr, err = loom.ParseAddress(caller)
		if err != nil {
			return nil, err
		}
	}

	localContractAddr, err := decodeHexAddress(contract)
	if err != nil {
		return nil, err
	}
	contractAddr := loom.Address{
		ChainID: s.ChainID,
		Local:   localContractAddr,
	}

	if vmType == lvm.VMType_PLUGIN {
		return s.QueryPlugin(callerAddr, contractAddr, query)
	} else {
		return s.QueryEvm(callerAddr, contractAddr, query)
	}
}

func (s *QueryServer) QueryPlugin(caller, contract loom.Address, query []byte) ([]byte, error) {
	vm := lcp.NewPluginVM(
		s.Loader,
		s.StateProvider.ReadOnlyState(),
		s.CreateRegistry(s.StateProvider.ReadOnlyState()),
		nil,
		log.Default,
		s.NewABMFactory,
		nil,
	)
	req := &plugin.Request{
		ContentType: plugin.EncodingType_PROTOBUF3,
		Accept:      plugin.EncodingType_PROTOBUF3,
		Body:        query,
	}
	reqBytes, err := proto.Marshal(req)
	if err != nil {
		return nil, err
	}

	respBytes, err := vm.StaticCall(caller, contract, registry.DefaultContractVersion, reqBytes)
	if err != nil {
		return nil, err
	}
	resp := &plugin.Response{}
	err = proto.Unmarshal(respBytes, resp)
	if err != nil {
		return nil, err
	}
	return resp.Body, nil
}

func (s *QueryServer) QueryEvm(caller, contract loom.Address, query []byte) ([]byte, error) {
	var createABM levm.AccountBalanceManagerFactoryFunc
	var err error
	if s.NewABMFactory != nil {
		pvm := lcp.NewPluginVM(
			s.Loader,
			s.StateProvider.ReadOnlyState(),
			s.CreateRegistry(s.StateProvider.ReadOnlyState()),
			nil,
			log.Default,
			s.NewABMFactory,
			nil,
		)
		createABM, err = s.NewABMFactory(pvm)
		if err != nil {
			return nil, err
		}
	}
<<<<<<< HEAD
	vm := levm.NewLoomVm(s.StateProvider.ReadOnlyState(), nil, createABM)
	return vm.StaticCall(caller, contract, registry.DefaultContractVersion, query)
=======
	vm := levm.NewLoomVm(s.StateProvider.ReadOnlyState(), nil,nil, createABM)
	return vm.StaticCall(caller, contract, query)
>>>>>>> d08bce2c
}

// GetCode returns the runtime byte-code of a contract running on a DAppChain's EVM.
// Gives an error for non-EVM contracts.
// contract - address of the contract in the form of a string. (Use loom.Address.String() to convert)
// return []byte - runtime bytecode of the contract.
func (s *QueryServer) GetEvmCode(contract string) ([]byte, error) {
	contractAddr, err := loom.ParseAddress(contract)
	if err != nil {
		return nil, err
	}
	vm := levm.NewLoomVm(s.StateProvider.ReadOnlyState(), nil, nil,nil)
	return vm.GetCode(contractAddr)
}

// Nonce returns of nonce from the application states
func (s *QueryServer) Nonce(key string) (uint64, error) {
	k, err := hex.DecodeString(key)
	if err != nil {
		return 0, err
	}
	addr := loom.Address{
		ChainID: s.ChainID,
		Local:   loom.LocalAddressFromPublicKey(k),
	}
	return auth.Nonce(s.StateProvider.ReadOnlyState(), addr), nil
}

func (s *QueryServer) Resolve(name string) (string, error) {
	reg := s.CreateRegistry(s.StateProvider.ReadOnlyState())
	addr, err := reg.Resolve(name, registry.DefaultContractVersion)
	if err != nil {
		return "", err
	}
	return addr.String(), nil
}

func decodeHexAddress(s string) ([]byte, error) {
	if !strings.HasPrefix(s, "0x") {
		return nil, errors.New("string has no hex prefix")
	}

	return hex.DecodeString(s[2:])
}

type WSEmptyResult struct{}

func writer(ctx rpctypes.WSRPCContext, subs *loomchain.SubscriptionSet) pubsub.SubscriberFunc {
	clientCtx := ctx
	log.Debug("Adding handler", "remote", clientCtx.GetRemoteAddr())
	return func(msg pubsub.Message) {
		log.Debug("Received published message", "msg", msg.Body(), "remote", clientCtx.GetRemoteAddr())
		defer func() {
			if r := recover(); r != nil {
				log.Error("Caught: WSEvent handler routine panic", "error", r)
				err := fmt.Errorf("Caught: WSEvent handler routine panic")
				clientCtx.WriteRPCResponse(rpctypes.RPCInternalError("Internal server error", err))
				go subs.Purge(clientCtx.GetRemoteAddr())
			}
		}()
		resp := rpctypes.RPCResponse{
			JSONRPC: "2.0",
			ID:      "0",
		}
		resp.Result = msg.Body()
		clientCtx.TryWriteRPCResponse(resp)
	}
}

func (s *QueryServer) Subscribe(wsCtx rpctypes.WSRPCContext, topics []string) (*WSEmptyResult, error) {
	if len(topics) == 0 {
		topics = append(topics, "contract")
	}
	caller := wsCtx.GetRemoteAddr()
	sub, existed := s.Subscriptions.For(caller)

	if !existed {
		sub.Do(writer(wsCtx, s.Subscriptions))
	}
	s.Subscriptions.AddSubscription(caller, topics)
	return &WSEmptyResult{}, nil
}

func (s *QueryServer) UnSubscribe(wsCtx rpctypes.WSRPCContext, topic string) (*WSEmptyResult, error) {
	s.Subscriptions.Remove(wsCtx.GetRemoteAddr(), topic)
	return &WSEmptyResult{}, nil
}

func ethWriter(ctx rpctypes.WSRPCContext, subs *subs.EthSubscriptionSet) pubsub.SubscriberFunc {
	clientCtx := ctx
	log.Debug("Adding handler", "remote", clientCtx.GetRemoteAddr())
	return func(msg pubsub.Message) {
		log.Debug("Received published message", "msg", msg.Body(), "remote", clientCtx.GetRemoteAddr())
		defer func() {
			if r := recover(); r != nil {
				log.Error("Caught: WSEvent handler routine panic", "error", r)
				err := fmt.Errorf("Caught: WSEvent handler routine panic")
				clientCtx.WriteRPCResponse(rpctypes.RPCInternalError("Internal server error", err))
				go subs.Purge(clientCtx.GetRemoteAddr())
			}
		}()
		ethMsg := types.EthMessage{}
		if err := proto.Unmarshal(msg.Body(), &ethMsg); err != nil {
			return
		}
		resp := rpctypes.RPCResponse{
			JSONRPC: "2.0",
			ID:      ethMsg.Id,
		}
		resp.Result = ethMsg.Body
		clientCtx.TryWriteRPCResponse(resp)
	}
}

func (s *QueryServer) EvmSubscribe(wsCtx rpctypes.WSRPCContext, method, filter string) (string, error) {
	caller := wsCtx.GetRemoteAddr()
	sub, id := s.EthSubscriptions.For(caller)
	sub.Do(ethWriter(wsCtx, s.EthSubscriptions))
	err := s.EthSubscriptions.AddSubscription(id, method, filter)
	if err != nil {
		return "", err
	}
	return id, nil
}

func (s *QueryServer) EvmUnSubscribe(id string) (bool, error) {
	s.EthSubscriptions.Remove(id)
	return true, nil
}

func (s *QueryServer) EvmTxReceipt(txHash []byte) ([]byte, error) {
	txReciept, err := s.ReceiptHandlerFactory(s.StateProvider.ReadOnlyState()).GetReceipt(txHash)
	if err != nil {
		return nil, errors.Wrap(err, "get receipt")
	}
	return proto.Marshal(&txReciept)
}

// Takes a filter and returns a list of data realte to transactions that satisfies the filter
// Used to support eth_getLogs
// https://github.com/ethereum/wiki/wiki/JSON-RPC#eth_getlogs
func (s *QueryServer) GetEvmLogs(filter string) ([]byte, error) {
	state := s.StateProvider.ReadOnlyState()
	return query.QueryChain(filter, state, s.ReceiptHandlerFactory(state))
}

// Sets up new filter for polling
// https://github.com/ethereum/wiki/wiki/JSON-RPC#eth_newfilter
func (s *QueryServer) NewEvmFilter(filter string) (string, error) {
	state := s.StateProvider.ReadOnlyState()
	return s.EthPolls.AddLogPoll(filter, uint64(state.Block().Height))
}

// https://github.com/ethereum/wiki/wiki/JSON-RPC#eth_newblockfilter
func (s *QueryServer) NewBlockEvmFilter() (string, error) {
	state := s.StateProvider.ReadOnlyState()
	return s.EthPolls.AddBlockPoll(uint64(state.Block().Height)), nil
}

// https://github.com/ethereum/wiki/wiki/JSON-RPC#eth_newpendingtransactionfilter
func (s *QueryServer) NewPendingTransactionEvmFilter() (string, error) {
	state := s.StateProvider.ReadOnlyState()
	return s.EthPolls.AddTxPoll(uint64(state.Block().Height)), nil
}

// Get the logs since last poll
// https://github.com/ethereum/wiki/wiki/JSON-RPC#eth_getfilterchanges
func (s *QueryServer) GetEvmFilterChanges(id string) ([]byte, error) {
	state := s.StateProvider.ReadOnlyState()
	return s.EthPolls.Poll(state, id, s.ReceiptHandlerFactory(state))
}

// Forget the filter.
// https://github.com/ethereum/wiki/wiki/JSON-RPC#eth_uninstallfilter
func (s *QueryServer) UninstallEvmFilter(id string) (bool, error) {
	s.EthPolls.Remove(id)
	return true, nil
}

// https://github.com/ethereum/wiki/wiki/JSON-RPC#eth_blocknumber
func (s *QueryServer) GetBlockHeight() (int64, error) {
	state := s.StateProvider.ReadOnlyState()
	return state.Block().Height - 1, nil
}

// https://github.com/ethereum/wiki/wiki/JSON-RPC#eth_getblockbynumber
func (s *QueryServer) GetEvmBlockByNumber(number string, full bool) ([]byte, error) {
	state := s.StateProvider.ReadOnlyState()
	switch number {
	case "latest":
		return query.GetBlockByNumber(state, uint64(state.Block().Height-1), full, s.ReceiptHandlerFactory(state))
	case "pending":
		return query.GetBlockByNumber(state, uint64(state.Block().Height), full, s.ReceiptHandlerFactory(state))
	default:
		height, err := strconv.ParseUint(number, 0, 64)
		if err != nil {
			return nil, err

		}
		return query.GetBlockByNumber(state, height, full, s.ReceiptHandlerFactory(state))
	}
}

// https://github.com/ethereum/wiki/wiki/JSON-RPC#eth_getblockbyhash
func (s *QueryServer) GetEvmBlockByHash(hash []byte, full bool) ([]byte, error) {
	state := s.StateProvider.ReadOnlyState()
	return query.GetBlockByHash(state, hash, full, s.ReceiptHandlerFactory(state))
}

// https://github.com/ethereum/wiki/wiki/JSON-RPC#eth_gettransactionbyhash
func (s QueryServer) GetEvmTransactionByHash(txHash []byte) (resp []byte, err error) {
	state := s.StateProvider.ReadOnlyState()
	return query.GetTxByHash(state, txHash, s.ReceiptHandlerFactory(state))
}<|MERGE_RESOLUTION|>--- conflicted
+++ resolved
@@ -2,14 +2,15 @@
 
 import (
 	"encoding/hex"
-	`github.com/loomnetwork/loomchain/receipts/factory`
-	`github.com/pkg/errors`
 	"strings"
-	
+
+	"github.com/loomnetwork/loomchain/receipts/factory"
+	"github.com/pkg/errors"
+
 	"fmt"
-	
+
 	"strconv"
-	
+
 	"github.com/gogo/protobuf/proto"
 	"github.com/loomnetwork/go-loom"
 	"github.com/loomnetwork/go-loom/plugin"
@@ -23,13 +24,8 @@
 	levm "github.com/loomnetwork/loomchain/evm"
 	"github.com/loomnetwork/loomchain/log"
 	lcp "github.com/loomnetwork/loomchain/plugin"
-<<<<<<< HEAD
 	registry "github.com/loomnetwork/loomchain/registry"
 	regFactory "github.com/loomnetwork/loomchain/registry/factory"
-	"github.com/loomnetwork/loomchain/store"
-=======
-	registry "github.com/loomnetwork/loomchain/registry/factory"
->>>>>>> d08bce2c
 	lvm "github.com/loomnetwork/loomchain/vm"
 	"github.com/phonkee/go-pubsub"
 	"github.com/tendermint/tendermint/rpc/lib/types"
@@ -100,9 +96,9 @@
 	EthPolls         polls.EthSubscriptions
 	CreateRegistry   regFactory.RegistryFactoryFunc
 	// If this is nil the EVM won't have access to any account balances.
-	NewABMFactory    lcp.NewAccountBalanceManagerFactoryFunc
-	ReceiptHandlerFactory	factory.ReadReceiptHandlerFactoryFunc
-	RPCListenAddress string
+	NewABMFactory         lcp.NewAccountBalanceManagerFactoryFunc
+	ReceiptHandlerFactory factory.ReadReceiptHandlerFactoryFunc
+	RPCListenAddress      string
 }
 
 var _ QueryService = &QueryServer{}
@@ -187,13 +183,8 @@
 			return nil, err
 		}
 	}
-<<<<<<< HEAD
-	vm := levm.NewLoomVm(s.StateProvider.ReadOnlyState(), nil, createABM)
+	vm := levm.NewLoomVm(s.StateProvider.ReadOnlyState(), nil, nil, createABM)
 	return vm.StaticCall(caller, contract, registry.DefaultContractVersion, query)
-=======
-	vm := levm.NewLoomVm(s.StateProvider.ReadOnlyState(), nil,nil, createABM)
-	return vm.StaticCall(caller, contract, query)
->>>>>>> d08bce2c
 }
 
 // GetCode returns the runtime byte-code of a contract running on a DAppChain's EVM.
@@ -205,7 +196,7 @@
 	if err != nil {
 		return nil, err
 	}
-	vm := levm.NewLoomVm(s.StateProvider.ReadOnlyState(), nil, nil,nil)
+	vm := levm.NewLoomVm(s.StateProvider.ReadOnlyState(), nil, nil, nil)
 	return vm.GetCode(contractAddr)
 }
 
