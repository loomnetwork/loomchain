--- conflicted
+++ resolved
@@ -1178,11 +1178,7 @@
 	}
 	txHash, err := eth.DecDataToBytes(txObj.Hash)
 	if err != nil {
-<<<<<<< HEAD
-		return eth.TxObjToReceipt(txObj, contractAddr), errors.Wrapf(err, "invalid loom transaction hash %x", txObj.Hash)
-=======
-		return nil, errors.Wrapf(err, "invalid loom transaction hash %h", txObj.Hash)
->>>>>>> 3134c2ff
+		return nil, errors.Wrapf(err, "invalid loom transaction hash %x", txObj.Hash)
 	}
 	txReceipt, err := rh.GetReceipt(state, txHash)
 	if err != nil {
