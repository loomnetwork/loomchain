package rpc

import (
	"encoding/hex"
	"fmt"
	"math/big"
	"strconv"
	"strings"

	"github.com/gogo/protobuf/proto"
	"github.com/gorilla/websocket"
	sha3 "github.com/miguelmota/go-solidity-sha3"
	"github.com/phonkee/go-pubsub"
	"github.com/pkg/errors"
	abci "github.com/tendermint/tendermint/abci/types"
	ctypes "github.com/tendermint/tendermint/rpc/core/types"
	rpctypes "github.com/tendermint/tendermint/rpc/lib/types"

	ethcommon "github.com/ethereum/go-ethereum/common"
	"github.com/loomnetwork/go-loom"
	"github.com/loomnetwork/go-loom/plugin"
	"github.com/loomnetwork/go-loom/plugin/contractpb"
	"github.com/loomnetwork/go-loom/plugin/types"
	"github.com/loomnetwork/go-loom/vm"

	"github.com/loomnetwork/loomchain"
	"github.com/loomnetwork/loomchain/auth"
	"github.com/loomnetwork/loomchain/auth/keys"
	"github.com/loomnetwork/loomchain/builtin/plugins/ethcoin"
	"github.com/loomnetwork/loomchain/config"
	"github.com/loomnetwork/loomchain/eth/polls"
	"github.com/loomnetwork/loomchain/eth/query"
	"github.com/loomnetwork/loomchain/eth/subs"
	"github.com/loomnetwork/loomchain/eth/utils"
	levm "github.com/loomnetwork/loomchain/evm"
	"github.com/loomnetwork/loomchain/log"
	lcp "github.com/loomnetwork/loomchain/plugin"
	hsmpv "github.com/loomnetwork/loomchain/privval/hsm"
	"github.com/loomnetwork/loomchain/receipts/common"
	"github.com/loomnetwork/loomchain/registry"
	registryFac "github.com/loomnetwork/loomchain/registry/factory"
	"github.com/loomnetwork/loomchain/rpc/debug"
	"github.com/loomnetwork/loomchain/rpc/eth"
	appstate "github.com/loomnetwork/loomchain/state"
	"github.com/loomnetwork/loomchain/store"
	blockindex "github.com/loomnetwork/loomchain/store/block_index"
	evmaux "github.com/loomnetwork/loomchain/store/evm_aux"
	lvm "github.com/loomnetwork/loomchain/vm"
)

const (
	/**
	 * contract GoContract {}
	 */
	// nolint:lll
	goGetCode = "0x608060405260043610603f576000357c0100000000000000000000000000000000000000000000000000000000900463ffffffff168063f6b4dfb4146044575b600080fd5b348015604f57600080fd5b5060566098565b604051808273ffffffffffffffffffffffffffffffffffffffff1673ffffffffffffffffffffffffffffffffffffffff16815260200191505060405180910390f35b73e288d6eec7150d6a22fde33f0aa2d81e06591c4d815600a165627a7a72305820b8b6992011e1a3286b9546ca427bf9cb05db8bd25addbee7a9894131d9db12500029"

	StatusTxSuccess = int32(1)
	StatusTxFail    = int32(0)
)

// StateProvider interface is used by QueryServer to access the read-only application state
type StateProvider interface {
	ReadOnlyState() appstate.State
	ReplayApplication(uint64, store.BlockStore) (*loomchain.Application, int64, error)
}

// QueryServer provides the ability to query the current state of the DAppChain via RPC.
//
// Contract state can be queried via:
// - POST request of a JSON-RPC 2.0 object to "/" endpoint:
//   {
//     "jsonrpc": "2.0",
//     "method": "query",
//     "params": {
//       "contract": "0x000000000000000000",
//       "query": { /* query params */ }
//     },
//     "id": "123456789"
//   }
// - POST request to "/query" endpoint with form-encoded contract & query params.
//
// Contract query requests must contain two parameters:
// - contract: the address of the contract to be queried (hex encoded string), and
// - query: a JSON object containing the query parameters, the Loom SDK makes no assumptions about
//          the structure of the object, it is entirely up to the contract author to define the
//          query interface.
//
// The JSON-RPC 2.0 response object will contain the query result as a JSON object:
// {
//   "jsonrpc": "2.0",
//   "result": { /* query result */ },
//   "id": "123456789"
// }
//
// On error the JSON-RPC 2.0 response object will look similar to this:
// {
//   "jsonrpc": "2.0",
//   "error": {
//	   "code": -32603,
//	   "message": "Internal error",
//	   "data": "invalid query"
//   },
//   "id": "123456789"
// }
//
// The nonce associated with a particular signer can be obtained via:
// - GET request to /nonce?key="<hex-encoded-public-key-of-signer>"
// - POST request of a JSON-RPC 2.0 object to "/" endpoint:
//   {
//     "jsonrpc": "2.0",
//     "method": "nonce",
//     "params": {
//       "key": "hex-encoded-public-key-of-signer",
//     },
//     "id": "123456789"
//   }
// - POST request to "/nonce" endpoint with form-encoded key param.
type QueryServer struct {
	StateProvider
	ChainID                string
	Loader                 lcp.Loader
	Subscriptions          *loomchain.SubscriptionSet
	EthSubscriptions       *subs.EthSubscriptionSet
	EthLegacySubscriptions *subs.LegacyEthSubscriptionSet
	EthPolls               polls.EthSubscriptions
	CreateRegistry         registryFac.RegistryFactoryFunc
	// If this is nil the EVM won't have access to any account balances.
	NewABMFactory lcp.NewAccountBalanceManagerFactoryFunc
	loomchain.ReceiptHandlerProvider
	RPCListenAddress string
	store.BlockStore
	*evmaux.EvmAuxStore
	blockindex.BlockIndexStore
	EventStore store.EventStore
<<<<<<< HEAD
	AuthCfg    *keys.Config
=======
	AuthCfg    *auth.Config
	Web3Cfg    *eth.Web3Config
>>>>>>> 23a55285
}

var _ QueryService = &QueryServer{}

// Query returns data of given contract from the application states
// The contract parameter should be a hex-encoded local address prefixed by 0x
func (s *QueryServer) Query(caller, contract string, query []byte, vmType vm.VMType) ([]byte, error) {
	var callerAddr loom.Address
	var err error
	if len(caller) == 0 {
		callerAddr = loom.RootAddress(s.ChainID)
	} else {
		callerAddr, err = loom.ParseAddress(caller)
		if err != nil {
			return nil, err
		}
	}

	localContractAddr, err := decodeHexAddress(contract)
	if err != nil {
		return nil, err
	}
	contractAddr := loom.Address{
		ChainID: s.ChainID,
		Local:   localContractAddr,
	}

	snapshot := s.StateProvider.ReadOnlyState()
	defer snapshot.Release()
	if vmType == lvm.VMType_PLUGIN {
		return s.queryPlugin(snapshot, callerAddr, contractAddr, query)
	} else {
		return s.queryEvm(snapshot, callerAddr, contractAddr, query)
	}
}

func (s *QueryServer) QueryEnv() (*config.EnvInfo, error) {
	cfg, err := config.ParseConfig()
	if err != nil {
		return nil, err
	}

	gen, err := config.ReadGenesis(cfg.GenesisPath())
	if err != nil {
		return nil, err
	}

	envir := config.Env{
		Version:         loomchain.FullVersion(),
		Build:           loomchain.Build,
		BuildVariant:    loomchain.BuildVariant,
		GitSha:          loomchain.GitSHA,
		GoLoom:          loomchain.GoLoomGitSHA,
		TransferGateway: loomchain.TransferGatewaySHA,
		GoEthereum:      loomchain.EthGitSHA,
		GoPlugin:        loomchain.HashicorpGitSHA,
		Btcd:            loomchain.BtcdGitSHA,
		PluginPath:      cfg.PluginsPath(),
		Peers:           cfg.Peers,
	}

	// scrub the HSM config just in case
	cfg.HsmConfig = &hsmpv.HsmConfig{
		HsmEnabled: cfg.HsmConfig.HsmEnabled,
		HsmDevType: cfg.HsmConfig.HsmDevType,
	}

	envInfo := config.EnvInfo{
		Env:         envir,
		LoomGenesis: *gen,
		LoomConfig:  *cfg,
	}

	return &envInfo, err
}

func (s *QueryServer) queryPlugin(state appstate.State, caller, contract loom.Address, query []byte) ([]byte, error) {
	callerAddr, err := auth.ResolveAccountAddress(caller, state, s.AuthCfg, s.createAddressMapperCtx)
	if err != nil {
		return nil, errors.Wrap(err, "failed to resolve account address")
	}

	vm := lcp.NewPluginVM(
		s.Loader,
		state,
		s.CreateRegistry(state),
		nil,
		log.Default,
		s.NewABMFactory,
		nil,
		nil,
	)
	req := &plugin.Request{
		ContentType: plugin.EncodingType_PROTOBUF3,
		Accept:      plugin.EncodingType_PROTOBUF3,
		Body:        query,
	}
	reqBytes, err := proto.Marshal(req)
	if err != nil {
		return nil, err
	}

	respBytes, err := vm.StaticCall(callerAddr, contract, reqBytes)
	if err != nil {
		return nil, err
	}
	resp := &plugin.Response{}
	err = proto.Unmarshal(respBytes, resp)
	if err != nil {
		return nil, err
	}
	return resp.Body, nil
}

func (s *QueryServer) queryEvm(state appstate.State, caller, contract loom.Address, query []byte) ([]byte, error) {
	callerAddr, err := auth.ResolveAccountAddress(caller, state, s.AuthCfg, s.createAddressMapperCtx)
	if err != nil {
		return nil, errors.Wrap(err, "failed to resolve account address")
	}

	var createABM levm.AccountBalanceManagerFactoryFunc
	if s.NewABMFactory != nil {
		pvm := lcp.NewPluginVM(
			s.Loader,
			state,
			s.CreateRegistry(state),
			nil,
			log.Default,
			s.NewABMFactory,
			nil,
			nil,
		)
		createABM, err = s.NewABMFactory(pvm)
		if err != nil {
			return nil, err
		}
	}
	vm := levm.NewLoomVm(state, nil, createABM, false, nil)
	return vm.StaticCall(callerAddr, contract, query)
}

// https://github.com/ethereum/wiki/wiki/JSON-RPC#eth_call
func (s *QueryServer) EthCall(query eth.JsonTxCallObject, block eth.BlockHeight) (resp eth.Data, err error) {
	snapshot := s.StateProvider.ReadOnlyState()
	defer snapshot.Release()

	var caller loom.Address
	if len(query.From) > 0 {
		caller, err = s.getEthAccount(snapshot, query.From)
		if err != nil {
			return resp, err
		}
	} else {
		caller = loom.RootAddress(s.ChainID)
	}

	contract, err := eth.DecDataToAddress(s.ChainID, query.To)
	if err != nil {
		return resp, err
	}
	data, err := eth.DecDataToBytes(query.Data)
	if err != nil {
		return resp, err
	}
	bytes, err := s.queryEvm(snapshot, caller, contract, data)
	return eth.EncBytes(bytes), err
}

// GetCode returns the runtime byte-code of a contract running on a DAppChain's EVM.
// Gives an error for non-EVM contracts.
// contract - address of the contract in the form of a string. (Use loom.Address.String() to convert)
// return []byte - runtime bytecode of the contract.
// https://github.com/ethereum/wiki/wiki/JSON-RPC#eth_getcode
func (s *QueryServer) GetEvmCode(contract string) ([]byte, error) {
	contractAddr, err := loom.ParseAddress(contract)
	if err != nil {
		return nil, err
	}

	snapshot := s.StateProvider.ReadOnlyState()
	defer snapshot.Release()

	vm := levm.NewLoomVm(snapshot, nil, nil, false, nil)
	return vm.GetCode(contractAddr)
}

// https://github.com/ethereum/wiki/wiki/JSON-RPC#eth_getcode
func (s *QueryServer) EthGetCode(address eth.Data, block eth.BlockHeight) (eth.Data, error) {
	addr, err := eth.DecDataToAddress(s.ChainID, address)
	if err != nil {
		return "", errors.Wrapf(err, "decoding input address parameter %v", address)
	}

	snapshot := s.StateProvider.ReadOnlyState()
	defer snapshot.Release()

	evm := levm.NewLoomVm(snapshot, nil, nil, false, nil)
	code, err := evm.GetCode(addr)
	if err != nil {
		return "", errors.Wrapf(err, "getting evm code for %v", address)
	}
	if code == nil {
		reg := s.CreateRegistry(snapshot)
		_, err := reg.GetRecord(addr)
		if err != nil {
			return eth.ZeroedData, nil
		}
		return eth.Data(goGetCode), nil
	}
	return eth.EncBytes(code), nil
}

// Attempts to construct the context of the Address Mapper contract.
func (s *QueryServer) createAddressMapperCtx(state appstate.State) (contractpb.StaticContext, error) {
	return s.createStaticContractCtx(state, "addressmapper")
}

func (s *QueryServer) createStaticContractCtx(state appstate.State, name string) (contractpb.StaticContext, error) {
	ctx, err := lcp.NewInternalContractContext(
		name,
		lcp.NewPluginVM(
			s.Loader,
			state,
			s.CreateRegistry(state),
			nil, // event handler
			log.Default,
			s.NewABMFactory,
			nil, // receipt writer
			nil, // receipt reader
		),
		true,
	)
	if err != nil {
		return nil, errors.Wrapf(err, "failed to create %s context", name)
	}
	return ctx, nil
}

// Nonce returns the nonce of the last committed tx sent by the given account.
// NOTE: Either the key or the account must be provided. The account (if not empty) is used in
//       preference to the key.
func (s *QueryServer) Nonce(key, account string) (uint64, error) {
	var addr loom.Address

	if key != "" && account == "" {
		k, err := hex.DecodeString(key)
		if err != nil {
			return 0, err
		}
		addr = loom.Address{
			ChainID: s.ChainID,
			Local:   loom.LocalAddressFromPublicKey(k),
		}
	} else if account != "" {
		var err error
		addr, err = loom.ParseAddress(account)
		if err != nil {
			return 0, err
		}
	} else {
		return 0, errors.New("no key or account specified")
	}

	snapshot := s.StateProvider.ReadOnlyState()
	defer snapshot.Release()

	resolvedAddr, err := auth.ResolveAccountAddress(addr, snapshot, s.AuthCfg, s.createAddressMapperCtx)
	if err != nil {
		return 0, errors.Wrap(err, "failed to resolve account address")
	}

	return auth.Nonce(snapshot, resolvedAddr), nil
}

func (s *QueryServer) Resolve(name string) (string, error) {
	snapshot := s.StateProvider.ReadOnlyState()
	defer snapshot.Release()

	reg := s.CreateRegistry(snapshot)
	addr, err := reg.Resolve(name)
	if err != nil {
		return "", err
	}
	return addr.String(), nil
}

func decodeHexAddress(s string) ([]byte, error) {
	if !strings.HasPrefix(s, "0x") {
		return nil, errors.New("string has no hex prefix")
	}

	return hex.DecodeString(s[2:])
}

type WSEmptyResult struct{}

func writer(ctx rpctypes.WSRPCContext, subs *loomchain.SubscriptionSet) pubsub.SubscriberFunc {
	clientCtx := ctx
	log.Debug("Adding handler", "remote", clientCtx.GetRemoteAddr())
	return func(msg pubsub.Message) {
		log.Debug("Received published message", "msg", msg.Body(), "remote", clientCtx.GetRemoteAddr())
		defer func() {
			if r := recover(); r != nil {
				log.Error("Caught: WSEvent handler routine panic", "error", r)
				err := fmt.Errorf("Caught: WSEvent handler routine panic")
				clientCtx.WriteRPCResponse(rpctypes.RPCInternalError(rpctypes.JSONRPCStringID(""), err))
				go subs.Purge(clientCtx.GetRemoteAddr())
			}
		}()
		resp := rpctypes.RPCResponse{
			JSONRPC: "2.0",
			ID:      rpctypes.JSONRPCStringID("0"),
		}
		resp.Result = msg.Body()
		clientCtx.TryWriteRPCResponse(resp)
	}
}

func (s *QueryServer) Subscribe(wsCtx rpctypes.WSRPCContext, topics []string) (*WSEmptyResult, error) {
	if len(topics) == 0 {
		topics = append(topics, "contract")
	}
	caller := wsCtx.GetRemoteAddr()
	sub, existed := s.Subscriptions.For(caller)

	if !existed {
		sub.Do(writer(wsCtx, s.Subscriptions))
	}
	return &WSEmptyResult{}, s.Subscriptions.AddSubscription(caller, topics)
}

func (s *QueryServer) UnSubscribe(wsCtx rpctypes.WSRPCContext, topic string) (*WSEmptyResult, error) {
	return &WSEmptyResult{}, s.Subscriptions.Remove(wsCtx.GetRemoteAddr(), topic)
}

func ethWriter(ctx rpctypes.WSRPCContext, subs *subs.LegacyEthSubscriptionSet) pubsub.SubscriberFunc {
	clientCtx := ctx
	log.Debug("Adding handler", "remote", clientCtx.GetRemoteAddr())
	return func(msg pubsub.Message) {
		log.Debug("Received published message", "msg", msg.Body(), "remote", clientCtx.GetRemoteAddr())
		defer func() {
			if r := recover(); r != nil {
				log.Error("Caught: WSEvent handler routine panic", "error", r)
				err := fmt.Errorf("Caught: WSEvent handler routine panic")
				clientCtx.WriteRPCResponse(rpctypes.RPCInternalError(rpctypes.JSONRPCStringID(""), err))
				go subs.Purge(clientCtx.GetRemoteAddr())
			}
		}()
		ethMsg := types.EthMessage{}
		if err := proto.Unmarshal(msg.Body(), &ethMsg); err != nil {
			return
		}
		resp := rpctypes.RPCResponse{
			JSONRPC: "2.0",
			ID:      rpctypes.JSONRPCStringID(ethMsg.Id),
		}
		resp.Result = ethMsg.Body
		clientCtx.TryWriteRPCResponse(resp)
	}
}

func (s *QueryServer) EvmSubscribe(wsCtx rpctypes.WSRPCContext, method, filter string) (string, error) {
	caller := wsCtx.GetRemoteAddr()
	sub, id := s.EthLegacySubscriptions.For(caller)
	sub.Do(ethWriter(wsCtx, s.EthLegacySubscriptions))
	err := s.EthLegacySubscriptions.AddSubscription(id, method, filter)
	if err != nil {
		return "", err
	}
	return id, nil
}

func (s *QueryServer) EvmUnSubscribe(id string) (bool, error) {
	return true, s.EthLegacySubscriptions.Remove(id)
}

func (s *QueryServer) EvmTxReceipt(txHash []byte) ([]byte, error) {
	snapshot := s.StateProvider.ReadOnlyState()
	defer snapshot.Release()

	r := s.ReceiptHandlerProvider.Reader()
	txReceipt, err := r.GetReceipt(txHash)
	if errors.Cause(err) == common.ErrTxReceiptNotFound {
		return proto.Marshal(&types.EvmTxReceipt{})
	} else if err != nil {
		return nil, errors.Wrap(err, "get receipt")
	}

	if len(txReceipt.Logs) > 0 {
		height := int64(txReceipt.BlockNumber)
		var blockResult *ctypes.ResultBlock
		blockResult, err := s.BlockStore.GetBlockByHeight(&height)
		if err != nil {
			return nil, errors.Wrapf(err, "get block %d", height)
		}
		timestamp := blockResult.Block.Header.Time.Unix()

		for i := 0; i < len(txReceipt.Logs); i++ {
			txReceipt.Logs[i].BlockTime = timestamp
		}
	}
	return proto.Marshal(&txReceipt)
}

func (s *QueryServer) ContractEvents(
	fromBlock uint64, toBlock uint64, contractName string,
) (*types.ContractEventsResult, error) {
	if s.EventStore == nil {
		return nil, errors.New("event store is not available")
	}

	if fromBlock == 0 {
		return nil, fmt.Errorf("fromBlock not specified")
	}

	if toBlock == 0 {
		toBlock = fromBlock
	}

	if toBlock < fromBlock {
		return nil, fmt.Errorf("toBlock must be equal or greater than")
	}

	// default to max 20 blocks for now.
	maxRange := uint64(20)

	if toBlock-fromBlock > maxRange {
		return nil, fmt.Errorf("range exceeded, maximum range: %v", maxRange)
	}

	filter := store.EventFilter{
		FromBlock: fromBlock,
		ToBlock:   toBlock,
		Contract:  contractName,
	}
	events, err := s.EventStore.FilterEvents(filter)
	if err != nil {
		return nil, err
	}

	return &types.ContractEventsResult{
		Events:    events,
		FromBlock: fromBlock,
		ToBlock:   toBlock,
	}, nil
}

func (s *QueryServer) GetContractRecord(contractAddrStr string) (*types.ContractRecordResponse, error) {
	contractAddr, err := loom.ParseAddress(contractAddrStr)
	if err != nil {
		return nil, err
	}
	snapshot := s.StateProvider.ReadOnlyState()
	defer snapshot.Release()

	reg := s.CreateRegistry(snapshot)
	rec, err := reg.GetRecord(contractAddr)
	if err != nil {
		return nil, errors.Wrapf(err, "no contract exists at %s", contractAddr.String())
	}
	k := &types.ContractRecordResponse{
		ContractName:    rec.Name,
		ContractAddress: rec.Address,
		CreatorAddress:  rec.Owner,
	}
	return k, nil
}

// Takes a filter and returns a list of data relative to transactions that satisfies the filter
// Used to support eth_getLogs
// https://github.com/ethereum/wiki/wiki/JSON-RPC#eth_getlogs
func (s *QueryServer) GetEvmLogs(filter string) ([]byte, error) {
	snapshot := s.StateProvider.ReadOnlyState()
	defer snapshot.Release()

	return query.DeprecatedQueryChain(
		filter, s.BlockStore, snapshot, s.ReceiptHandlerProvider.Reader(), s.EvmAuxStore,
		s.Web3Cfg.GetLogsMaxBlockRange,
	)
}

// Sets up new filter for polling
// https://github.com/ethereum/wiki/wiki/JSON-RPC#eth_newfilter
func (s *QueryServer) NewEvmFilter(filter string) (string, error) {
	snapshot := s.StateProvider.ReadOnlyState()
	defer snapshot.Release()

	return s.EthPolls.LegacyAddLogPoll(filter, uint64(snapshot.Block().Height))
}

// https://github.com/ethereum/wiki/wiki/JSON-RPC#eth_newblockfilter
func (s *QueryServer) NewBlockEvmFilter() (string, error) {
	snapshot := s.StateProvider.ReadOnlyState()
	defer snapshot.Release()

	return s.EthPolls.AddBlockPoll(uint64(snapshot.Block().Height)), nil
}

// https://github.com/ethereum/wiki/wiki/JSON-RPC#eth_newpendingtransactionfilter
func (s *QueryServer) NewPendingTransactionEvmFilter() (string, error) {
	snapshot := s.StateProvider.ReadOnlyState()
	defer snapshot.Release()

	return s.EthPolls.AddTxPoll(uint64(snapshot.Block().Height)), nil
}

// Get the logs since last poll
// https://github.com/ethereum/wiki/wiki/JSON-RPC#eth_getfilterchanges
func (s *QueryServer) GetEvmFilterChanges(id string) ([]byte, error) {
	snapshot := s.StateProvider.ReadOnlyState()
	defer snapshot.Release()

	// TODO: Reading from the TM block store could take a while, might be more efficient to release
	//       the current snapshot and get a new one after pulling out whatever we need from the TM
	//       block store.
	return s.EthPolls.LegacyPoll(snapshot, id, s.ReceiptHandlerProvider.Reader())
}

// Forget the filter.
// https://github.com/ethereum/wiki/wiki/JSON-RPC#eth_uninstallfilter
func (s *QueryServer) UninstallEvmFilter(id string) (bool, error) {
	s.EthPolls.Remove(id)
	return true, nil
}

// https://github.com/ethereum/wiki/wiki/JSON-RPC#eth_blocknumber
func (s *QueryServer) EthBlockNumber() (eth.Quantity, error) {
	snapshot := s.StateProvider.ReadOnlyState()
	defer snapshot.Release()

	return eth.EncInt(snapshot.Block().Height), nil
}

// https://github.com/ethereum/wiki/wiki/JSON-RPC#eth_blocknumber
func (s *QueryServer) GetBlockHeight() (int64, error) {
	snapshot := s.StateProvider.ReadOnlyState()
	defer snapshot.Release()

	return snapshot.Block().Height - 1, nil
}

// https://github.com/ethereum/wiki/wiki/JSON-RPC#eth_getblockbynumber
func (s *QueryServer) GetEvmBlockByNumber(number string, full bool) ([]byte, error) {
	snapshot := s.StateProvider.ReadOnlyState()
	defer snapshot.Release()

	r := s.ReceiptHandlerProvider.Reader()
	switch number {
	case "latest":
		return query.DeprecatedGetBlockByNumber(s.BlockStore, snapshot, snapshot.Block().Height, full, r, s.EvmAuxStore)
	case "pending":
		return query.DeprecatedGetBlockByNumber(s.BlockStore, snapshot, snapshot.Block().Height, full, r, s.EvmAuxStore)
	default:
		height, err := strconv.ParseInt(number, 10, 64)
		if err != nil {
			return nil, err
		}
		return query.DeprecatedGetBlockByNumber(s.BlockStore, snapshot, int64(height), full, r, s.EvmAuxStore)
	}
}

// https://github.com/ethereum/wiki/wiki/JSON-RPC#eth_getblockbyhash
func (s *QueryServer) GetEvmBlockByHash(hash []byte, full bool) ([]byte, error) {
	snapshot := s.StateProvider.ReadOnlyState()
	defer snapshot.Release()

	return query.DeprecatedGetBlockByHash(
		s.BlockStore, snapshot, hash, full, s.ReceiptHandlerProvider.Reader(), s.EvmAuxStore,
	)
}

// https://github.com/ethereum/wiki/wiki/JSON-RPC#eth_gettransactionbyhash
func (s *QueryServer) GetEvmTransactionByHash(txHash []byte) (resp []byte, err error) {
	snapshot := s.StateProvider.ReadOnlyState()
	defer snapshot.Release()

	return query.DeprecatedGetTxByHash(snapshot, txHash, s.ReceiptHandlerProvider.Reader())
}

// https://github.com/ethereum/wiki/wiki/JSON-RPC#eth_getblockbynumber
func (s *QueryServer) EthGetBlockByNumber(block eth.BlockHeight, full bool) (resp eth.JsonBlockObject, err error) {
	if block == "0x0" {
		return eth.GetBlockZero(), nil
	}

	snapshot := s.StateProvider.ReadOnlyState()
	defer snapshot.Release()

	height, err := eth.DecBlockHeight(snapshot.Block().Height, block)
	if err != nil {
		return resp, err
	}

	// TODO: Reading from the TM block store could take a while, might be more efficient to release
	//       the current snapshot and get a new one after pulling out whatever we need from the TM
	//       block store.
	blockResult, err := query.GetBlockByNumber(s.BlockStore, snapshot, int64(height), full, s.EvmAuxStore)
	if err != nil {
		return resp, err
	}

	if block == "0x1" && blockResult.ParentHash == "0x0" {
		blockResult.ParentHash = "0x0000000000000000000000000000000000000000000000000000000000000001"
	}

	return blockResult, err
}

// https://github.com/ethereum/wiki/wiki/JSON-RPC#eth_gettransactionreceipt
func (s *QueryServer) EthGetTransactionReceipt(hash eth.Data) (*eth.JsonTxReceipt, error) {
	txHash, err := eth.DecDataToBytes(hash)
	if err != nil {
		return nil, err
	}

	r := s.ReceiptHandlerProvider.Reader()
	txReceipt, err := r.GetReceipt(txHash)
	if err != nil {
		// TODO: Log the error, this fallback should be happening very rarely so we should probably
		//       setup an alert to detect when this happens.
		// if the receipt is not found, create it from TxObj
		resp, err := getReceiptByTendermintHash(s.BlockStore, r, txHash, s.EvmAuxStore)
		if err != nil {
			if strings.Contains(errors.Cause(err).Error(), "not found") {
				// return nil response if cannot find hash
				return nil, nil
			}
			return nil, err
		}
		return resp, nil
	}

	height := int64(txReceipt.BlockNumber)
	blockResult, err := s.BlockStore.GetBlockByHeight(&height)
	if err != nil {
		return nil, err
	}
	if int32(len(blockResult.Block.Data.Txs)) <= txReceipt.TransactionIndex {
		return nil, errors.Errorf(
			"Transaction index %v out of bounds for transactions in block %v",
			txReceipt.TransactionIndex, len(blockResult.Block.Data.Txs),
		)
	}
	// TODO: We've got a receipt at this point, the only thing it's missing is the block timestamp in
	//       the event logs (which can be obtained from blockResult), loading the tx result at this
	//       point seems like a waste of time.
	txResults, err := s.BlockStore.GetTxResult(blockResult.Block.Data.Txs[txReceipt.TransactionIndex].Hash())
	if err != nil {
		if strings.Contains(errors.Cause(err).Error(), "not found") {
			blockResults, err := s.BlockStore.GetBlockResults(&height)
			if err != nil ||
				blockResults == nil ||
				len(blockResults.Results.DeliverTx) <= int(txReceipt.TransactionIndex) ||
				blockResults.Results.DeliverTx[txReceipt.TransactionIndex] == nil {
				return nil, nil
			}
			return completeReceipt(
				blockResults.Results.DeliverTx[txReceipt.TransactionIndex], blockResult, &txReceipt,
			), nil
		}
		return nil, err
	}
	return completeReceipt(&txResults.TxResult, blockResult, &txReceipt), nil
}

// https://github.com/ethereum/wiki/wiki/JSON-RPC#eth_getblocktransactioncountbyhash
func (s *QueryServer) EthGetBlockTransactionCountByHash(hash eth.Data) (txCount eth.Quantity, err error) {
	blockHash, err := eth.DecDataToBytes(hash)
	if err != nil {
		return txCount, err
	}

	height, err := s.getBlockHeightFromHash(blockHash)
	if err != nil {
		return txCount, err
	}

	snapshot := s.StateProvider.ReadOnlyState()
	defer snapshot.Release()
	count, err := query.GetNumTxBlock(s.BlockStore, snapshot, int64(height))
	if err != nil {
		return txCount, err
	}
	return eth.EncUint(count), nil
}

// https://github.com/ethereum/wiki/wiki/JSON-RPC#eth_getblocktransactioncountbynumber
func (s *QueryServer) EthGetBlockTransactionCountByNumber(block eth.BlockHeight) (txCount eth.Quantity, err error) {
	snapshot := s.StateProvider.ReadOnlyState()
	defer snapshot.Release()

	height, err := eth.DecBlockHeight(snapshot.Block().Height, block)
	if err != nil {
		return txCount, err
	}
	count, err := query.GetNumTxBlock(s.BlockStore, snapshot, int64(height))
	if err != nil {
		return txCount, err
	}
	return eth.EncUint(count), nil
}

// https://github.com/ethereum/wiki/wiki/JSON-RPC#eth_getblockbyhash
func (s *QueryServer) EthGetBlockByHash(hash eth.Data, full bool) (resp eth.JsonBlockObject, err error) {
	blockHash, err := eth.DecDataToBytes(hash)
	if err != nil {
		return resp, err
	}

	height, err := s.getBlockHeightFromHash(blockHash)
	if err != nil {
		return resp, err
	}

	snapshot := s.StateProvider.ReadOnlyState()
	defer snapshot.Release()

	return query.GetBlockByNumber(s.BlockStore, snapshot, int64(height), full, s.EvmAuxStore)
}

// https://github.com/ethereum/wiki/wiki/JSON-RPC#eth_gettransactionbyhash
func (s *QueryServer) EthGetTransactionByHash(hash eth.Data) (resp eth.JsonTxObject, err error) {
	txHash, err := eth.DecDataToBytes(hash)
	if err != nil {
		return resp, err
	}

	txObj, err := query.GetTxByHash(s.BlockStore, txHash, s.ReceiptHandlerProvider.Reader(), s.EvmAuxStore)
	if err != nil {
		// TODO: Should call r.GetReceipt instead of query.GetTxByHash so we don't have to use this
		//       flimsy error cause checking.
		if errors.Cause(err) != common.ErrTxReceiptNotFound {
			return resp, err
		}

		txObj, err = getTxByTendermintHash(s.BlockStore, txHash, s.EvmAuxStore)
		if err != nil {
			return resp, errors.Wrapf(err, "failed to find tx with hash %v", txHash)
		}
	}
	return txObj, nil
}

// https://github.com/ethereum/wiki/wiki/JSON-RPC#eth_gettransactionbyblockHashAndIndex
func (s *QueryServer) EthGetTransactionByBlockHashAndIndex(
	hash eth.Data, index eth.Quantity,
) (txObj eth.JsonTxObject, err error) {
	blockHash, err := eth.DecDataToBytes(hash)
	if err != nil {
		return txObj, err
	}

	height, err := s.getBlockHeightFromHash(blockHash)
	if err != nil {
		return txObj, err
	}

	txIndex, err := eth.DecQuantityToUint(index)
	if err != nil {
		return txObj, err
	}

	return query.GetTxByBlockAndIndex(s.BlockStore, uint64(height), txIndex, s.EvmAuxStore)
}

// https://github.com/ethereum/wiki/wiki/JSON-RPC#eth_gettransactionbyblocknumberandindex
func (s *QueryServer) EthGetTransactionByBlockNumberAndIndex(
	block eth.BlockHeight, index eth.Quantity,
) (txObj eth.JsonTxObject, err error) {
	snapshot := s.StateProvider.ReadOnlyState()
	defer snapshot.Release()

	height, err := eth.DecBlockHeight(snapshot.Block().Height, block)
	if err != nil {
		return txObj, err
	}
	snapshot.Release() // don't need to hold on to it any longer

	txIndex, err := eth.DecQuantityToUint(index)
	if err != nil {
		return txObj, err
	}
	return query.GetTxByBlockAndIndex(s.BlockStore, height, txIndex, s.EvmAuxStore)
}

/// https://github.com/ethereum/wiki/wiki/JSON-RPC#eth_getlogs
func (s *QueryServer) EthGetLogs(filter eth.JsonFilter) (resp []eth.JsonLog, err error) {
	ethFilter, err := eth.DecLogFilter(filter)
	if err != nil {
		return resp, err
	}

	snapshot := s.StateProvider.ReadOnlyState()
	defer snapshot.Release()

	// TODO: Reading from the TM block store could take a while, might be more efficient to release
	//       the current snapshot and get a new one after pulling out whatever we need from the TM
	//       block store.
	logs, err := query.QueryChain(
		s.BlockStore, snapshot, ethFilter, s.ReceiptHandlerProvider.Reader(), s.EvmAuxStore,
		s.Web3Cfg.GetLogsMaxBlockRange,
	)
	if err != nil {
		return resp, err
	}
	return eth.EncLogs(logs), err
}

// todo add EthNewBlockFilter EthNewPendingTransactionFilter EthUninstallFilter EthGetFilterChanges and EthGetFilterLogs
// https://github.com/ethereum/wiki/wiki/JSON-RPC#eth_newblockfilter
func (s *QueryServer) EthNewBlockFilter() (eth.Quantity, error) {
	snapshot := s.StateProvider.ReadOnlyState()
	defer snapshot.Release()
	return eth.Quantity(s.EthPolls.AddBlockPoll(uint64(snapshot.Block().Height))), nil
}

// https://github.com/ethereum/wiki/wiki/JSON-RPC#eth_newpendingtransactionfilter
func (s *QueryServer) EthNewPendingTransactionFilter() (eth.Quantity, error) {
	snapshot := s.StateProvider.ReadOnlyState()
	defer snapshot.Release()
	return eth.Quantity(s.EthPolls.AddTxPoll(uint64(snapshot.Block().Height))), nil
}

// Forget the filter.
// https://github.com/ethereum/wiki/wiki/JSON-RPC#eth_uninstallfilter
func (s *QueryServer) EthUninstallFilter(id eth.Quantity) (bool, error) {
	s.EthPolls.Remove(string(id))
	return true, nil
}

// Get the logs since last poll
// https://github.com/ethereum/wiki/wiki/JSON-RPC#eth_getfilterchanges
func (s *QueryServer) EthGetFilterChanges(id eth.Quantity) (interface{}, error) {
	snapshot := s.StateProvider.ReadOnlyState()
	defer snapshot.Release()

	return s.EthPolls.Poll(snapshot, string(id), s.ReceiptHandlerProvider.Reader())
}

// https://github.com/ethereum/wiki/wiki/JSON-RPC#eth_getfilterlogs
func (s *QueryServer) EthGetFilterLogs(id eth.Quantity) (interface{}, error) {
	snapshot := s.StateProvider.ReadOnlyState()
	defer snapshot.Release()
	return s.EthPolls.AllLogs(snapshot, string(id), s.ReceiptHandlerProvider.Reader())
}

// Sets up new filter for polling
// https://github.com/ethereum/wiki/wiki/JSON-RPC#eth_newfilter
func (s *QueryServer) EthNewFilter(filter eth.JsonFilter) (eth.Quantity, error) {
	snapshot := s.StateProvider.ReadOnlyState()
	defer snapshot.Release()
	ethFilter, err := eth.DecLogFilter(filter)
	if err != nil {
		return "", errors.Wrap(err, "could decode log filter")
	}
	id, err := s.EthPolls.AddLogPoll(ethFilter, uint64(snapshot.Block().Height))
	return eth.Quantity(id), err
}

func (s *QueryServer) EthSubscribe(conn *websocket.Conn, method eth.Data, filter eth.JsonFilter) (eth.Data, error) {
	f, err := eth.DecLogFilter(filter)
	if err != nil {
		return "", errors.Wrapf(err, "decode filter")
	}
	id, err := s.EthSubscriptions.AddSubscription(string(method), f, conn)
	if err != nil {
		return "", errors.Wrapf(err, "add subscription")
	}
	return eth.Data(id), nil
}

func (s *QueryServer) EthUnsubscribe(id eth.Quantity) (unsubscribed bool, err error) {
	s.EthSubscriptions.Remove(string(id))
	return true, nil
}

// EthGetTransactionCount implements https://github.com/ethereum/wiki/wiki/JSON-RPC#eth_gettransactioncount
// The input address is assumed to be an Ethereum account address, so it'll be mapped to a local
// account, and the transaction count returned will be for that local account.
func (s *QueryServer) EthGetTransactionCount(address eth.Data, block eth.BlockHeight) (eth.Quantity, error) {
	snapshot := s.StateProvider.ReadOnlyState()
	defer snapshot.Release()

	resolvedAddr, err := s.getEthAccount(snapshot, address)
	if err != nil {
		return eth.ZeroedQuantity, err
	}

	height, err := eth.DecBlockHeight(snapshot.Block().Height, block)
	if err != nil {
		return eth.ZeroedQuantity, err
	}

	if height != uint64(snapshot.Block().Height) {
		return eth.ZeroedQuantity, errors.New("transaction count only available for the latest block")
	}

	return eth.EncUint(auth.Nonce(snapshot, resolvedAddr)), nil
}

// https://github.com/ethereum/wiki/wiki/JSON-RPC#eth_getbalance
// uses ethcoin contract to return the balance corresponding to the address
func (s *QueryServer) EthGetBalance(address eth.Data, block eth.BlockHeight) (eth.Quantity, error) {
	owner, err := eth.DecDataToAddress(s.ChainID, address)
	if err != nil {
		return "", errors.Wrapf(err, "decoding input address parameter %v", address)
	}

	snapshot := s.StateProvider.ReadOnlyState()
	defer snapshot.Release()
	height, err := eth.DecBlockHeight(snapshot.Block().Height, block)
	if err != nil {
		return "", errors.Wrapf(err, "invalid block height %s", block)
	}
	if int64(height) != snapshot.Block().Height {
		return "", errors.Errorf("height %s not latest", block)
	}

	ctx, err := s.createStaticContractCtx(snapshot, "ethcoin")
	if err != nil {
		if errors.Cause(err) == registry.ErrNotFound {
			return eth.Quantity("0x0"), nil
		}
		return eth.Quantity("0x0"), err
	}
	amount, err := ethcoin.BalanceOf(ctx, owner)
	if err != nil {
		return eth.Quantity("0x0"), err
	}
	if amount == nil {
		return eth.Quantity("0x0"), errors.Errorf("No amount returned for address %s", address)
	}

	return eth.EncBigInt(*amount.Int), nil
}

// https://github.com/ethereum/wiki/wiki/JSON-RPC#eth_getStorageAt
func (s *QueryServer) EthGetStorageAt(local eth.Data, position string, block eth.BlockHeight) (eth.Data, error) {
	address, err := eth.DecDataToAddress(s.ChainID, local)
	if err != nil {
		return "", errors.Wrapf(err, "failed to decode address parameter %v", local)
	}

	snapshot := s.StateProvider.ReadOnlyState()
	defer snapshot.Release()

	if block == "" {
		block = "latest"
	}

	height, err := eth.DecBlockHeight(snapshot.Block().Height, block)
	if err != nil {
		return "", errors.Wrapf(err, "invalid block height %s", block)
	}
	if int64(height) != snapshot.Block().Height {
		return "", errors.Wrapf(err, "unable to get storage at height %v", block)
	}

	evm := levm.NewLoomVm(snapshot, nil, nil, false, nil)
	storage, err := evm.GetStorageAt(address, ethcommon.HexToHash(position).Bytes())
	if err != nil {
		return "", errors.Wrapf(err, "failed to get EVM storage at %v", address.Local.String())
	}
	return eth.EncBytes(storage), nil
}

func (s *QueryServer) EthEstimateGas(query eth.JsonTxCallObject) (eth.Quantity, error) {
	return eth.Quantity("0x0"), nil
}

func (s *QueryServer) EthGasPrice() (eth.Quantity, error) {
	return eth.Quantity("0x0"), nil
}

func (s *QueryServer) EthNetVersion() (string, error) {
	hash := sha3.SoliditySHA3(sha3.String(s.ChainID))
	versionBigInt := new(big.Int)
	versionBigInt.SetString(hex.EncodeToString(hash)[0:13], 16)
	return versionBigInt.String(), nil
}

func (s *QueryServer) EthAccounts() ([]eth.Data, error) {
	return []eth.Data{}, nil
}

func (s *QueryServer) DebugTraceTransaction(hash eth.Data, config *debug.JsonTraceConfig) (interface{}, error) {
	receipt, err := s.EthGetTransactionReceipt(hash)
	if err != nil || receipt == nil {
		return nil, errors.Wrap(err, "cant find transaction matching hash")
	}
	blockNumber, err := eth.DecQuantityToUint(receipt.BlockNumber)
	if err != nil {
		return nil, errors.Wrapf(err, "cant parse block number %v", receipt.BlockNumber)
	}
	txIndex, err := eth.DecQuantityToUint(receipt.TransactionIndex)
	if err != nil {
		return nil, errors.Wrapf(err, "cant parse transaction index %v", receipt.TransactionIndex)
	}
	cfg := debug.DecTraceConfig(config)
	replayApp, startBlockNumber, err := s.ReplayApplication(blockNumber, s.BlockStore)
	if err != nil {
		return nil, err
	}
	return debug.TraceTransaction(*replayApp, s.BlockStore, startBlockNumber, int64(blockNumber), int64(txIndex), cfg)
}

func (s *QueryServer) getBlockHeightFromHash(hash []byte) (uint64, error) {
	if nil != s.BlockIndexStore {
		return s.BlockIndexStore.GetBlockHeightByHash(hash)
	} else {
		snapshot := s.StateProvider.ReadOnlyState()
		defer snapshot.Release()
		height, err := query.GetBlockHeightFromHash(s.BlockStore, snapshot, hash)
		return uint64(height), err
	}
}

func (s *QueryServer) getEthAccount(state appstate.State, address eth.Data) (loom.Address, error) {
	addrBytes, err := eth.DecDataToBytes(address)
	if err != nil {
		return loom.Address{}, err
	}
	addr := loom.Address{
		ChainID: "eth",
		Local:   addrBytes,
	}
	ethAddr, err := auth.ResolveAccountAddress(addr, state, s.AuthCfg, s.createAddressMapperCtx)
	if err != nil {
		return loom.Address{}, errors.Wrap(err, "failed to resolve account address")
	}
	return ethAddr, nil
}

func getReceiptByTendermintHash(
	blockStore store.BlockStore,
	rh loomchain.ReadReceiptHandler, hash []byte, evmAuxStore *evmaux.EvmAuxStore,
) (*eth.JsonTxReceipt, error) {
	txResults, err := blockStore.GetTxResult(hash)
	if err != nil {
		return nil, err
	}
	blockResult, err := blockStore.GetBlockByHeight(&txResults.Height)
	if err != nil {
		return nil, err
	}
	txObj, contractAddr, err := query.GetTxObjectFromBlockResult(
		blockResult, txResults.TxResult.Data, int64(txResults.Index), evmAuxStore,
	)
	if err != nil {
		return nil, err
	}
	txHash, err := eth.DecDataToBytes(txObj.Hash)
	if err != nil {
		return nil, errors.Wrapf(err, "invalid loom transaction hash %x", txObj.Hash)
	}
	txReceipt, err := rh.GetReceipt(txHash)
	if err != nil {
		jsonReceipt := eth.TxObjToReceipt(txObj, contractAddr)
		if txResults.TxResult.Code == abci.CodeTypeOK {
			jsonReceipt.Status = eth.EncInt(int64(StatusTxSuccess))
		} else {
			jsonReceipt.Status = eth.EncInt(int64(StatusTxFail))
		}
		if txResults.TxResult.Info == utils.CallEVM || txResults.TxResult.Info == utils.CallPlugin {
			if jsonReceipt.To == nil || len(*jsonReceipt.To) == 0 {
				jsonReceipt.To = jsonReceipt.ContractAddress
			}
			jsonReceipt.ContractAddress = nil
		}

		return &jsonReceipt, nil
	}
	return completeReceipt(&txResults.TxResult, blockResult, &txReceipt), nil
}

func completeReceipt(
	txResult *abci.ResponseDeliverTx, blockResult *ctypes.ResultBlock, txReceipt *types.EvmTxReceipt,
) *eth.JsonTxReceipt {
	if len(txReceipt.Logs) > 0 {
		timestamp := blockResult.Block.Header.Time.Unix()
		for i := 0; i < len(txReceipt.Logs); i++ {
			txReceipt.Logs[i].BlockTime = timestamp
		}
	}
	if txResult.Code == abci.CodeTypeOK {
		txReceipt.Status = StatusTxSuccess
	} else {
		txReceipt.Status = StatusTxFail
	}
	jsonReceipt := eth.EncTxReceipt(*txReceipt)
	if txResult.Info == utils.CallEVM && (jsonReceipt.To == nil || len(*jsonReceipt.To) == 0) {
		jsonReceipt.To = jsonReceipt.ContractAddress
		jsonReceipt.ContractAddress = nil
	}
	return &jsonReceipt
}

func getTxByTendermintHash(
	blockStore store.BlockStore, hash []byte, evmAuxStore *evmaux.EvmAuxStore,
) (eth.JsonTxObject, error) {
	txResults, err := blockStore.GetTxResult(hash)
	if err != nil {
		return eth.JsonTxObject{}, err
	}
	blockResult, err := blockStore.GetBlockByHeight(&txResults.Height)
	if err != nil {
		return eth.JsonTxObject{}, err
	}
	txObj, _, err := query.GetTxObjectFromBlockResult(
		blockResult, txResults.TxResult.Data, int64(txResults.Index), evmAuxStore,
	)
	return txObj, err
}<|MERGE_RESOLUTION|>--- conflicted
+++ resolved
@@ -133,12 +133,8 @@
 	*evmaux.EvmAuxStore
 	blockindex.BlockIndexStore
 	EventStore store.EventStore
-<<<<<<< HEAD
+	Web3Cfg    *config.Web3Config
 	AuthCfg    *keys.Config
-=======
-	AuthCfg    *auth.Config
-	Web3Cfg    *eth.Web3Config
->>>>>>> 23a55285
 }
 
 var _ QueryService = &QueryServer{}
