--- conflicted
+++ resolved
@@ -776,16 +776,13 @@
 		return nil, err
 	}
 
-	snapshot := s.StateProvider.ReadOnlyState()
-	defer snapshot.Release()
-
 	r := s.ReceiptHandlerProvider.Reader()
 	txReceipt, err := r.GetReceipt(txHash)
 	if err != nil {
 		// TODO: Log the error, this fallback should be happening very rarely so we should probably
 		//       setup an alert to detect when this happens.
 		// if the receipt is not found, create it from TxObj
-		resp, err := getReceiptByTendermintHash(snapshot, s.BlockStore, r, txHash, s.EvmAuxStore)
+		resp, err := getReceiptByTendermintHash(s.BlockStore, r, txHash, s.EvmAuxStore)
 		if err != nil {
 			if strings.Contains(errors.Cause(err).Error(), "not found") {
 				// return nil response if cannot find hash
@@ -795,7 +792,6 @@
 		}
 		return resp, nil
 	}
-	snapshot.Release()
 
 	height := int64(txReceipt.BlockNumber)
 	blockResult, err := s.BlockStore.GetBlockByHeight(&height)
@@ -884,15 +880,7 @@
 		return resp, err
 	}
 
-	snapshot := s.StateProvider.ReadOnlyState()
-	defer snapshot.Release()
-
-	r := s.ReceiptHandlerProvider.Reader()
-<<<<<<< HEAD
-	txObj, err := query.GetTxByHash(s.BlockStore, txHash, r)
-=======
-	txObj, err := query.GetTxByHash(snapshot, s.BlockStore, txHash, r, s.EvmAuxStore)
->>>>>>> e1baa1d6
+	txObj, err := query.GetTxByHash(s.BlockStore, txHash, s.ReceiptHandlerProvider.Reader(), s.EvmAuxStore)
 	if err != nil {
 		// TODO: Should call r.GetReceipt instead of query.GetTxByHash so we don't have to use this
 		//       flimsy error cause checking.
@@ -1166,7 +1154,7 @@
 }
 
 func getReceiptByTendermintHash(
-	state loomchain.State, blockStore store.BlockStore,
+	blockStore store.BlockStore,
 	rh loomchain.ReadReceiptHandler, hash []byte, evmAuxStore *evmaux.EvmAuxStore,
 ) (*eth.JsonTxReceipt, error) {
 	txResults, err := blockStore.GetTxResult(hash)
