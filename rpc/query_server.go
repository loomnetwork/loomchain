--- conflicted
+++ resolved
@@ -1134,14 +1134,10 @@
 	}
 }
 
-<<<<<<< HEAD
-func getReceiptByTendermintHash(state appstate.State, blockStore store.BlockStore, rh loomchain.ReadReceiptHandler, hash []byte) (*eth.JsonTxReceipt, error) {
-=======
 func getReceiptByTendermintHash(
-	state loomchain.State, blockStore store.BlockStore,
+	state appstate.State, blockStore store.BlockStore,
 	rh loomchain.ReadReceiptHandler, hash []byte, evmAuxStore *evmaux.EvmAuxStore,
 ) (*eth.JsonTxReceipt, error) {
->>>>>>> d0e67189
 	txResults, err := blockStore.GetTxResult(hash)
 	if err != nil {
 		return nil, err
