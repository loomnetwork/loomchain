--- conflicted
+++ resolved
@@ -134,15 +134,10 @@
 	*evmaux.EvmAuxStore
 	*store.EvmStore
 	blockindex.BlockIndexStore
-<<<<<<< HEAD
-	EventStore store.EventStore
-	AuthCfg    *auth.Config
-	Web3Cfg    *eth.Web3Config
-	EVMState   *state.StateDB
-=======
 	EventStore        store.EventStore
 	AuthCfg           *auth.Config
 	Web3Cfg           *eth.Web3Config
+	EVMState          *state.StateDB
 	totalStakedAmount *totalStakedAmount
 	DPOSCfg           *config.DPOSConfig
 }
@@ -150,7 +145,6 @@
 type totalStakedAmount struct {
 	createAt time.Time
 	amount   gtypes.BigUInt
->>>>>>> 3473c8db
 }
 
 var _ QueryService = &QueryServer{}
