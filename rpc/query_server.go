--- conflicted
+++ resolved
@@ -12,11 +12,8 @@
 	"github.com/loomnetwork/loomchain"
 	"github.com/loomnetwork/loomchain/auth"
 	lcp "github.com/loomnetwork/loomchain/plugin"
-<<<<<<< HEAD
+	"github.com/loomnetwork/loomchain/registry"
 	lvm "github.com/loomnetwork/loomchain/vm"
-=======
-	"github.com/loomnetwork/loomchain/registry"
->>>>>>> 38c8899a
 )
 
 // StateProvider interface is used by QueryServer to access the read-only application state
@@ -130,7 +127,7 @@
 
 func (s *QueryServer) QueryEvm(contract string, query []byte) ([]byte, error) {
 
-	vm := *lvm.NewLoomVm(s.StateProvider.ReadOnlyState(), nil)
+	vm := lvm.NewLoomVm(s.StateProvider.ReadOnlyState(), nil)
 	reqBytes := query
 
 	var caller loom.Address
