package rpc

import (
	"encoding/hex"
	"fmt"
	"math/big"
	"strconv"
	"strings"

	"github.com/gorilla/websocket"

	"github.com/gogo/protobuf/proto"
	sha3 "github.com/miguelmota/go-solidity-sha3"
	"github.com/phonkee/go-pubsub"
	"github.com/pkg/errors"
	abci "github.com/tendermint/tendermint/abci/types"
	ctypes "github.com/tendermint/tendermint/rpc/core/types"
	rpctypes "github.com/tendermint/tendermint/rpc/lib/types"

	ethcommon "github.com/ethereum/go-ethereum/common"
	"github.com/loomnetwork/go-loom"
	"github.com/loomnetwork/go-loom/plugin"
	"github.com/loomnetwork/go-loom/plugin/contractpb"
	"github.com/loomnetwork/go-loom/plugin/types"
	"github.com/loomnetwork/go-loom/vm"
	"github.com/loomnetwork/loomchain"
	"github.com/loomnetwork/loomchain/auth"
	"github.com/loomnetwork/loomchain/builtin/plugins/ethcoin"
	"github.com/loomnetwork/loomchain/config"
	"github.com/loomnetwork/loomchain/eth/polls"
	"github.com/loomnetwork/loomchain/eth/query"
	"github.com/loomnetwork/loomchain/eth/subs"
	"github.com/loomnetwork/loomchain/eth/utils"
	levm "github.com/loomnetwork/loomchain/evm"
	"github.com/loomnetwork/loomchain/log"
	lcp "github.com/loomnetwork/loomchain/plugin"
	hsmpv "github.com/loomnetwork/loomchain/privval/hsm"
	"github.com/loomnetwork/loomchain/receipts/common"
	"github.com/loomnetwork/loomchain/registry"
	registryFac "github.com/loomnetwork/loomchain/registry/factory"
	"github.com/loomnetwork/loomchain/rpc/eth"
	"github.com/loomnetwork/loomchain/state"
	"github.com/loomnetwork/loomchain/store"
	blockindex "github.com/loomnetwork/loomchain/store/block_index"
	evmaux "github.com/loomnetwork/loomchain/store/evm_aux"
	lvm "github.com/loomnetwork/loomchain/vm"
)

const (
	/**
	 * contract GoContract {}
	 */
	// nolint:lll
	goGetCode = "0x608060405260043610603f576000357c0100000000000000000000000000000000000000000000000000000000900463ffffffff168063f6b4dfb4146044575b600080fd5b348015604f57600080fd5b5060566098565b604051808273ffffffffffffffffffffffffffffffffffffffff1673ffffffffffffffffffffffffffffffffffffffff16815260200191505060405180910390f35b73e288d6eec7150d6a22fde33f0aa2d81e06591c4d815600a165627a7a72305820b8b6992011e1a3286b9546ca427bf9cb05db8bd25addbee7a9894131d9db12500029"

	StatusTxSuccess = int32(1)
	StatusTxFail    = int32(0)
)

// StateProvider interface is used by QueryServer to access the read-only application state
type StateProvider interface {
	ReadOnlyState() state.State
}

// QueryServer provides the ability to query the current state of the DAppChain via RPC.
//
// Contract state can be queried via:
// - POST request of a JSON-RPC 2.0 object to "/" endpoint:
//   {
//     "jsonrpc": "2.0",
//     "method": "query",
//     "params": {
//       "contract": "0x000000000000000000",
//       "query": { /* query params */ }
//     },
//     "id": "123456789"
//   }
// - POST request to "/query" endpoint with form-encoded contract & query params.
//
// Contract query requests must contain two parameters:
// - contract: the address of the contract to be queried (hex encoded string), and
// - query: a JSON object containing the query parameters, the Loom SDK makes no assumptions about
//          the structure of the object, it is entirely up to the contract author to define the
//          query interface.
//
// The JSON-RPC 2.0 response object will contain the query result as a JSON object:
// {
//   "jsonrpc": "2.0",
//   "result": { /* query result */ },
//   "id": "123456789"
// }
//
// On error the JSON-RPC 2.0 response object will look similar to this:
// {
//   "jsonrpc": "2.0",
//   "error": {
//	   "code": -32603,
//	   "message": "Internal error",
//	   "data": "invalid query"
//   },
//   "id": "123456789"
// }
//
// The nonce associated with a particular signer can be obtained via:
// - GET request to /nonce?key="<hex-encoded-public-key-of-signer>"
// - POST request of a JSON-RPC 2.0 object to "/" endpoint:
//   {
//     "jsonrpc": "2.0",
//     "method": "nonce",
//     "params": {
//       "key": "hex-encoded-public-key-of-signer",
//     },
//     "id": "123456789"
//   }
// - POST request to "/nonce" endpoint with form-encoded key param.
type QueryServer struct {
	StateProvider
	ChainID                string
	Loader                 lcp.Loader
	Subscriptions          *loomchain.SubscriptionSet
	EthSubscriptions       *subs.EthSubscriptionSet
	EthLegacySubscriptions *subs.LegacyEthSubscriptionSet
	EthPolls               polls.EthSubscriptions
	CreateRegistry         registryFac.RegistryFactoryFunc
	// If this is nil the EVM won't have access to any account balances.
	NewABMFactory lcp.NewAccountBalanceManagerFactoryFunc
	loomchain.ReceiptHandlerProvider
	RPCListenAddress string
	store.BlockStore
	*evmaux.EvmAuxStore
	blockindex.BlockIndexStore
	EventStore store.EventStore
	AuthCfg    *auth.Config
}

var _ QueryService = &QueryServer{}

// Query returns data of given contract from the application states
// The contract parameter should be a hex-encoded local address prefixed by 0x
func (s *QueryServer) Query(caller, contract string, query []byte, vmType vm.VMType) ([]byte, error) {
	var callerAddr loom.Address
	var err error
	if len(caller) == 0 {
		callerAddr = loom.RootAddress(s.ChainID)
	} else {
		callerAddr, err = loom.ParseAddress(caller)
		if err != nil {
			return nil, err
		}
	}

	localContractAddr, err := decodeHexAddress(contract)
	if err != nil {
		return nil, err
	}
	contractAddr := loom.Address{
		ChainID: s.ChainID,
		Local:   localContractAddr,
	}

	if vmType == lvm.VMType_PLUGIN {
		return s.queryPlugin(callerAddr, contractAddr, query)
	} else {
		return s.queryEvm(callerAddr, contractAddr, query)
	}
}

func (s *QueryServer) QueryEnv() (*config.EnvInfo, error) {
	cfg, err := config.ParseConfig()
	if err != nil {
		return nil, err
	}

	gen, err := config.ReadGenesis(cfg.GenesisPath())
	if err != nil {
		return nil, err
	}

	envir := config.Env{
		Version:         loomchain.FullVersion(),
		Build:           loomchain.Build,
		BuildVariant:    loomchain.BuildVariant,
		GitSha:          loomchain.GitSHA,
		GoLoom:          loomchain.GoLoomGitSHA,
		TransferGateway: loomchain.TransferGatewaySHA,
		GoEthereum:      loomchain.EthGitSHA,
		GoPlugin:        loomchain.HashicorpGitSHA,
		Btcd:            loomchain.BtcdGitSHA,
		PluginPath:      cfg.PluginsPath(),
		Peers:           cfg.Peers,
	}

	// scrub the HSM config just in case
	cfg.HsmConfig = &hsmpv.HsmConfig{
		HsmEnabled: cfg.HsmConfig.HsmEnabled,
		HsmDevType: cfg.HsmConfig.HsmDevType,
	}

	envInfo := config.EnvInfo{
		Env:         envir,
		LoomGenesis: *gen,
		LoomConfig:  *cfg,
	}

	return &envInfo, err
}

func (s *QueryServer) queryPlugin(caller, contract loom.Address, query []byte) ([]byte, error) {
	snapshot := s.StateProvider.ReadOnlyState()
	defer snapshot.Release()

	callerAddr, err := auth.ResolveAccountAddress(caller, snapshot, s.AuthCfg, s.createAddressMapperCtx)
	if err != nil {
		return nil, errors.Wrap(err, "failed to resolve account address")
	}

	vm := lcp.NewPluginVM(
		s.Loader,
		snapshot,
		s.CreateRegistry(snapshot),
		nil,
		log.Default,
		s.NewABMFactory,
		nil,
		nil,
	)
	req := &plugin.Request{
		ContentType: plugin.EncodingType_PROTOBUF3,
		Accept:      plugin.EncodingType_PROTOBUF3,
		Body:        query,
	}
	reqBytes, err := proto.Marshal(req)
	if err != nil {
		return nil, err
	}

	respBytes, err := vm.StaticCall(callerAddr, contract, reqBytes)
	if err != nil {
		return nil, err
	}
	resp := &plugin.Response{}
	err = proto.Unmarshal(respBytes, resp)
	if err != nil {
		return nil, err
	}
	return resp.Body, nil
}

func (s *QueryServer) queryEvm(caller, contract loom.Address, query []byte) ([]byte, error) {
	snapshot := s.StateProvider.ReadOnlyState()
	defer snapshot.Release()

	callerAddr, err := auth.ResolveAccountAddress(caller, snapshot, s.AuthCfg, s.createAddressMapperCtx)
	if err != nil {
		return nil, errors.Wrap(err, "failed to resolve account address")
	}

	var createABM levm.AccountBalanceManagerFactoryFunc
	if s.NewABMFactory != nil {
		pvm := lcp.NewPluginVM(
			s.Loader,
			snapshot,
			s.CreateRegistry(snapshot),
			nil,
			log.Default,
			s.NewABMFactory,
			nil,
			nil,
		)
		createABM, err = s.NewABMFactory(pvm)
		if err != nil {
			return nil, err
		}
	}
	vm := levm.NewLoomVm(snapshot, nil, nil, createABM, false)
	return vm.StaticCall(callerAddr, contract, query)
}

// https://github.com/ethereum/wiki/wiki/JSON-RPC#eth_call
func (s *QueryServer) EthCall(query eth.JsonTxCallObject, block eth.BlockHeight) (resp eth.Data, err error) {
	var caller loom.Address
	if len(query.From) > 0 {
		caller, err = eth.DecDataToAddress(s.ChainID, query.From)
		if err != nil {
			return resp, err
		}
	} else {
		caller = loom.RootAddress(s.ChainID)
	}
	contract, err := eth.DecDataToAddress(s.ChainID, query.To)
	if err != nil {
		return resp, err
	}
	data, err := eth.DecDataToBytes(query.Data)
	if err != nil {
		return resp, err
	}
	bytes, err := s.queryEvm(caller, contract, data)
	return eth.EncBytes(bytes), err
}

// GetCode returns the runtime byte-code of a contract running on a DAppChain's EVM.
// Gives an error for non-EVM contracts.
// contract - address of the contract in the form of a string. (Use loom.Address.String() to convert)
// return []byte - runtime bytecode of the contract.
// https://github.com/ethereum/wiki/wiki/JSON-RPC#eth_getcode
func (s *QueryServer) GetEvmCode(contract string) ([]byte, error) {
	contractAddr, err := loom.ParseAddress(contract)
	if err != nil {
		return nil, err
	}

	snapshot := s.StateProvider.ReadOnlyState()
	defer snapshot.Release()

	vm := levm.NewLoomVm(snapshot, nil, nil, nil, false)
	return vm.GetCode(contractAddr)
}

// https://github.com/ethereum/wiki/wiki/JSON-RPC#eth_getcode
func (s *QueryServer) EthGetCode(address eth.Data, block eth.BlockHeight) (eth.Data, error) {
	addr, err := eth.DecDataToAddress(s.ChainID, address)
	if err != nil {
		return "", errors.Wrapf(err, "decoding input address parameter %v", address)
	}

	snapshot := s.StateProvider.ReadOnlyState()
	defer snapshot.Release()

	evm := levm.NewLoomVm(snapshot, nil, nil, nil, false)
	code, err := evm.GetCode(addr)
	if err != nil {
		return "", errors.Wrapf(err, "getting evm code for %v", address)
	}
	if code == nil {
		reg := s.CreateRegistry(snapshot)
		_, err := reg.GetRecord(addr)
		if err != nil {
			return eth.ZeroedData, nil
		}
		return eth.Data(goGetCode), nil
	}
	return eth.EncBytes(code), nil
}

// Attempts to construct the context of the Address Mapper contract.
func (s *QueryServer) createAddressMapperCtx(ls state.State) (contractpb.StaticContext, error) {
	return s.createStaticContractCtx(ls, "addressmapper")
}

func (s *QueryServer) createStaticContractCtx(ls state.State, name string) (contractpb.StaticContext, error) {
	ctx, err := lcp.NewInternalContractContext(
		name,
		lcp.NewPluginVM(
			s.Loader,
			ls,
			s.CreateRegistry(ls),
			nil, // event handler
			log.Default,
			s.NewABMFactory,
			nil, // receipt writer
			nil, // receipt reader
		),
		true,
	)
	if err != nil {
		return nil, errors.Wrapf(err, "failed to create %s context", name)
	}
	return ctx, nil
}

// Nonce returns the nonce of the last committed tx sent by the given account.
// NOTE: Either the key or the account must be provided. The account (if not empty) is used in
//       preference to the key.
func (s *QueryServer) Nonce(key, account string) (uint64, error) {
	var addr loom.Address

	if key != "" && account == "" {
		k, err := hex.DecodeString(key)
		if err != nil {
			return 0, err
		}
		addr = loom.Address{
			ChainID: s.ChainID,
			Local:   loom.LocalAddressFromPublicKey(k),
		}
	} else if account != "" {
		var err error
		addr, err = loom.ParseAddress(account)
		if err != nil {
			return 0, err
		}
	} else {
		return 0, errors.New("no key or account specified")
	}

	snapshot := s.StateProvider.ReadOnlyState()
	defer snapshot.Release()

	resolvedAddr, err := auth.ResolveAccountAddress(addr, snapshot, s.AuthCfg, s.createAddressMapperCtx)
	if err != nil {
		return 0, errors.Wrap(err, "failed to resolve account address")
	}

	return auth.Nonce(snapshot, resolvedAddr), nil
}

func (s *QueryServer) Resolve(name string) (string, error) {
	snapshot := s.StateProvider.ReadOnlyState()
	defer snapshot.Release()

	reg := s.CreateRegistry(snapshot)
	addr, err := reg.Resolve(name)
	if err != nil {
		return "", err
	}
	return addr.String(), nil
}

func decodeHexAddress(s string) ([]byte, error) {
	if !strings.HasPrefix(s, "0x") {
		return nil, errors.New("string has no hex prefix")
	}

	return hex.DecodeString(s[2:])
}

type WSEmptyResult struct{}

func writer(ctx rpctypes.WSRPCContext, subs *loomchain.SubscriptionSet) pubsub.SubscriberFunc {
	clientCtx := ctx
	log.Debug("Adding handler", "remote", clientCtx.GetRemoteAddr())
	return func(msg pubsub.Message) {
		log.Debug("Received published message", "msg", msg.Body(), "remote", clientCtx.GetRemoteAddr())
		defer func() {
			if r := recover(); r != nil {
				log.Error("Caught: WSEvent handler routine panic", "error", r)
				err := fmt.Errorf("Caught: WSEvent handler routine panic")
				clientCtx.WriteRPCResponse(rpctypes.RPCInternalError(rpctypes.JSONRPCStringID(""), err))
				go subs.Purge(clientCtx.GetRemoteAddr())
			}
		}()
		resp := rpctypes.RPCResponse{
			JSONRPC: "2.0",
			ID:      rpctypes.JSONRPCStringID("0"),
		}
		resp.Result = msg.Body()
		clientCtx.TryWriteRPCResponse(resp)
	}
}

func (s *QueryServer) Subscribe(wsCtx rpctypes.WSRPCContext, topics []string) (*WSEmptyResult, error) {
	if len(topics) == 0 {
		topics = append(topics, "contract")
	}
	caller := wsCtx.GetRemoteAddr()
	sub, existed := s.Subscriptions.For(caller)

	if !existed {
		sub.Do(writer(wsCtx, s.Subscriptions))
	}
	return &WSEmptyResult{}, s.Subscriptions.AddSubscription(caller, topics)
}

func (s *QueryServer) UnSubscribe(wsCtx rpctypes.WSRPCContext, topic string) (*WSEmptyResult, error) {
	return &WSEmptyResult{}, s.Subscriptions.Remove(wsCtx.GetRemoteAddr(), topic)
}

func ethWriter(ctx rpctypes.WSRPCContext, subs *subs.LegacyEthSubscriptionSet) pubsub.SubscriberFunc {
	clientCtx := ctx
	log.Debug("Adding handler", "remote", clientCtx.GetRemoteAddr())
	return func(msg pubsub.Message) {
		log.Debug("Received published message", "msg", msg.Body(), "remote", clientCtx.GetRemoteAddr())
		defer func() {
			if r := recover(); r != nil {
				log.Error("Caught: WSEvent handler routine panic", "error", r)
				err := fmt.Errorf("Caught: WSEvent handler routine panic")
				clientCtx.WriteRPCResponse(rpctypes.RPCInternalError(rpctypes.JSONRPCStringID(""), err))
				go subs.Purge(clientCtx.GetRemoteAddr())
			}
		}()
		ethMsg := types.EthMessage{}
		if err := proto.Unmarshal(msg.Body(), &ethMsg); err != nil {
			return
		}
		resp := rpctypes.RPCResponse{
			JSONRPC: "2.0",
			ID:      rpctypes.JSONRPCStringID(ethMsg.Id),
		}
		resp.Result = ethMsg.Body
		clientCtx.TryWriteRPCResponse(resp)
	}
}

func (s *QueryServer) EvmSubscribe(wsCtx rpctypes.WSRPCContext, method, filter string) (string, error) {
	caller := wsCtx.GetRemoteAddr()
	sub, id := s.EthLegacySubscriptions.For(caller)
	sub.Do(ethWriter(wsCtx, s.EthLegacySubscriptions))
	err := s.EthLegacySubscriptions.AddSubscription(id, method, filter)
	if err != nil {
		return "", err
	}
	return id, nil
}

func (s *QueryServer) EvmUnSubscribe(id string) (bool, error) {
	return true, s.EthLegacySubscriptions.Remove(id)
}

func (s *QueryServer) EvmTxReceipt(txHash []byte) ([]byte, error) {
	snapshot := s.StateProvider.ReadOnlyState()
	defer snapshot.Release()

	r := s.ReceiptHandlerProvider.Reader()
	txReceipt, err := r.GetReceipt(txHash)
	if errors.Cause(err) == common.ErrTxReceiptNotFound {
		return proto.Marshal(&types.EvmTxReceipt{})
	} else if err != nil {
		return nil, errors.Wrap(err, "get receipt")
	}

	if len(txReceipt.Logs) > 0 {
		height := int64(txReceipt.BlockNumber)
		var blockResult *ctypes.ResultBlock
		blockResult, err := s.BlockStore.GetBlockByHeight(&height)
		if err != nil {
			return nil, errors.Wrapf(err, "get block %d", height)
		}
		timestamp := blockResult.Block.Header.Time.Unix()

		for i := 0; i < len(txReceipt.Logs); i++ {
			txReceipt.Logs[i].BlockTime = timestamp
		}
	}
	return proto.Marshal(&txReceipt)
}

func (s *QueryServer) ContractEvents(
	fromBlock uint64, toBlock uint64, contractName string,
) (*types.ContractEventsResult, error) {
	if s.EventStore == nil {
		return nil, errors.New("event store is not available")
	}

	if fromBlock == 0 {
		return nil, fmt.Errorf("fromBlock not specified")
	}

	if toBlock == 0 {
		toBlock = fromBlock
	}

	if toBlock < fromBlock {
		return nil, fmt.Errorf("toBlock must be equal or greater than")
	}

	// default to max 20 blocks for now.
	maxRange := uint64(20)

	if toBlock-fromBlock > maxRange {
		return nil, fmt.Errorf("range exceeded, maximum range: %v", maxRange)
	}

	filter := store.EventFilter{
		FromBlock: fromBlock,
		ToBlock:   toBlock,
		Contract:  contractName,
	}
	events, err := s.EventStore.FilterEvents(filter)
	if err != nil {
		return nil, err
	}

	return &types.ContractEventsResult{
		Events:    events,
		FromBlock: fromBlock,
		ToBlock:   toBlock,
	}, nil
}

func (s *QueryServer) GetContractRecord(contractAddrStr string) (*types.ContractRecordResponse, error) {
	contractAddr, err := loom.ParseAddress(contractAddrStr)
	if err != nil {
		return nil, err
	}
	snapshot := s.StateProvider.ReadOnlyState()
	defer snapshot.Release()

	reg := s.CreateRegistry(snapshot)
	rec, err := reg.GetRecord(contractAddr)
	if err != nil {
		return nil, errors.Wrapf(err, "no contract exists at %s", contractAddr.String())
	}
	k := &types.ContractRecordResponse{
		ContractName:    rec.Name,
		ContractAddress: rec.Address,
		CreatorAddress:  rec.Owner,
	}
	return k, nil
}

// Takes a filter and returns a list of data relative to transactions that satisfies the filter
// Used to support eth_getLogs
// https://github.com/ethereum/wiki/wiki/JSON-RPC#eth_getlogs
func (s *QueryServer) GetEvmLogs(filter string) ([]byte, error) {
	snapshot := s.StateProvider.ReadOnlyState()
	defer snapshot.Release()

	return query.DeprecatedQueryChain(
		filter, s.BlockStore, snapshot, s.ReceiptHandlerProvider.Reader(), s.EvmAuxStore,
	)
}

// Sets up new filter for polling
// https://github.com/ethereum/wiki/wiki/JSON-RPC#eth_newfilter
func (s *QueryServer) NewEvmFilter(filter string) (string, error) {
	snapshot := s.StateProvider.ReadOnlyState()
	defer snapshot.Release()

	return s.EthPolls.LegacyAddLogPoll(filter, uint64(snapshot.Block().Height))
}

// https://github.com/ethereum/wiki/wiki/JSON-RPC#eth_newblockfilter
func (s *QueryServer) NewBlockEvmFilter() (string, error) {
	snapshot := s.StateProvider.ReadOnlyState()
	defer snapshot.Release()

	return s.EthPolls.AddBlockPoll(uint64(snapshot.Block().Height)), nil
}

// https://github.com/ethereum/wiki/wiki/JSON-RPC#eth_newpendingtransactionfilter
func (s *QueryServer) NewPendingTransactionEvmFilter() (string, error) {
	snapshot := s.StateProvider.ReadOnlyState()
	defer snapshot.Release()

	return s.EthPolls.AddTxPoll(uint64(snapshot.Block().Height)), nil
}

// Get the logs since last poll
// https://github.com/ethereum/wiki/wiki/JSON-RPC#eth_getfilterchanges
func (s *QueryServer) GetEvmFilterChanges(id string) ([]byte, error) {
	snapshot := s.StateProvider.ReadOnlyState()
	defer snapshot.Release()

	// TODO: Reading from the TM block store could take a while, might be more efficient to release
	//       the current snapshot and get a new one after pulling out whatever we need from the TM
	//       block store.
	return s.EthPolls.LegacyPoll(snapshot, id, s.ReceiptHandlerProvider.Reader())
}

// Forget the filter.
// https://github.com/ethereum/wiki/wiki/JSON-RPC#eth_uninstallfilter
func (s *QueryServer) UninstallEvmFilter(id string) (bool, error) {
	s.EthPolls.Remove(id)
	return true, nil
}

// https://github.com/ethereum/wiki/wiki/JSON-RPC#eth_blocknumber
func (s *QueryServer) EthBlockNumber() (eth.Quantity, error) {
	snapshot := s.StateProvider.ReadOnlyState()
	defer snapshot.Release()

	return eth.EncInt(snapshot.Block().Height), nil
}

// https://github.com/ethereum/wiki/wiki/JSON-RPC#eth_blocknumber
func (s *QueryServer) GetBlockHeight() (int64, error) {
	snapshot := s.StateProvider.ReadOnlyState()
	defer snapshot.Release()

	return snapshot.Block().Height - 1, nil
}

// https://github.com/ethereum/wiki/wiki/JSON-RPC#eth_getblockbynumber
func (s *QueryServer) GetEvmBlockByNumber(number string, full bool) ([]byte, error) {
	snapshot := s.StateProvider.ReadOnlyState()
	defer snapshot.Release()

	r := s.ReceiptHandlerProvider.Reader()
	switch number {
	case "latest":
		return query.DeprecatedGetBlockByNumber(s.BlockStore, snapshot, snapshot.Block().Height, full, r, s.EvmAuxStore)
	case "pending":
		return query.DeprecatedGetBlockByNumber(s.BlockStore, snapshot, snapshot.Block().Height, full, r, s.EvmAuxStore)
	default:
		height, err := strconv.ParseInt(number, 10, 64)
		if err != nil {
			return nil, err
		}
		return query.DeprecatedGetBlockByNumber(s.BlockStore, snapshot, int64(height), full, r, s.EvmAuxStore)
	}
}

// https://github.com/ethereum/wiki/wiki/JSON-RPC#eth_getblockbyhash
func (s *QueryServer) GetEvmBlockByHash(hash []byte, full bool) ([]byte, error) {
	snapshot := s.StateProvider.ReadOnlyState()
	defer snapshot.Release()

	return query.DeprecatedGetBlockByHash(
		s.BlockStore, snapshot, hash, full, s.ReceiptHandlerProvider.Reader(), s.EvmAuxStore,
	)
}

// https://github.com/ethereum/wiki/wiki/JSON-RPC#eth_gettransactionbyhash
func (s *QueryServer) GetEvmTransactionByHash(txHash []byte) (resp []byte, err error) {
	snapshot := s.StateProvider.ReadOnlyState()
	defer snapshot.Release()

	return query.DeprecatedGetTxByHash(snapshot, txHash, s.ReceiptHandlerProvider.Reader())
}

// https://github.com/ethereum/wiki/wiki/JSON-RPC#eth_getblockbynumber
func (s *QueryServer) EthGetBlockByNumber(block eth.BlockHeight, full bool) (resp eth.JsonBlockObject, err error) {
	if block == "0x0" {
		return eth.GetBlockZero(), nil
	}

	snapshot := s.StateProvider.ReadOnlyState()
	defer snapshot.Release()

	height, err := eth.DecBlockHeight(snapshot.Block().Height, block)
	if err != nil {
		return resp, err
	}

	// TODO: Reading from the TM block store could take a while, might be more efficient to release
	//       the current snapshot and get a new one after pulling out whatever we need from the TM
	//       block store.
	blockResult, err := query.GetBlockByNumber(s.BlockStore, snapshot, int64(height), full, s.EvmAuxStore)
	if err != nil {
		return resp, err
	}

	if block == "0x1" && blockResult.ParentHash == "0x0" {
		blockResult.ParentHash = "0x0000000000000000000000000000000000000000000000000000000000000001"
	}

	return blockResult, err
}

// https://github.com/ethereum/wiki/wiki/JSON-RPC#eth_gettransactionreceipt
func (s *QueryServer) EthGetTransactionReceipt(hash eth.Data) (*eth.JsonTxReceipt, error) {
	txHash, err := eth.DecDataToBytes(hash)
	if err != nil {
		return nil, err
	}

	snapshot := s.StateProvider.ReadOnlyState()
	defer snapshot.Release()

	r := s.ReceiptHandlerProvider.Reader()
	txReceipt, err := r.GetReceipt(txHash)
	if err != nil {
<<<<<<< HEAD
		resp, err := getReceiptByTendermintHash(s.BlockStore, r, txHash)
=======
		// if the receipt is not found, create it from TxObj
		resp, err := getReceiptByTendermintHash(snapshot, s.BlockStore, r, txHash)
>>>>>>> de85b9b2
		if err != nil {
			if strings.Contains(errors.Cause(err).Error(), "not found") {
				// return nil response if cannot find hash
				return nil, nil
			}
			return nil, err
		}
		return resp, nil
	}
	snapshot.Release()

	height := int64(txReceipt.BlockNumber)
	blockResult, err := s.BlockStore.GetBlockByHeight(&height)
	if err != nil {
		return nil, err
	}
	if int32(len(blockResult.Block.Data.Txs)) <= txReceipt.TransactionIndex {
		return nil, errors.Errorf(
			"Transaction index %v out of bounds for transactions in block %v",
			txReceipt.TransactionIndex, len(blockResult.Block.Data.Txs),
		)
	}
	txResults, err := s.BlockStore.GetTxResult(blockResult.Block.Data.Txs[txReceipt.TransactionIndex].Hash())
	if err != nil {
		if strings.Contains(errors.Cause(err).Error(), "not found") {
			// return nil response if cannot find hash
			return nil, nil
		}
		return nil, err
	}
	return completeReceipt(txResults, blockResult, &txReceipt), nil
}

// https://github.com/ethereum/wiki/wiki/JSON-RPC#eth_getblocktransactioncountbyhash
func (s *QueryServer) EthGetBlockTransactionCountByHash(hash eth.Data) (txCount eth.Quantity, err error) {
	blockHash, err := eth.DecDataToBytes(hash)
	if err != nil {
		return txCount, err
	}

	height, err := s.getBlockHeightFromHash(blockHash)
	if err != nil {
		return txCount, err
	}

	snapshot := s.StateProvider.ReadOnlyState()
	defer snapshot.Release()
	count, err := query.GetNumTxBlock(s.BlockStore, snapshot, int64(height))
	if err != nil {
		return txCount, err
	}
	return eth.EncUint(count), nil
}

// https://github.com/ethereum/wiki/wiki/JSON-RPC#eth_getblocktransactioncountbynumber
func (s *QueryServer) EthGetBlockTransactionCountByNumber(block eth.BlockHeight) (txCount eth.Quantity, err error) {
	snapshot := s.StateProvider.ReadOnlyState()
	defer snapshot.Release()

	height, err := eth.DecBlockHeight(snapshot.Block().Height, block)
	if err != nil {
		return txCount, err
	}
	count, err := query.GetNumTxBlock(s.BlockStore, snapshot, int64(height))
	if err != nil {
		return txCount, err
	}
	return eth.EncUint(count), nil
}

// https://github.com/ethereum/wiki/wiki/JSON-RPC#eth_getblockbyhash
func (s *QueryServer) EthGetBlockByHash(hash eth.Data, full bool) (resp eth.JsonBlockObject, err error) {
	blockHash, err := eth.DecDataToBytes(hash)
	if err != nil {
		return resp, err
	}

	height, err := s.getBlockHeightFromHash(blockHash)
	if err != nil {
		return resp, err
	}

	snapshot := s.StateProvider.ReadOnlyState()
	defer snapshot.Release()

	return query.GetBlockByNumber(s.BlockStore, snapshot, int64(height), full, s.EvmAuxStore)
}

// https://github.com/ethereum/wiki/wiki/JSON-RPC#eth_gettransactionbyhash
func (s *QueryServer) EthGetTransactionByHash(hash eth.Data) (resp eth.JsonTxObject, err error) {
	txHash, err := eth.DecDataToBytes(hash)
	if err != nil {
		return resp, err
	}

	snapshot := s.StateProvider.ReadOnlyState()
	defer snapshot.Release()

	r := s.ReceiptHandlerProvider.Reader()
	txObj, err := query.GetTxByHash(s.BlockStore, txHash, r)
	if err != nil {
		if errors.Cause(err) != common.ErrTxReceiptNotFound {
			return resp, err
		}

		txObj, err = getTxByTendermintHash(s.BlockStore, txHash)
		if err != nil {
			return resp, errors.Wrapf(err, "failed to find tx with hash %v", txHash)
		}
	}
	return txObj, nil
}

// https://github.com/ethereum/wiki/wiki/JSON-RPC#eth_gettransactionbyblockHashAndIndex
func (s *QueryServer) EthGetTransactionByBlockHashAndIndex(
	hash eth.Data, index eth.Quantity,
) (txObj eth.JsonTxObject, err error) {
	blockHash, err := eth.DecDataToBytes(hash)
	if err != nil {
		return txObj, err
	}

	height, err := s.getBlockHeightFromHash(blockHash)
	if err != nil {
		return txObj, err
	}

	txIndex, err := eth.DecQuantityToUint(index)
	if err != nil {
		return txObj, err
	}

	return query.GetTxByBlockAndIndex(s.BlockStore, uint64(height), txIndex)
}

// https://github.com/ethereum/wiki/wiki/JSON-RPC#eth_gettransactionbyblocknumberandindex
func (s *QueryServer) EthGetTransactionByBlockNumberAndIndex(
	block eth.BlockHeight, index eth.Quantity,
) (txObj eth.JsonTxObject, err error) {
	snapshot := s.StateProvider.ReadOnlyState()
	defer snapshot.Release()

	height, err := eth.DecBlockHeight(snapshot.Block().Height, block)
	if err != nil {
		return txObj, err
	}
	snapshot.Release() // don't need to hold on to it any longer

	txIndex, err := eth.DecQuantityToUint(index)
	if err != nil {
		return txObj, err
	}
	return query.GetTxByBlockAndIndex(s.BlockStore, height, txIndex)
}

/// https://github.com/ethereum/wiki/wiki/JSON-RPC#eth_getlogs
func (s *QueryServer) EthGetLogs(filter eth.JsonFilter) (resp []eth.JsonLog, err error) {
	ethFilter, err := eth.DecLogFilter(filter)
	if err != nil {
		return resp, err
	}

	snapshot := s.StateProvider.ReadOnlyState()
	defer snapshot.Release()

	// TODO: Reading from the TM block store could take a while, might be more efficient to release
	//       the current snapshot and get a new one after pulling out whatever we need from the TM
	//       block store.
	logs, err := query.QueryChain(
		s.BlockStore, snapshot, ethFilter, s.ReceiptHandlerProvider.Reader(), s.EvmAuxStore,
	)
	if err != nil {
		return resp, err
	}
	return eth.EncLogs(logs), err
}

// todo add EthNewBlockFilter EthNewPendingTransactionFilter EthUninstallFilter EthGetFilterChanges and EthGetFilterLogs
// https://github.com/ethereum/wiki/wiki/JSON-RPC#eth_newblockfilter
func (s *QueryServer) EthNewBlockFilter() (eth.Quantity, error) {
	snapshot := s.StateProvider.ReadOnlyState()
	defer snapshot.Release()
	return eth.Quantity(s.EthPolls.AddBlockPoll(uint64(snapshot.Block().Height))), nil
}

// https://github.com/ethereum/wiki/wiki/JSON-RPC#eth_newpendingtransactionfilter
func (s *QueryServer) EthNewPendingTransactionFilter() (eth.Quantity, error) {
	snapshot := s.StateProvider.ReadOnlyState()
	defer snapshot.Release()
	return eth.Quantity(s.EthPolls.AddTxPoll(uint64(snapshot.Block().Height))), nil
}

// Forget the filter.
// https://github.com/ethereum/wiki/wiki/JSON-RPC#eth_uninstallfilter
func (s *QueryServer) EthUninstallFilter(id eth.Quantity) (bool, error) {
	s.EthPolls.Remove(string(id))
	return true, nil
}

// Get the logs since last poll
// https://github.com/ethereum/wiki/wiki/JSON-RPC#eth_getfilterchanges
func (s *QueryServer) EthGetFilterChanges(id eth.Quantity) (interface{}, error) {
	snapshot := s.StateProvider.ReadOnlyState()
	defer snapshot.Release()

	return s.EthPolls.Poll(snapshot, string(id), s.ReceiptHandlerProvider.Reader())
}

// https://github.com/ethereum/wiki/wiki/JSON-RPC#eth_getfilterlogs
func (s *QueryServer) EthGetFilterLogs(id eth.Quantity) (interface{}, error) {
	snapshot := s.StateProvider.ReadOnlyState()
	defer snapshot.Release()
	return s.EthPolls.AllLogs(snapshot, string(id), s.ReceiptHandlerProvider.Reader())
}

// Sets up new filter for polling
// https://github.com/ethereum/wiki/wiki/JSON-RPC#eth_newfilter
func (s *QueryServer) EthNewFilter(filter eth.JsonFilter) (eth.Quantity, error) {
	snapshot := s.StateProvider.ReadOnlyState()
	defer snapshot.Release()
	ethFilter, err := eth.DecLogFilter(filter)
	if err != nil {
		return "", errors.Wrap(err, "could decode log filter")
	}
	id, err := s.EthPolls.AddLogPoll(ethFilter, uint64(snapshot.Block().Height))
	return eth.Quantity(id), err
}

func (s *QueryServer) EthSubscribe(conn *websocket.Conn, method eth.Data, filter eth.JsonFilter) (eth.Data, error) {
	f, err := eth.DecLogFilter(filter)
	if err != nil {
		return "", errors.Wrapf(err, "decode filter")
	}
	id, err := s.EthSubscriptions.AddSubscription(string(method), f, conn)
	if err != nil {
		return "", errors.Wrapf(err, "add subscription")
	}
	return eth.Data(id), nil
}

func (s *QueryServer) EthUnsubscribe(id eth.Quantity) (unsubscribed bool, err error) {
	s.EthSubscriptions.Remove(string(id))
	return true, nil
}

func (s *QueryServer) EthGetTransactionCount(local eth.Data, block eth.BlockHeight) (eth.Quantity, error) {
	snapshot := s.StateProvider.ReadOnlyState()
	defer snapshot.Release()

	height, err := eth.DecBlockHeight(snapshot.Block().Height, block)
	if err != nil {
		return eth.Quantity("0x0"), err
	}

	if height != uint64(snapshot.Block().Height) {
		return eth.Quantity("0x0"), errors.New("transaction count only available for the latest block")
	}
	address, err := eth.DecDataToAddress(s.ChainID, local)
	if err != nil {
		return eth.Quantity("0x0"), err
	}
	nonce, err := s.Nonce("", address.String())
	if err != nil {
		return eth.Quantity("0x0"), errors.Wrap(err, "requesting transaction count")
	}

	return eth.EncUint(nonce), nil
}

// https://github.com/ethereum/wiki/wiki/JSON-RPC#eth_getbalance
// uses ethcoin contract to return the balance corresponding to the address
func (s *QueryServer) EthGetBalance(address eth.Data, block eth.BlockHeight) (eth.Quantity, error) {
	owner, err := eth.DecDataToAddress(s.ChainID, address)
	if err != nil {
		return "", errors.Wrapf(err, "decoding input address parameter %v", address)
	}

	snapshot := s.StateProvider.ReadOnlyState()
	defer snapshot.Release()
	height, err := eth.DecBlockHeight(snapshot.Block().Height, block)
	if err != nil {
		return "", errors.Wrapf(err, "invalid block height %s", block)
	}
	if int64(height) != snapshot.Block().Height {
		return "", errors.Errorf("height %s not latest", block)
	}

	ctx, err := s.createStaticContractCtx(snapshot, "ethcoin")
	if err != nil {
		if errors.Cause(err) == registry.ErrNotFound {
			return eth.Quantity("0x0"), nil
		}
		return eth.Quantity("0x0"), err
	}
	amount, err := ethcoin.BalanceOf(ctx, owner)
	if err != nil {
		return eth.Quantity("0x0"), err
	}
	if amount == nil {
		return eth.Quantity("0x0"), errors.Errorf("No amount returned for address %s", address)
	}

	return eth.EncBigInt(*amount.Int), nil
}

// https://github.com/ethereum/wiki/wiki/JSON-RPC#eth_getStorageAt
func (s *QueryServer) EthGetStorageAt(local eth.Data, position string, block eth.BlockHeight) (eth.Data, error) {
	address, err := eth.DecDataToAddress(s.ChainID, local)
	if err != nil {
		return "", errors.Wrapf(err, "failed to decode address parameter %v", local)
	}

	snapshot := s.StateProvider.ReadOnlyState()
	defer snapshot.Release()

	if block == "" {
		block = "latest"
	}

	height, err := eth.DecBlockHeight(snapshot.Block().Height, block)
	if err != nil {
		return "", errors.Wrapf(err, "invalid block height %s", block)
	}
	if int64(height) != snapshot.Block().Height {
		return "", errors.Wrapf(err, "unable to get storage at height %v", block)
	}

	evm := levm.NewLoomVm(snapshot, nil, nil, nil, false)
	storage, err := evm.GetStorageAt(address, ethcommon.HexToHash(position).Bytes())
	if err != nil {
		return "", errors.Wrapf(err, "failed to get EVM storage at %v", address.Local.String())
	}
	return eth.EncBytes(storage), nil
}

func (s *QueryServer) EthEstimateGas(query eth.JsonTxCallObject) (eth.Quantity, error) {
	return eth.Quantity("0x0"), nil
}

func (s *QueryServer) EthGasPrice() (eth.Quantity, error) {
	return eth.Quantity("0x0"), nil
}

func (s *QueryServer) EthNetVersion() (string, error) {
	hash := sha3.SoliditySHA3(sha3.String(s.ChainID))
	versionBigInt := new(big.Int)
	versionBigInt.SetString(hex.EncodeToString(hash)[0:13], 16)
	return versionBigInt.String(), nil
}

func (s *QueryServer) EthAccounts() ([]eth.Data, error) {
	return []eth.Data{}, nil
}

func (s *QueryServer) getBlockHeightFromHash(hash []byte) (uint64, error) {
	if nil != s.BlockIndexStore {
		return s.BlockIndexStore.GetBlockHeightByHash(hash)
	} else {
		snapshot := s.StateProvider.ReadOnlyState()
		defer snapshot.Release()
		height, err := query.GetBlockHeightFromHash(s.BlockStore, snapshot, hash)
		return uint64(height), err
	}
}

func getReceiptByTendermintHash(blockStore store.BlockStore, rh loomchain.ReadReceiptHandler, hash []byte) (*eth.JsonTxReceipt, error) {
	txResults, err := blockStore.GetTxResult(hash)
	if err != nil {
		return nil, err
	}
	blockResult, err := blockStore.GetBlockByHeight(&txResults.Height)
	if err != nil {
		return nil, err
	}
	txObj, contractAddr, err := query.GetTxObjectFromBlockResult(blockResult, txResults.TxResult.Data, int64(txResults.Index))
	if err != nil {
		return nil, err
	}
	txHash, err := eth.DecDataToBytes(txObj.Hash)
	if err != nil {
		return nil, errors.Wrapf(err, "invalid loom transaction hash %x", txObj.Hash)
	}
	txReceipt, err := rh.GetReceipt(txHash)
	if err != nil {
		jsonReceipt := eth.TxObjToReceipt(txObj, contractAddr)
		if txResults.TxResult.Code == abci.CodeTypeOK {
			jsonReceipt.Status = eth.EncInt(int64(StatusTxSuccess))
		} else {
			jsonReceipt.Status = eth.EncInt(int64(StatusTxFail))
		}
		if txResults.TxResult.Info == utils.CallEVM || txResults.TxResult.Info == utils.CallPlugin {
			if jsonReceipt.To == nil || len(*jsonReceipt.To) == 0 {
				jsonReceipt.To = jsonReceipt.ContractAddress
			}
			jsonReceipt.ContractAddress = nil
		}

		return &jsonReceipt, nil
	}
	return completeReceipt(txResults, blockResult, &txReceipt), nil
}

func completeReceipt(txResults *ctypes.ResultTx, blockResult *ctypes.ResultBlock, txReceipt *types.EvmTxReceipt) *eth.JsonTxReceipt {
	if len(txReceipt.Logs) > 0 {
		timestamp := blockResult.Block.Header.Time.Unix()
		for i := 0; i < len(txReceipt.Logs); i++ {
			txReceipt.Logs[i].BlockTime = timestamp
		}
	}
	if txResults.TxResult.Code == abci.CodeTypeOK {
		txReceipt.Status = StatusTxSuccess
	} else {
		txReceipt.Status = StatusTxFail
	}
	jsonReceipt := eth.EncTxReceipt(*txReceipt)
	if txResults.TxResult.Info == utils.CallEVM && (jsonReceipt.To == nil || len(*jsonReceipt.To) == 0) {
		jsonReceipt.To = jsonReceipt.ContractAddress
		jsonReceipt.ContractAddress = nil
	}
	return &jsonReceipt
}

func getTxByTendermintHash(blockStore store.BlockStore, hash []byte) (eth.JsonTxObject, error) {
	txResults, err := blockStore.GetTxResult(hash)
	if err != nil {
		return eth.JsonTxObject{}, err
	}
	blockResult, err := blockStore.GetBlockByHeight(&txResults.Height)
	if err != nil {
		return eth.JsonTxObject{}, err
	}
	txObj, _, err := query.GetTxObjectFromBlockResult(blockResult, txResults.TxResult.Data, int64(txResults.Index))
	return txObj, err
}<|MERGE_RESOLUTION|>--- conflicted
+++ resolved
@@ -751,12 +751,8 @@
 	r := s.ReceiptHandlerProvider.Reader()
 	txReceipt, err := r.GetReceipt(txHash)
 	if err != nil {
-<<<<<<< HEAD
+		// if the receipt is not found, create it from TxObj
 		resp, err := getReceiptByTendermintHash(s.BlockStore, r, txHash)
-=======
-		// if the receipt is not found, create it from TxObj
-		resp, err := getReceiptByTendermintHash(snapshot, s.BlockStore, r, txHash)
->>>>>>> de85b9b2
 		if err != nil {
 			if strings.Contains(errors.Cause(err).Error(), "not found") {
 				// return nil response if cannot find hash
