--- conflicted
+++ resolved
@@ -453,15 +453,11 @@
 // https://github.com/ethereum/wiki/wiki/JSON-RPC#eth_getfilterchanges
 func (s *QueryServer) GetEvmFilterChanges(id string) ([]byte, error) {
 	state := s.StateProvider.ReadOnlyState()
-<<<<<<< HEAD
-	return s.EthPolls.DepreciatedPoll(state, id, s.ReceiptHandler)
-=======
-	r, err := s.ReceiptHandlerProvider.ReaderAt(state.Block().Height)
-	if err != nil {
-		return nil, err
-	}
-	return s.EthPolls.Poll(s.BlockStore, state, id, r)
->>>>>>> 85b4c23d
+	r, err := s.ReceiptHandlerProvider.ReaderAt(state.Block().Height)
+	if err != nil {
+		return nil, err
+	}
+	return s.EthPolls.DepreciatedPoll(s.BlockStore, state, id, r)
 }
 
 // Forget the filter.
@@ -690,7 +686,6 @@
 		return resp, err
 	}
 	return eth.EncLogs(logs), err
-<<<<<<< HEAD
 }
 
 // https://github.com/ethereum/wiki/wiki/JSON-RPC#eth_newblockfilter
@@ -746,6 +741,4 @@
 	default:
 		return strconv.ParseInt(string(value), 0, 64)
 	}
-=======
->>>>>>> 85b4c23d
 }