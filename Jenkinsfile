--- conflicted
+++ resolved
@@ -16,7 +16,6 @@
     timestamps {
       def thisBuild = null
 
-<<<<<<< HEAD
     try {
       stage ('Checkout - Linux') {
         checkout changelog: true, poll: true, scm:
@@ -32,27 +31,9 @@
           ]]
         ]
       }
-=======
-      try {
-        stage ('Checkout - Linux') {
-          checkout changelog: true, poll: true, scm:
-          [
-            $class: 'GitSCM',
-            branches: [[name: 'refs/heads/master']],
-            doGenerateSubmoduleConfigurations: false,
-            submoduleCfg: [],
-            userRemoteConfigs:
-            [[
-              credentialsId: 'loom-sdk',
-              url: 'git@github.com:loomnetwork/loomchain.git'
-            ]]
-          ]
-        }
->>>>>>> 85467272
 
         setBuildStatus("Build ${env.BUILD_DISPLAY_NAME} is in progress", "PENDING", "Linux");
 
-<<<<<<< HEAD
       stage ('Build - Linux') {
         sh '''
           ./jenkins.sh
@@ -82,37 +63,6 @@
       else if (currentBuild.currentResult == 'SUCCESS') {
         setBuildStatus("Build ${env.BUILD_DISPLAY_NAME} succeeded in ${currentBuild.durationString.replace(' and counting', '')}", "SUCCESS", "Linux");
         slackSend channel: '#blockchain-engineers', color: '#006400', message: "${env.JOB_NAME} (LINUX) - #${env.BUILD_NUMBER} Success after ${currentBuild.durationString.replace(' and counting', '')} (<${env.BUILD_URL}|Open>)"
-=======
-        stage ('Build - Linux') {
-          sh '''
-            ./jenkins.sh
-            cd /tmp/gopath-${BUILD_TAG}/src/github.com/loomnetwork/loomchain/
-            gsutil cp loom gs://private.delegatecall.com/loom/linux/build-$BUILD_NUMBER/loom
-            gsutil cp e2e/validators-tool gs://private.delegatecall.com/loom/linux/build-$BUILD_NUMBER/validators-tool
-            gsutil cp tgoracle gs://private.delegatecall.com/loom/linux/build-$BUILD_NUMBER/tgoracle
-            gsutil cp loom gs://private.delegatecall.com/loom/linux/latest/loom
-            gsutil cp e2e/validators-tool gs://private.delegatecall.com/loom/linux/latest/validators-tool
-            gsutil cp tgoracle gs://private.delegatecall.com/loom/linux/latest/tgoracle
-            gsutil cp install.sh gs://private.delegatecall.com/install.sh
-            docker build --build-arg BUILD_NUMBER=${BUILD_NUMBER} -t loomnetwork/loom:latest .
-            docker tag loomnetwork/loom:latest loomnetwork/loom:${BUILD_NUMBER}
-            docker push loomnetwork/loom:latest
-            docker push loomnetwork/loom:${BUILD_NUMBER}
-          '''
-        }
-      } catch (e) {
-        thisBuild = 'FAILURE'
-        throw e
-      } finally {
-        if (currentBuild.currentResult == 'FAILURE' || thisBuild == 'FAILURE') {
-          setBuildStatus("Build ${env.BUILD_DISPLAY_NAME} failed", "FAILURE", "Linux");
-          slackSend channel: '#blockchain-engineers', color: '#FF0000', message: "${env.JOB_NAME} (LINUX) - #${env.BUILD_NUMBER} Failure after ${currentBuild.durationString.replace(' and counting', '')} (<${env.BUILD_URL}|Open>)"
-        }
-        else if (currentBuild.currentResult == 'SUCCESS') {
-          setBuildStatus("Build ${env.BUILD_DISPLAY_NAME} succeeded in ${currentBuild.durationString.replace(' and counting', '')}", "SUCCESS", "Linux");
-          slackSend channel: '#blockchain-engineers', color: '#006400', message: "${env.JOB_NAME} (LINUX) - #${env.BUILD_NUMBER} Success after ${currentBuild.durationString.replace(' and counting', '')} (<${env.BUILD_URL}|Open>)"
-        }
->>>>>>> 85467272
       }
     }
   }
@@ -123,7 +73,6 @@
     timestamps {
       def thisBuild = null
 
-<<<<<<< HEAD
     try {
       stage ('Checkout - Windows') {
         checkout changelog: true, poll: true, scm:
@@ -139,27 +88,9 @@
           ]]
         ]
       }
-=======
-      try {
-        stage ('Checkout - Windows') {
-          checkout changelog: true, poll: true, scm:
-          [
-            $class: 'GitSCM',
-            branches: [[name: 'refs/heads/master']],
-            doGenerateSubmoduleConfigurations: false,
-            submoduleCfg: [],
-            userRemoteConfigs:
-            [[
-              credentialsId: 'loom-sdk',
-              url: 'git@github.com:loomnetwork/loomchain.git'
-            ]]
-          ]
-        }
->>>>>>> 85467272
 
         setBuildStatus("Build ${env.BUILD_DISPLAY_NAME} is in progress", "PENDING", "Windows");
 
-<<<<<<< HEAD
       stage ('Build - Windows') {
         bat '''
           jenkins.cmd
@@ -180,29 +111,6 @@
       else if (currentBuild.currentResult == 'SUCCESS') {
         setBuildStatus("Build ${env.BUILD_DISPLAY_NAME} succeeded in ${currentBuild.durationString.replace(' and counting', '')}", "SUCCESS", "Windows");
         slackSend channel: '#blockchain-engineers', color: '#006400', message: "${env.JOB_NAME} (WINDOWS) - #${env.BUILD_NUMBER} Success after ${currentBuild.durationString.replace(' and counting', '')} (<${env.BUILD_URL}|Open>)"
-=======
-        stage ('Build - Windows') {
-          bat '''
-            jenkins.cmd
-            SET PATH=C:\\Program Files (x86)\\Google\\Cloud SDK\\google-cloud-sdk\\bin;%PATH%;
-            cd \\msys64\\tmp\\gopath-${BUILD_TAG}\\src\\github.com\\loomnetwork\\loomchain
-            gsutil cp loom.exe gs://private.delegatecall.com/loom/windows/build-$BUILD_NUMBER/loom.exe
-            gsutil cp loom.exe gs://private.delegatecall.com/loom/windows/latest/loom.exe
-          '''
-        }
-      } catch (e) {
-        thisBuild = 'FAILURE'
-        throw e
-      } finally {
-        if (currentBuild.currentResult == 'FAILURE' || thisBuild == 'FAILURE') {
-          setBuildStatus("Build ${env.BUILD_DISPLAY_NAME} failed", "FAILURE", "Windows");
-          slackSend channel: '#blockchain-engineers', color: '#FF0000', message: "${env.JOB_NAME} (WINDOWS) - #${env.BUILD_NUMBER} Failure after ${currentBuild.durationString.replace(' and counting', '')} (<${env.BUILD_URL}|Open>)"
-        }
-        else if (currentBuild.currentResult == 'SUCCESS') {
-          setBuildStatus("Build ${env.BUILD_DISPLAY_NAME} succeeded in ${currentBuild.durationString.replace(' and counting', '')}", "SUCCESS", "Windows");
-          slackSend channel: '#blockchain-engineers', color: '#006400', message: "${env.JOB_NAME} (WINDOWS) - #${env.BUILD_NUMBER} Success after ${currentBuild.durationString.replace(' and counting', '')} (<${env.BUILD_URL}|Open>)"
-        }
->>>>>>> 85467272
       }
     }
   }
@@ -213,7 +121,6 @@
     timestamps {
       def thisBuild = null
 
-<<<<<<< HEAD
     try {
       stage ('Checkout - OSX') {
         checkout changelog: true, poll: true, scm:
@@ -229,27 +136,9 @@
           ]]
         ]
       }
-=======
-      try {
-        stage ('Checkout - OSX') {
-          checkout changelog: true, poll: true, scm:
-          [
-            $class: 'GitSCM',
-            branches: [[name: 'refs/heads/master']],
-            doGenerateSubmoduleConfigurations: false,
-            submoduleCfg: [],
-            userRemoteConfigs:
-            [[
-              credentialsId: 'loom-sdk',
-              url: 'git@github.com:loomnetwork/loomchain.git'
-            ]]
-          ]
-        }
->>>>>>> 85467272
 
         setBuildStatus("Build ${env.BUILD_DISPLAY_NAME} is in progress", "PENDING", "OSX");
 
-<<<<<<< HEAD
       stage ('Build - OSX') {
         sh '''
           ./jenkins.sh
@@ -275,32 +164,6 @@
       else if (currentBuild.currentResult == 'SUCCESS') {
         setBuildStatus("Build ${env.BUILD_DISPLAY_NAME} succeeded in ${currentBuild.durationString.replace(' and counting', '')}", "SUCCESS", "OSX");
         slackSend channel: '#blockchain-engineers', color: '#006400', message: "${env.JOB_NAME} (OSX) - #${env.BUILD_NUMBER} Success after ${currentBuild.durationString.replace(' and counting', '')} (<${env.BUILD_URL}|Open>)"
-=======
-        stage ('Build - OSX') {
-          sh '''
-            ./jenkins.sh
-            cd /tmp/gopath-${BUILD_TAG}/src/github.com/loomnetwork/loomchain/
-            gsutil cp loom gs://private.delegatecall.com/loom/osx/build-$BUILD_NUMBER/loom
-            gsutil cp e2e/validators-tool gs://private.delegatecall.com/loom/osx/build-$BUILD_NUMBER/validators-tool
-            gsutil cp tgoracle gs://private.delegatecall.com/loom/osx/build-$BUILD_NUMBER/tgoracle
-            gsutil cp loom gs://private.delegatecall.com/loom/osx/latest/loom
-            gsutil cp e2e/validators-tool gs://private.delegatecall.com/loom/osx/latest/validators-tool
-            gsutil cp tgoracle gs://private.delegatecall.com/loom/osx/latest/tgoracle
-          '''
-        }
-      } catch (e) {
-        thisBuild = 'FAILURE'
-        throw e
-      } finally {
-        if (currentBuild.currentResult == 'FAILURE' || thisBuild == 'FAILURE') {
-          setBuildStatus("Build ${env.BUILD_DISPLAY_NAME} failed", "FAILURE", "OSX");
-          slackSend channel: '#blockchain-engineers', color: '#FF0000', message: "${env.JOB_NAME} (OSX) - #${env.BUILD_NUMBER} Failure after ${currentBuild.durationString.replace(' and counting', '')} (<${env.BUILD_URL}|Open>)"
-        }
-        else if (currentBuild.currentResult == 'SUCCESS') {
-          setBuildStatus("Build ${env.BUILD_DISPLAY_NAME} succeeded in ${currentBuild.durationString.replace(' and counting', '')}", "SUCCESS", "OSX");
-          slackSend channel: '#blockchain-engineers', color: '#006400', message: "${env.JOB_NAME} (OSX) - #${env.BUILD_NUMBER} Success after ${currentBuild.durationString.replace(' and counting', '')} (<${env.BUILD_URL}|Open>)"
-        }
->>>>>>> 85467272
       }
       build job: 'homebrew-client', parameters: [[$class: 'StringParameterValue', name: 'LOOM_BUILD', value: "$BUILD_NUMBER"]]
     }
