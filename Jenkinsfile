--- conflicted
+++ resolved
@@ -40,12 +40,8 @@
           gsutil cp loom gs://private.delegatecall.com/loom/linux/build-$BUILD_NUMBER/loom
           gsutil cp e2e/validators-tool gs://private.delegatecall.com/loom/linux/build-$BUILD_NUMBER/validators-tool
           gsutil cp loom gs://private.delegatecall.com/loom/linux/latest/loom
-<<<<<<< HEAD
-          gsutil cp loom gs://private.delegatecall.com/loom/linux/latest/validators-tool
           gsutil cp install.sh gs://private.delegatecall.com/install.sh
-=======
           gsutil cp e2e/validators-tool gs://private.delegatecall.com/loom/linux/latest/validators-tool
->>>>>>> e2ea04c3
           docker build --build-arg BUILD_NUMBER=${BUILD_NUMBER} -t loomnetwork/loom:latest .
           docker tag loomnetwork/loom:latest loomnetwork/loom:${BUILD_NUMBER}
           docker push loomnetwork/loom:latest
