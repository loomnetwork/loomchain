--- conflicted
+++ resolved
@@ -59,15 +59,9 @@
 
 [[override]]
   name = "github.com/tendermint/tendermint"
-<<<<<<< HEAD
   source = "https://github.com/mattkanwisher/tendermint.git"
   revision = "fe41f09a9b4dece2286b453fc8bded446bfab28f" #develop-pre0.27.4 below with a few hacks
   #revision = "30f346fe44b416d0597374ec63b3423689cc6f6f" #develop-pre0.27.4
-
-=======
-  source = "https://github.com/tendermint/tendermint.git"
-  revision = "0138530df202f5b8e8be1edb9c2f705e404a79cb" #0.27.3
->>>>>>> 9656facf
 
 [[constraint]]
   name = "github.com/gomodule/redigo"
