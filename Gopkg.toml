--- conflicted
+++ resolved
@@ -59,10 +59,7 @@
   branch = "feature/add-custom-reactor"
   name = "github.com/tendermint/tendermint"
   source = "https://github.com/mattkanwisher/tendermint.git"
-<<<<<<< HEAD
-=======
   revision = "cd89d233c49084a398204be71844761b41a74eb6" #develop-pre0.27.4 with a few hacks
->>>>>>> 63a8fa27
 
 [[constraint]]
   name = "github.com/gomodule/redigo"
