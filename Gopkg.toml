--- conflicted
+++ resolved
@@ -33,13 +33,9 @@
   "github.com/spf13/cobra*",
   "github.com/spf13/pflag*",
   "github.com/ethereum/go-ethereum*",
-<<<<<<< HEAD
-  "github.com/tendermint/tmlibs",
   "github.com/go-kit/kit*",
-=======
   "github.com/grpc-ecosystem/go-grpc-prometheus*",
   "github.com/prometheus/client_golang/prometheus*"
->>>>>>> 975fff31
 ]
 
 [[constraint]]
@@ -62,9 +58,9 @@
   name = "github.com/tendermint/tendermint"
   version = "~0.19.0"
 
-#[[constraint]]
-#  name = "github.com/tendermint/tmlibs"
-#  version = "~0.8.2"
+[[constraint]]
+  name = "github.com/tendermint/tmlibs"
+  version = "~0.8.2"
 
 [[override]]
   name = "github.com/tendermint/go-amino"
@@ -74,20 +70,6 @@
   name = "github.com/gomodule/redigo"
   version = "2.0.0"
 
-<<<<<<< HEAD
 [prune]
   go-tests = true
-  unused-packages = true
-
-# [[constraint]]
-#   name = "github.com/go-kit/kit"
-#   version = "0.6.0"
-=======
-[[constraint]]
-  name = "github.com/go-kit/kit"
-  version = "0.6.0"
-
-[prune]
-  go-tests = true
-  unused-packages = true
->>>>>>> 975fff31
+  unused-packages = true