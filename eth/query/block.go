--- conflicted
+++ resolved
@@ -9,13 +9,9 @@
 	"github.com/gogo/protobuf/proto"
 	"github.com/loomnetwork/go-loom/plugin/types"
 	"github.com/loomnetwork/loomchain"
-<<<<<<< HEAD
-	`github.com/loomnetwork/loomchain/receipts/common`
-	`github.com/pkg/errors`
-=======
 	"github.com/loomnetwork/loomchain/receipts"
+	"github.com/loomnetwork/loomchain/receipts/common"
 	"github.com/pkg/errors"
->>>>>>> 5639a374
 	"github.com/tendermint/tendermint/rpc/core"
 	ctypes "github.com/tendermint/tendermint/rpc/core/types"
 )
@@ -24,7 +20,7 @@
 	searchBlockSize = uint64(100)
 )
 
-func GetBlockByNumber(state loomchain.ReadOnlyState, height uint64, full bool, readReceipts loomchain.ReadReceiptHandler) ([]byte, error) {
+func GetBlockByNumber(state loomchain.ReadOnlyState, height uint64, full bool, readReceipts receipts.ReadReceiptHandler) ([]byte, error) {
 	params := map[string]interface{}{}
 	params["heightPtr"] = &height
 	var blockresult *ctypes.ResultBlock
@@ -44,35 +40,20 @@
 	} else {
 		blockinfo.Number = int64(height)
 	}
-	
+
 	bloomFilter, err := common.GetBloomFilter(state, height)
 	if err != nil {
 		return nil, errors.Wrap(err, "reading bloom filter")
 	}
 	blockinfo.LogsBloom = bloomFilter
 
-<<<<<<< HEAD
 	txHashList, err := common.GetTxHashList(state, height)
 	if err != nil {
 		return nil, errors.Wrap(err, "getting tx hash")
 	}
 	if full {
-		for _, txHash := range txHashList{
-			txReceipt, err := readReceipts.GetReceipt(txHash)
-=======
-	txHash, err := readReceipts.GetTxHash(state, height)
-	if err != nil {
-		return nil, errors.Wrap(err, "getting tx hash")
-	}
-	if len(txHash) > 0 {
-		bloomFilter, err := readReceipts.GetBloomFilter(state, height)
-		if err != nil {
-			return nil, errors.Wrap(err, "reading bloom filter")
-		}
-		blockinfo.LogsBloom = bloomFilter
-		if full {
+		for _, txHash := range txHashList {
 			txReceipt, err := readReceipts.GetReceipt(state, txHash)
->>>>>>> 5639a374
 			if err != nil {
 				return nil, errors.Wrap(err, "reading receipt")
 			}
@@ -86,11 +67,10 @@
 		blockinfo.Transactions = txHashList
 	}
 
-
 	return proto.Marshal(&blockinfo)
 }
 
-func GetBlockByHash(state loomchain.ReadOnlyState, hash []byte, full bool, readReceipts loomchain.ReadReceiptHandler) ([]byte, error) {
+func GetBlockByHash(state loomchain.ReadOnlyState, hash []byte, full bool, readReceipts receipts.ReadReceiptHandler) ([]byte, error) {
 	start := uint64(state.Block().Height)
 	var end uint64
 	if uint64(start) > searchBlockSize {
