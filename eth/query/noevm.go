--- conflicted
+++ resolved
@@ -12,15 +12,10 @@
 	ctypes "github.com/tendermint/tendermint/rpc/core/types"
 )
 
-<<<<<<< HEAD
-func DeprecatedQueryChain(_ string, _ store.BlockStore, _ state.ReadOnlyState,
-	_ loomchain.ReadReceiptHandler, _ *evmaux.EvmAuxStore) ([]byte, error) {
-=======
 func DeprecatedQueryChain(
-	_ string, _ store.BlockStore, _ loomchain.ReadOnlyState,
+	_ string, _ store.BlockStore, _ appstate.ReadOnlyState,
 	_ loomchain.ReadReceiptHandler, _ *evmaux.EvmAuxStore, _ uint64,
 ) ([]byte, error) {
->>>>>>> 31318946
 	return nil, nil
 }
 
@@ -73,13 +68,8 @@
 }
 
 func QueryChain(
-<<<<<<< HEAD
-	_ store.BlockStore, _ state.ReadOnlyState, _ eth.EthFilter, _ loomchain.ReadReceiptHandler,
-	_ *evmaux.EvmAuxStore,
-=======
-	_ store.BlockStore, _ loomchain.ReadOnlyState, _ eth.EthFilter,
+	_ store.BlockStore, _ appstate.ReadOnlyState, _ eth.EthFilter,
 	_ loomchain.ReadReceiptHandler, _ *evmaux.EvmAuxStore, _ uint64,
->>>>>>> 31318946
 ) ([]*types.EthFilterLog, error) {
 	return nil, nil
 }
