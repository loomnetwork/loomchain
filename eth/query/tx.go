--- conflicted
+++ resolved
@@ -19,15 +19,10 @@
 )
 
 func GetTxByHash(
-<<<<<<< HEAD
-	state appstate.ReadOnlyState, blockStore store.BlockStore, txHash []byte,
-	readReceipts loomchain.ReadReceiptHandler, evmAuxStore *evmaux.EvmAuxStore,
-=======
 	blockStore store.BlockStore,
 	txHash []byte,
 	readReceipts loomchain.ReadReceiptHandler,
 	evmAuxStore *evmaux.EvmAuxStore,
->>>>>>> f7622efd
 ) (eth.JsonTxObject, error) {
 	txReceipt, err := readReceipts.GetReceipt(txHash)
 	if err != nil {
@@ -69,13 +64,9 @@
 	return txObj, nil
 }
 
-<<<<<<< HEAD
-func DeprecatedGetTxByHash(state appstate.ReadOnlyState, txHash []byte, readReceipts loomchain.ReadReceiptHandler) ([]byte, error) {
-=======
 func DeprecatedGetTxByHash(
-	state loomchain.ReadOnlyState, txHash []byte, readReceipts loomchain.ReadReceiptHandler,
+	state appstate.ReadOnlyState, txHash []byte, readReceipts loomchain.ReadReceiptHandler,
 ) ([]byte, error) {
->>>>>>> f7622efd
 	txReceipt, err := readReceipts.GetReceipt(txHash)
 	if err != nil {
 		return nil, errors.Wrap(err, "reading receipt")
