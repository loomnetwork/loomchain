--- conflicted
+++ resolved
@@ -17,14 +17,10 @@
 )
 
 func GetTxByHash(
-<<<<<<< HEAD
 	blockStore store.BlockStore,
 	txHash []byte,
 	readReceipts loomchain.ReadReceiptHandler,
-=======
-	state loomchain.ReadOnlyState, blockStore store.BlockStore, txHash []byte,
-	readReceipts loomchain.ReadReceiptHandler, evmAuxStore *evmaux.EvmAuxStore,
->>>>>>> e1baa1d6
+	evmAuxStore *evmaux.EvmAuxStore,
 ) (eth.JsonTxObject, error) {
 	txReceipt, err := readReceipts.GetReceipt(txHash)
 	if err != nil {
