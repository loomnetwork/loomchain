--- conflicted
+++ resolved
@@ -59,11 +59,7 @@
 			Address:     addr1.MarshalPB(),
 		},
 	}
-<<<<<<< HEAD
-	_, err := writer.CacheReceipt(state4, addr1, addr2, mockEvent1, nil, []byte{})
-=======
 	evmTxHash, err := writer.CacheReceipt(state4, addr1, addr2, mockEvent1, nil, []byte{})
->>>>>>> 87664502
 	require.NoError(t, err)
 	receiptHandler.CommitCurrentReceipt()
 
