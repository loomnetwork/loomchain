// +build evm

package polls

import (
	"strconv"
	"sync"
	"testing"

	"github.com/loomnetwork/loomchain/auth"
	"github.com/loomnetwork/loomchain/rpc/eth"
	"github.com/loomnetwork/loomchain/vm"

	"github.com/loomnetwork/loomchain/events"
	"github.com/loomnetwork/loomchain/store"

	"github.com/gogo/protobuf/proto"
	"github.com/loomnetwork/go-loom"
	"github.com/loomnetwork/go-loom/plugin/types"
	"github.com/loomnetwork/loomchain"
	"github.com/loomnetwork/loomchain/receipts/common"
	"github.com/loomnetwork/loomchain/receipts/handler"
	"github.com/stretchr/testify/require"
)

var (
	addr1    = loom.MustParseAddress("chain:0xb16a379ec18d4093666f8f38b11a3071c920207d")
	contract = loom.MustParseAddress("chain:0x5cecd1f7261e1f4c684e297be3edf03b825e01c4")
)

<<<<<<< HEAD
func TestLogPoll(t *testing.T) {
	testLogPoll(t)
}

func testLogPoll(t *testing.T) {
=======
const (
	deployId    = uint32(1)
	callId      = uint32(2)
	migrationTx = uint32(3)
)

func TestLogPoll(t *testing.T) {
>>>>>>> 82765cd2
	evmAuxStore, err := common.NewMockEvmAuxStore()
	require.NoError(t, err)
	blockStore := store.NewMockBlockStore()
	eventDispatcher := events.NewLogEventDispatcher()
	eventHandler := loomchain.NewDefaultEventHandler(eventDispatcher)
	receiptHandler := handler.NewReceiptHandler(eventHandler, handler.DefaultMaxReceipts, evmAuxStore)
	sub := NewEthSubscriptions(evmAuxStore, blockStore)
	allFilter := eth.JsonFilter{
		FromBlock: "earliest",
		ToBlock:   "pending",
		Address:   nil,
		Topics:    nil,
	}
	state := makeMockState(t, receiptHandler, blockStore)
	ethFilter, err := eth.DecLogFilter(allFilter)
	require.NoError(t, err)
	id, err := sub.AddLogPoll(ethFilter, 1)
	require.NoError(t, err)

	state5 := common.MockStateAt(state, uint64(5))
	result, err := sub.LegacyPoll(state5, id, receiptHandler)
	require.NoError(t, err)
	var envolope types.EthFilterEnvelope
	var logs *types.EthFilterLogList
	require.NoError(t, proto.Unmarshal(result, &envolope), "unmarshalling EthFilterEnvelope")
	logs = envolope.GetEthFilterLogList()
	require.NotEqual(t, nil, logs)
	require.Equal(t, 1, len(logs.EthBlockLogs), "wrong number of logs returned")
	require.Equal(t, "height4", string(logs.EthBlockLogs[0].Data))
	state40 := common.MockStateAt(state, uint64(40))
	result, err = sub.LegacyPoll(state40, id, receiptHandler)
	require.NoError(t, err)
	require.NoError(t, proto.Unmarshal(result, &envolope), "unmarshalling EthFilterEnvelope")
	logs = envolope.GetEthFilterLogList()
	require.NotEqual(t, nil, logs)
	require.Equal(t, 3, len(logs.EthBlockLogs), "wrong number of logs returned")
	require.Equal(t, "height20", string(logs.EthBlockLogs[0].Data))
	require.Equal(t, "height25", string(logs.EthBlockLogs[1].Data))
	require.Equal(t, "height30", string(logs.EthBlockLogs[2].Data))

	state50 := common.MockStateAt(state, uint64(50))
	result, err = sub.LegacyPoll(state50, id, receiptHandler)
	require.NoError(t, err)
	require.NoError(t, proto.Unmarshal(result, &envolope), "unmarshalling EthFilterEnvelope")
	logs = envolope.GetEthFilterLogList()
	require.NotEqual(t, nil, logs)
	require.Equal(t, 0, len(logs.EthBlockLogs), "wrong number of logs returned")
	state60 := common.MockStateAt(state, uint64(60))
	sub.Remove(id)
	_, err = sub.LegacyPoll(state60, id, receiptHandler)
	require.Error(t, err, "subscription not removed")
	require.NoError(t, receiptHandler.Close())
	evmAuxStore.ClearData()
}

func TestTxPoll(t *testing.T) {
	testLegacyTxPoll(t)
	testTxPoll(t)
}

func testLegacyTxPoll(t *testing.T) {
	evmAuxStore, err := common.NewMockEvmAuxStore()
	require.NoError(t, err)
	blockStore := store.NewMockBlockStore()
	eventDispatcher := events.NewLogEventDispatcher()
	eventHandler := loomchain.NewDefaultEventHandler(eventDispatcher)
	receiptHandler := handler.NewReceiptHandler(eventHandler, handler.DefaultMaxReceipts, evmAuxStore)

	sub := NewEthSubscriptions(evmAuxStore, blockStore)
	state := makeMockState(t, receiptHandler, blockStore)
	id := sub.AddTxPoll(uint64(5))

	var envolope types.EthFilterEnvelope
	var txHashes *types.EthTxHashList
	state27 := common.MockStateAt(state, uint64(27))
	result, err := sub.LegacyPoll(state27, id, receiptHandler)
	require.NoError(t, err)

	require.NoError(t, proto.Unmarshal(result, &envolope), "unmarshalling EthFilterEnvelope")
	txHashes = envolope.GetEthTxHashList()
	require.NotEqual(t, nil, txHashes)
	require.Equal(t, 2, len(txHashes.EthTxHash), "wrong number of logs returned")

	state50 := common.MockStateAt(state, uint64(50))
	result, err = sub.LegacyPoll(state50, id, receiptHandler)
	require.NoError(t, err)

	require.NoError(t, proto.Unmarshal(result, &envolope), "unmarshalling EthFilterEnvelope")
	txHashes = envolope.GetEthTxHashList()
	require.NotEqual(t, nil, txHashes)
	require.Equal(t, 1, len(txHashes.EthTxHash), "wrong number of logs returned")

	state60 := common.MockStateAt(state, uint64(60))
	sub.Remove(id)
	_, err = sub.LegacyPoll(state60, id, receiptHandler)
	require.Error(t, err, "subscription not removed")
	require.NoError(t, receiptHandler.Close())
}

func testTxPoll(t *testing.T) {
	evmAuxStore, err := common.NewMockEvmAuxStore()
	require.NoError(t, err)
	blockStore := store.NewMockBlockStore()
	eventDispatcher := events.NewLogEventDispatcher()
	eventHandler := loomchain.NewDefaultEventHandler(eventDispatcher)
	receiptHandler := handler.NewReceiptHandler(eventHandler, handler.DefaultMaxReceipts, evmAuxStore)

	sub := NewEthSubscriptions(evmAuxStore, blockStore)
	state := makeMockState(t, receiptHandler, blockStore)
	id := sub.AddTxPoll(uint64(5))

	state27 := common.MockStateAt(state, uint64(27))
	result, err := sub.Poll(state27, id, receiptHandler)
	require.NoError(t, err)
	require.NotEqual(t, nil, result)
	data, ok := result.([]eth.Data)
	require.True(t, ok)
	require.Equal(t, 2, len(data), "wrong number of logs returned")

	state50 := common.MockStateAt(state, uint64(50))
	result, err = sub.Poll(state50, id, receiptHandler)
	require.NoError(t, err)
	require.NotEqual(t, nil, result)
	data, ok = result.([]eth.Data)
	require.True(t, ok)
	require.Equal(t, 1, len(data), "wrong number of logs returned")

	state105 := common.MockStateAt(state, uint64(105))
	result, err = sub.Poll(state105, id, receiptHandler)
	require.NoError(t, err)
	require.NotEqual(t, nil, result)
	data, ok = result.([]eth.Data)
	require.True(t, ok)
	require.Equal(t, 5, len(data), "wrong number of logs returned")

	state115 := common.MockStateAt(state, uint64(115))
	result, err = sub.Poll(state115, id, receiptHandler)
	require.NoError(t, err)
	require.NotEqual(t, nil, result)
	data, ok = result.([]eth.Data)
	require.True(t, ok)
	require.Equal(t, 10, len(data), "wrong number of logs returned")

	state140 := common.MockStateAt(state, uint64(140))
	result, err = sub.Poll(state140, id, receiptHandler)
	require.NoError(t, err)
	require.NotEqual(t, nil, result)
	data, ok = result.([]eth.Data)
	require.True(t, ok)
	require.Equal(t, 5, len(data), "wrong number of logs returned")

	state220 := common.MockStateAt(state, uint64(220))

	var wg sync.WaitGroup
	wg.Add(2)
	go func(s *EthSubscriptions) {
		defer wg.Done()
		result, err = s.Poll(state220, id, receiptHandler)
	}(sub)
	go func(s *EthSubscriptions) {
		defer wg.Done()
		s.Remove(id)
	}(sub)
	wg.Wait()

	result, err = sub.Poll(state220, id, receiptHandler)
	require.Error(t, err, "subscription not removed")
	require.NoError(t, receiptHandler.Close())
}

func TestTimeout(t *testing.T) {
	testTimeout(t, handler.ReceiptHandlerLevelDb)
}

func testTimeout(t *testing.T, version handler.ReceiptHandlerVersion) {
	evmAuxStore, err := common.NewMockEvmAuxStore()
	require.NoError(t, err)
	blockStore := store.NewMockBlockStore()
	eventDispatcher := events.NewLogEventDispatcher()
	eventHandler := loomchain.NewDefaultEventHandler(eventDispatcher)
	receiptHandler := handler.NewReceiptHandler(eventHandler, handler.DefaultMaxReceipts, evmAuxStore)

	BlockTimeout = 10
	sub := NewEthSubscriptions(evmAuxStore, blockStore)
	state := makeMockState(t, receiptHandler, blockStore)

	var envolope types.EthFilterEnvelope
	var txHashes *types.EthTxHashList
	id := sub.AddTxPoll(uint64(1))

	state5 := common.MockStateAt(state, uint64(5))
	_ = sub.AddTxPoll(uint64(5))

	result, err := sub.LegacyPoll(state5, id, receiptHandler)
	require.NoError(t, err)
	require.NoError(t, proto.Unmarshal(result, &envolope), "unmarshalling EthFilterEnvelope")
	txHashes = envolope.GetEthTxHashList()
	require.NotEqual(t, nil, txHashes)
	require.Equal(t, 1, len(txHashes.EthTxHash), "wrong number of logs returned")

	state12 := common.MockStateAt(state, uint64(12))
	_ = sub.AddTxPoll(uint64(12))

	result, err = sub.LegacyPoll(state12, id, receiptHandler)
	require.NoError(t, err)
	require.NoError(t, proto.Unmarshal(result, &envolope), "unmarshalling EthFilterEnvelope")
	txHashes = envolope.GetEthTxHashList()
	require.NotEqual(t, nil, txHashes)
	require.Equal(t, 0, len(txHashes.EthTxHash), "wrong number of logs returned")

	state40 := common.MockStateAt(state, uint64(40))
	_ = sub.AddTxPoll(uint64(40))

	result, err = sub.LegacyPoll(state40, id, receiptHandler)
	require.Error(t, err, "poll did not timed out")
	require.NoError(t, receiptHandler.Close())
}

func makeMockState(t *testing.T, receiptHandler *handler.ReceiptHandler, blockStore *store.MockBlockStore) loomchain.State {
	state := common.MockState(0)

	mockEvent4 := []*types.EventData{
		{
			Topics:      []string{"topic1", "topic2", "topic3"},
			EncodedBody: []byte("height4"),
			Address:     contract.MarshalPB(),
		},
	}
	state4 := common.MockStateAt(state, 4)

	evmTxHash, err := receiptHandler.CacheReceipt(state4, addr1, contract, mockEvent4, nil, []byte{})
	require.NoError(t, err)
	receiptHandler.CommitCurrentReceipt()
	require.NoError(t, receiptHandler.CommitBlock(4))

	tx := mockSignedTx(t, callId, loom.Address{}, loom.Address{}, evmTxHash)
	blockStore.SetBlockResults(store.MockBlockResults(4, [][]byte{evmTxHash}))
	blockStore.SetBlock(store.MockBlock(4, evmTxHash, [][]byte{tx}))

	mockEvent20 := []*types.EventData{
		{
			Topics:      []string{"topic1"},
			EncodedBody: []byte("height20"),
			Address:     contract.MarshalPB(),
		},
	}
	state20 := common.MockStateAt(state, 20)
	evmTxHash, err = receiptHandler.CacheReceipt(state20, addr1, contract, mockEvent20, nil, []byte{})
	require.NoError(t, err)
	receiptHandler.CommitCurrentReceipt()
	require.NoError(t, receiptHandler.CommitBlock(20))

	tx = mockSignedTx(t, callId, loom.Address{}, loom.Address{}, evmTxHash)
	blockStore.SetBlockResults(store.MockBlockResults(20, [][]byte{evmTxHash}))
	blockStore.SetBlock(store.MockBlock(20, evmTxHash, [][]byte{tx}))

	mockEvent25 := []*types.EventData{
		{
			Topics:      []string{"topic1"},
			EncodedBody: []byte("height25"),
			Address:     contract.MarshalPB(),
		},
	}
	state25 := common.MockStateAt(state, 25)
	evmTxHash, err = receiptHandler.CacheReceipt(state25, addr1, contract, mockEvent25, nil, []byte{})
	require.NoError(t, err)
	receiptHandler.CommitCurrentReceipt()
	require.NoError(t, receiptHandler.CommitBlock(25))

	tx = mockSignedTx(t, callId, loom.Address{}, loom.Address{}, evmTxHash)
	blockStore.SetBlockResults(store.MockBlockResults(25, [][]byte{evmTxHash}))
	blockStore.SetBlock(store.MockBlock(25, evmTxHash, [][]byte{tx}))

	mockEvent30 := []*types.EventData{
		{
			Topics:      []string{"topic1", "topic2", "topic3"},
			EncodedBody: []byte("height30"),
			Address:     contract.MarshalPB(),
		},
	}
	state30 := common.MockStateAt(state, 30)
	evmTxHash, err = receiptHandler.CacheReceipt(state30, addr1, contract, mockEvent30, nil, []byte{})
	require.NoError(t, err)
	receiptHandler.CommitCurrentReceipt()
	require.NoError(t, receiptHandler.CommitBlock(30))

	tx = mockSignedTx(t, callId, loom.Address{}, loom.Address{}, evmTxHash)
	blockStore.SetBlockResults(store.MockBlockResults(30, [][]byte{evmTxHash}))
	blockStore.SetBlock(store.MockBlock(30, evmTxHash, [][]byte{tx}))

	for height := 100; height < 120; height++ {
		mockEvent := []*types.EventData{
			{
				Topics:      []string{"topic1"},
				EncodedBody: []byte("height" + strconv.Itoa(height)),
				Address:     contract.MarshalPB(),
			},
		}
		state := common.MockStateAt(state, uint64(height))
		evmTxHash, err = receiptHandler.CacheReceipt(state, addr1, contract, mockEvent, nil, []byte{})
		require.NoError(t, err)
		receiptHandler.CommitCurrentReceipt()
		require.NoError(t, receiptHandler.CommitBlock(int64(height)))

		tx = mockSignedTx(t, callId, loom.Address{}, loom.Address{}, evmTxHash)
		blockStore.SetBlockResults(store.MockBlockResults(int64(height), [][]byte{evmTxHash}))
		blockStore.SetBlock(store.MockBlock(int64(height), evmTxHash, [][]byte{tx}))
	}

	return state
}

func TestAddRemove(t *testing.T) {
	evmAuxStore, err := common.NewMockEvmAuxStore()
	require.NoError(t, err)
	blockStore := store.NewMockBlockStore()
	s := NewEthSubscriptions(evmAuxStore, blockStore)

	jsonFilter := eth.JsonFilter{
		FromBlock: "0x0",
		ToBlock:   "latest",
		Address:   nil,
		Topics:    nil,
	}
	myFilter, err := eth.DecLogFilter(jsonFilter)
	id, err := s.AddLogPoll(myFilter, 1)
	require.NoError(t, err)
	_, ok := s.polls[id]
	require.True(t, ok, "map key does not exists")

	s.Remove(id)
	_, ok = s.polls[id]
	require.False(t, ok, "id key not deleted")
}

func mockSignedTx(t *testing.T, id uint32, to loom.Address, from loom.Address, data []byte) []byte {
	var mgsData []byte
	var err error
	if id == deployId {
		mgsData, err = proto.Marshal(&vm.DeployTx{
			VmType: vm.VMType_EVM,
		})
		require.NoError(t, err)
	} else if id == callId {
		mgsData, err = proto.Marshal(&vm.CallTx{
			VmType: vm.VMType_EVM,
		})
		require.NoError(t, err)
	}

	messageTx, err := proto.Marshal(&vm.MessageTx{
		To:   to.MarshalPB(),
		From: from.MarshalPB(),
		Data: mgsData,
	})
	require.NoError(t, err)

	txTx, err := proto.Marshal(&loomchain.Transaction{
		Data: messageTx,
		Id:   id,
	})
	require.NoError(t, err)

	nonceTx, err := proto.Marshal(&auth.NonceTx{
		Sequence: 1,
		Inner:    txTx,
	})
	require.NoError(t, err)

	signedTx, err := proto.Marshal(&auth.SignedTx{
		Inner: nonceTx,
	})

	return signedTx
}<|MERGE_RESOLUTION|>--- conflicted
+++ resolved
@@ -28,13 +28,6 @@
 	contract = loom.MustParseAddress("chain:0x5cecd1f7261e1f4c684e297be3edf03b825e01c4")
 )
 
-<<<<<<< HEAD
-func TestLogPoll(t *testing.T) {
-	testLogPoll(t)
-}
-
-func testLogPoll(t *testing.T) {
-=======
 const (
 	deployId    = uint32(1)
 	callId      = uint32(2)
@@ -42,7 +35,6 @@
 )
 
 func TestLogPoll(t *testing.T) {
->>>>>>> 82765cd2
 	evmAuxStore, err := common.NewMockEvmAuxStore()
 	require.NoError(t, err)
 	blockStore := store.NewMockBlockStore()
