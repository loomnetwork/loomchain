// +build evm

package polls

import (
	"fmt"
<<<<<<< HEAD
	
=======

	"github.com/loomnetwork/loomchain/receipts"

>>>>>>> 5639a374
	"github.com/gogo/protobuf/proto"
	"github.com/loomnetwork/go-loom/plugin/types"
	"github.com/loomnetwork/loomchain"
	"github.com/loomnetwork/loomchain/eth/query"
	"github.com/loomnetwork/loomchain/eth/utils"
)

type EthLogPoll struct {
	filter        utils.EthFilter
	lastBlockRead uint64
}

func NewEthLogPoll(filter string) (*EthLogPoll, error) {
	ethFilter, err := utils.UnmarshalEthFilter([]byte(filter))
	if err != nil {
		return nil, err
	}
	p := &EthLogPoll{
		filter:        ethFilter,
		lastBlockRead: uint64(0),
	}
	return p, nil
}

func (p EthLogPoll) Poll(state loomchain.ReadOnlyState, id string, readReceipts loomchain.ReadReceiptHandler) (EthPoll, []byte, error) {
	start, err := utils.BlockNumber(p.filter.FromBlock, uint64(state.Block().Height))
	if err != nil {
		return p, nil, err
	}
	end, err := utils.BlockNumber(p.filter.ToBlock, uint64(state.Block().Height))
	if err != nil {
		return p, nil, err
	}

	if start <= p.lastBlockRead {
		start = p.lastBlockRead + 1
		if start > end {
			return p, nil, fmt.Errorf("filter start after filter end")
		}
	}

	eventLogs, err := query.GetBlockLogRange(state, start, end, p.filter.EthBlockFilter, readReceipts)
	if err != nil {
		return p, nil, err
	}
	newLogPoll := EthLogPoll{
		filter:        p.filter,
		lastBlockRead: end,
	}

	blocksMsg := types.EthFilterEnvelope_EthFilterLogList{
		&types.EthFilterLogList{EthBlockLogs: eventLogs},
	}
	r, err := proto.Marshal(&types.EthFilterEnvelope{Message: &blocksMsg})
	return newLogPoll, r, err
}<|MERGE_RESOLUTION|>--- conflicted
+++ resolved
@@ -4,13 +4,9 @@
 
 import (
 	"fmt"
-<<<<<<< HEAD
-	
-=======
 
 	"github.com/loomnetwork/loomchain/receipts"
 
->>>>>>> 5639a374
 	"github.com/gogo/protobuf/proto"
 	"github.com/loomnetwork/go-loom/plugin/types"
 	"github.com/loomnetwork/loomchain"
@@ -35,7 +31,7 @@
 	return p, nil
 }
 
-func (p EthLogPoll) Poll(state loomchain.ReadOnlyState, id string, readReceipts loomchain.ReadReceiptHandler) (EthPoll, []byte, error) {
+func (p EthLogPoll) Poll(state loomchain.ReadOnlyState, id string, readReceipts receipts.ReadReceiptHandler) (EthPoll, []byte, error) {
 	start, err := utils.BlockNumber(p.filter.FromBlock, uint64(state.Block().Height))
 	if err != nil {
 		return p, nil, err
