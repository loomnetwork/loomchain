// +build evm

package polls

import (
	"fmt"

	"github.com/gogo/protobuf/proto"
	"github.com/loomnetwork/go-loom/plugin/types"
	"github.com/loomnetwork/loomchain"
	"github.com/loomnetwork/loomchain/eth/query"
	"github.com/loomnetwork/loomchain/eth/utils"
	"github.com/loomnetwork/loomchain/rpc/eth"
	"github.com/loomnetwork/loomchain/store"
)

type EthLogPoll struct {
	filter        eth.EthFilter
	lastBlockRead uint64
}

func NewEthLogPoll(filter string) (*EthLogPoll, error) {
	ethFilter, err := utils.UnmarshalEthFilter([]byte(filter))
	if err != nil {
		return nil, err
	}
	p := &EthLogPoll{
		filter:        ethFilter,
		lastBlockRead: uint64(0),
	}
	return p, nil
}

<<<<<<< HEAD
func (p *EthLogPoll) Poll(state loomchain.ReadOnlyState, id string, readReceipts loomchain.ReadReceiptHandler) (EthPoll, interface{}, error) {
=======
func (p EthLogPoll) Poll(blockStore store.BlockStore, state loomchain.ReadOnlyState, id string, readReceipts loomchain.ReadReceiptHandler) (EthPoll, []byte, error) {
>>>>>>> 85b4c23d
	start, err := eth.DecBlockHeight(state.Block().Height, p.filter.FromBlock)
	if err != nil {
		return p, nil, err
	}
	end, err := eth.DecBlockHeight(state.Block().Height, p.filter.ToBlock)
	if err != nil {
		return p, nil, err
	}

	if start <= p.lastBlockRead {
		start = p.lastBlockRead + 1
		if start > end {
			return p, nil, fmt.Errorf("filter start after filter end")
		}
	}

	eventLogs, err := query.GetBlockLogRange(blockStore, state, start, end, p.filter.EthBlockFilter, readReceipts)
	if err != nil {
		return p, nil, err
	}
	newLogPoll := &EthLogPoll{
		filter:        p.filter,
		lastBlockRead: end,
	}
	return newLogPoll, eth.EncLogs(eventLogs), err
}

func (p *EthLogPoll) AllLogs(state loomchain.ReadOnlyState, id string, readReceipts loomchain.ReadReceiptHandler) (interface{}, error) {
	start, err := eth.DecBlockHeight(state.Block().Height, p.filter.FromBlock)
	if err != nil {
		return nil, err
	}
	end, err := eth.DecBlockHeight(state.Block().Height, p.filter.ToBlock)
	if err != nil {
		return nil, err
	}
	if start > end {
		return nil, fmt.Errorf("filter start after filter end")
	}
	eventLogs, err := query.GetBlockLogRange(state, start, end, p.filter.EthBlockFilter, readReceipts)
	if err != nil {
		return nil, err
	}
	return eth.EncLogs(eventLogs), err
}

func (p *EthLogPoll) DepreciatedPoll(state loomchain.ReadOnlyState, id string, readReceipts loomchain.ReadReceiptHandler) (EthPoll, []byte, error) {
	start, err := eth.DecBlockHeight(state.Block().Height, p.filter.FromBlock)
	if err != nil {
		return p, nil, err
	}
	end, err := eth.DecBlockHeight(state.Block().Height, p.filter.ToBlock)
	if err != nil {
		return p, nil, err
	}

	if start <= p.lastBlockRead {
		start = p.lastBlockRead + 1
		if start > end {
			return p, nil, fmt.Errorf("filter start after filter end")
		}
	}

	eventLogs, err := query.GetBlockLogRange(state, start, end, p.filter.EthBlockFilter, readReceipts)
	if err != nil {
		return p, nil, err
	}
	newLogPoll := &EthLogPoll{
		filter:        p.filter,
		lastBlockRead: end,
	}

	blocksMsg := types.EthFilterEnvelope_EthFilterLogList{
		&types.EthFilterLogList{EthBlockLogs: eventLogs},
	}
	r, err := proto.Marshal(&types.EthFilterEnvelope{Message: &blocksMsg})
	return newLogPoll, r, err
}<|MERGE_RESOLUTION|>--- conflicted
+++ resolved
@@ -31,11 +31,7 @@
 	return p, nil
 }
 
-<<<<<<< HEAD
 func (p *EthLogPoll) Poll(state loomchain.ReadOnlyState, id string, readReceipts loomchain.ReadReceiptHandler) (EthPoll, interface{}, error) {
-=======
-func (p EthLogPoll) Poll(blockStore store.BlockStore, state loomchain.ReadOnlyState, id string, readReceipts loomchain.ReadReceiptHandler) (EthPoll, []byte, error) {
->>>>>>> 85b4c23d
 	start, err := eth.DecBlockHeight(state.Block().Height, p.filter.FromBlock)
 	if err != nil {
 		return p, nil, err
@@ -52,7 +48,7 @@
 		}
 	}
 
-	eventLogs, err := query.GetBlockLogRange(blockStore, state, start, end, p.filter.EthBlockFilter, readReceipts)
+	eventLogs, err := query.GetBlockLogRange(state, start, end, p.filter.EthBlockFilter, readReceipts)
 	if err != nil {
 		return p, nil, err
 	}
@@ -82,7 +78,7 @@
 	return eth.EncLogs(eventLogs), err
 }
 
-func (p *EthLogPoll) DepreciatedPoll(state loomchain.ReadOnlyState, id string, readReceipts loomchain.ReadReceiptHandler) (EthPoll, []byte, error) {
+func (p EthLogPoll) Poll(blockStore store.BlockStore, state loomchain.ReadOnlyState, id string, readReceipts loomchain.ReadReceiptHandler) (EthPoll, []byte, error) {
 	start, err := eth.DecBlockHeight(state.Block().Height, p.filter.FromBlock)
 	if err != nil {
 		return p, nil, err
@@ -99,7 +95,7 @@
 		}
 	}
 
-	eventLogs, err := query.GetBlockLogRange(state, start, end, p.filter.EthBlockFilter, readReceipts)
+	eventLogs, err := query.GetBlockLogRange(blockStore, state, start, end, p.filter.EthBlockFilter, readReceipts)
 	if err != nil {
 		return p, nil, err
 	}
