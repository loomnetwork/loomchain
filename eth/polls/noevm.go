--- conflicted
+++ resolved
@@ -4,10 +4,7 @@
 
 import (
 	"github.com/loomnetwork/loomchain"
-<<<<<<< HEAD
-=======
 	"github.com/loomnetwork/loomchain/receipts"
->>>>>>> 5639a374
 )
 
 type EthSubscriptions struct {
@@ -25,7 +22,7 @@
 	return ""
 }
 
-func (s *EthSubscriptions) Poll(state loomchain.ReadOnlyState, id string, readReceipts loomchain.ReadReceiptHandler) ([]byte, error) {
+func (s *EthSubscriptions) Poll(state loomchain.ReadOnlyState, id string, readReceipts receipts.ReadReceiptHandler) ([]byte, error) {
 	return nil, nil
 }
 
