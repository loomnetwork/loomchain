// +build evm

package polls

import (
	"github.com/gogo/protobuf/proto"
	"github.com/loomnetwork/go-loom/plugin/types"
	"github.com/loomnetwork/loomchain"
<<<<<<< HEAD
	"github.com/loomnetwork/loomchain/rpc/eth"
	"github.com/tendermint/tendermint/rpc/core"
=======
	"github.com/loomnetwork/loomchain/store"
>>>>>>> 85b4c23d
)

type EthBlockPoll struct {
	startBlock    uint64
	lastBlockRead uint64
}

func NewEthBlockPoll(height uint64) *EthBlockPoll {
	p := &EthBlockPoll{
		startBlock:    height,
		lastBlockRead: height,
	}

	return p
}

<<<<<<< HEAD
func (p *EthBlockPoll) Poll(state loomchain.ReadOnlyState, id string, readReceipts loomchain.ReadReceiptHandler) (EthPoll, interface{}, error) {
	if p.lastBlockRead+1 > uint64(state.Block().Height) {
		return p, nil, nil
	}
	lastBlock, results, err := getBlockHashes(state, p.lastBlockRead)
	if err != nil {
		return p, nil, nil
	}
	p.lastBlockRead = lastBlock
	return p, eth.EncBytesArray(results), err
}

func (p *EthBlockPoll) AllLogs(state loomchain.ReadOnlyState, id string, readReceipts loomchain.ReadReceiptHandler) (interface{}, error) {
	_, results, err := getBlockHashes(state, p.startBlock)
	return eth.EncBytesArray(results), err
}

func getBlockHashes(state loomchain.ReadOnlyState, start uint64) (uint64, [][]byte, error) {
	result, err := core.BlockchainInfo(int64(start+1), state.Block().Height)
	if err != nil {
		return start, nil, err
	}

	var blockHashes [][]byte
	for _, meta := range result.BlockMetas {
		if len(meta.BlockID.Hash) > 0 {
			blockHashes = append(blockHashes, meta.BlockID.Hash)
			if start < uint64(meta.Header.Height) {
				start = uint64(meta.Header.Height)
			}
		}
	}
	return start, blockHashes, nil
}

func (p *EthBlockPoll) DepreciatedPoll(state loomchain.ReadOnlyState, id string, readReceipts loomchain.ReadReceiptHandler) (EthPoll, []byte, error) {
	if p.lastBlockRead+1 > uint64(state.Block().Height) {
		return p, nil, nil
	}

	result, err := core.BlockchainInfo(int64(p.lastBlockRead+1), state.Block().Height)
=======
func (p EthBlockPoll) Poll(blockStore store.BlockStore, state loomchain.ReadOnlyState, id string, readReceipts loomchain.ReadReceiptHandler) (EthPoll, []byte, error) {
	if p.lastBlock+1 > uint64(state.Block().Height) {
		return p, nil, nil
	}

	result, err := blockStore.GetBlockRangeByHeight(int64(p.lastBlock+1), state.Block().Height)
>>>>>>> 85b4c23d
	if err != nil {
		return p, nil, err
	}

	var blockHashes [][]byte
	lastBlock := p.lastBlockRead
	for _, meta := range result.BlockMetas {
		if len(meta.BlockID.Hash) > 0 {
			blockHashes = append(blockHashes, meta.BlockID.Hash)
			if lastBlock < uint64(meta.Header.Height) {
				lastBlock = uint64(meta.Header.Height)
			}
		}
	}
	p.lastBlockRead = lastBlock

	blocksMsg := types.EthFilterEnvelope_EthBlockHashList{
		&types.EthBlockHashList{EthBlockHash: blockHashes},
	}
	r, err := proto.Marshal(&types.EthFilterEnvelope{Message: &blocksMsg})
	return p, r, err
}<|MERGE_RESOLUTION|>--- conflicted
+++ resolved
@@ -6,12 +6,9 @@
 	"github.com/gogo/protobuf/proto"
 	"github.com/loomnetwork/go-loom/plugin/types"
 	"github.com/loomnetwork/loomchain"
-<<<<<<< HEAD
 	"github.com/loomnetwork/loomchain/rpc/eth"
+	"github.com/loomnetwork/loomchain/store"
 	"github.com/tendermint/tendermint/rpc/core"
-=======
-	"github.com/loomnetwork/loomchain/store"
->>>>>>> 85b4c23d
 )
 
 type EthBlockPoll struct {
@@ -28,7 +25,6 @@
 	return p
 }
 
-<<<<<<< HEAD
 func (p *EthBlockPoll) Poll(state loomchain.ReadOnlyState, id string, readReceipts loomchain.ReadReceiptHandler) (EthPoll, interface{}, error) {
 	if p.lastBlockRead+1 > uint64(state.Block().Height) {
 		return p, nil, nil
@@ -64,20 +60,12 @@
 	return start, blockHashes, nil
 }
 
-func (p *EthBlockPoll) DepreciatedPoll(state loomchain.ReadOnlyState, id string, readReceipts loomchain.ReadReceiptHandler) (EthPoll, []byte, error) {
+func (p EthBlockPoll) Poll(blockStore store.BlockStore, state loomchain.ReadOnlyState, id string, readReceipts loomchain.ReadReceiptHandler) (EthPoll, []byte, error) {
 	if p.lastBlockRead+1 > uint64(state.Block().Height) {
 		return p, nil, nil
 	}
 
-	result, err := core.BlockchainInfo(int64(p.lastBlockRead+1), state.Block().Height)
-=======
-func (p EthBlockPoll) Poll(blockStore store.BlockStore, state loomchain.ReadOnlyState, id string, readReceipts loomchain.ReadReceiptHandler) (EthPoll, []byte, error) {
-	if p.lastBlock+1 > uint64(state.Block().Height) {
-		return p, nil, nil
-	}
-
 	result, err := blockStore.GetBlockRangeByHeight(int64(p.lastBlock+1), state.Block().Height)
->>>>>>> 85b4c23d
 	if err != nil {
 		return p, nil, err
 	}
