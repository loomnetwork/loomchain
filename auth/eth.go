--- conflicted
+++ resolved
@@ -40,7 +40,14 @@
 	return tronAddr.Bytes(), nil
 }
 
-<<<<<<< HEAD
+func verifyBinance(tx SignedTx, allowSigTypes []evmcompat.SignatureType) ([]byte, error) {
+	addr, err := evmcompat.RecoverAddressFromTypedSig(evmcompat.GenSHA256(tx.Inner), tx.Signature, allowSigTypes)
+	if err != nil {
+		return nil, err
+	}
+	return addr.Bytes(), nil
+}
+
 func verifyEthTx(signedTx SignedTx) ([]byte, error) {
 	var nonceTx auth.NonceTx
 	if err := proto.Unmarshal(signedTx.Inner, &nonceTx); err != nil {
@@ -78,12 +85,4 @@
 	}
 
 	return from.Bytes(), err
-=======
-func verifyBinance(tx SignedTx, allowSigTypes []evmcompat.SignatureType) ([]byte, error) {
-	addr, err := evmcompat.RecoverAddressFromTypedSig(evmcompat.GenSHA256(tx.Inner), tx.Signature, allowSigTypes)
-	if err != nil {
-		return nil, err
-	}
-	return addr.Bytes(), nil
->>>>>>> 414a28cd
 }