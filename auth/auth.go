package auth

import (
	"context"
	"errors"
	"fmt"

	"github.com/go-kit/kit/metrics"
	kitprometheus "github.com/go-kit/kit/metrics/prometheus"
	"github.com/gogo/protobuf/proto"
	stdprometheus "github.com/prometheus/client_golang/prometheus"
	"golang.org/x/crypto/ed25519"

	loom "github.com/loomnetwork/go-loom"
	"github.com/loomnetwork/go-loom/util"
	"github.com/loomnetwork/loomchain/auth/keys"
	"github.com/loomnetwork/loomchain/auth/sequence"
	appstate "github.com/loomnetwork/loomchain/state"
	"github.com/loomnetwork/loomchain/store"
	"github.com/loomnetwork/loomchain/txhandler"
)

var (
	nonceErrorCount metrics.Counter
)

func init() {
	nonceErrorCount = kitprometheus.NewCounterFrom(stdprometheus.CounterOpts{
		Namespace: "loomchain",
		Subsystem: "middleware",
		Name:      "nonce_error",
		Help:      "Number of invalid nonces.",
	}, []string{})
}

var SignatureTxMiddleware = txhandler.TxMiddlewareFunc(func(
	state appstate.State,
	txBytes []byte,
	next txhandler.TxHandlerFunc,
	isCheckTx bool,
) (txhandler.TxHandlerResult, error) {
	var r txhandler.TxHandlerResult

	var tx SignedTx
	err := proto.Unmarshal(txBytes, &tx)
	if err != nil {
		return r, err
	}

	origin, err := GetOrigin(tx, state.Block().ChainID)
	if err != nil {
		return r, err
	}

	ctx := context.WithValue(state.Context(), keys.ContextKeyOrigin, origin)
	return next(state.WithContext(ctx), tx.Inner, isCheckTx)
})

func GetOrigin(tx SignedTx, chainId string) (loom.Address, error) {
	if len(tx.PublicKey) != ed25519.PublicKeySize {
		return loom.Address{}, errors.New("invalid public key length")
	}

	if len(tx.Signature) != ed25519.SignatureSize {
		return loom.Address{}, errors.New("invalid signature ed25519 signature size length")
	}

	if !ed25519.Verify(tx.PublicKey, tx.Inner, tx.Signature) {
		return loom.Address{}, errors.New("invalid signature ed25519 verify")
	}

	return loom.Address{
		ChainID: chainId,
		Local:   loom.LocalAddressFromPublicKey(tx.PublicKey),
	}, nil
}

func nonceKey(addr loom.Address) []byte {
	return util.PrefixKey([]byte("nonce"), addr.Bytes())
}

func Nonce(state appstate.ReadOnlyState, addr loom.Address) uint64 {
	return sequence.NewSequence(nonceKey(addr)).Value(state)
}

type NonceHandler struct {
	nonceCache map[string]uint64 // stores the next nonce expected to be seen for each account
	lastHeight int64
}

func NewNonceHandler() *NonceHandler {
	return &NonceHandler{nonceCache: make(map[string]uint64), lastHeight: 0}
}

func (n *NonceHandler) Nonce(
	state appstate.State,
	kvStore store.KVStore,
	txBytes []byte,
	next txhandler.TxHandlerFunc,
	isCheckTx bool,
) (txhandler.TxHandlerResult, error) {
	var r txhandler.TxHandlerResult
	origin := keys.Origin(state.Context())
	if origin.IsEmpty() {
		return r, errors.New("transaction has no origin [nonce]")
	}
	if n.lastHeight != state.Block().Height {
		n.lastHeight = state.Block().Height
		// Clear the cache for each block
		n.nonceCache = make(map[string]uint64)
	}
	var seq uint64

	incrementNonceOnFailedTx := state.Config().GetNonceHandler().GetIncNonceOnFailedTx()
	if incrementNonceOnFailedTx && !isCheckTx {
		// Unconditionally increment the nonce in DeliverTx, regardless of whether the tx succeeds
		seq = sequence.NewSequence(nonceKey(origin)).Next(kvStore)
	} else {
		seq = sequence.NewSequence(nonceKey(origin)).Next(state)
	}

	var tx NonceTx
	err := proto.Unmarshal(txBytes, &tx)
	if err != nil {
		return r, err
	}

	//TODO nonce cache is temporary until we have a separate atomic state for the entire checktx flow
	cacheSeq := n.nonceCache[origin.String()]
	// The client may speculatively increment nonces without waiting for previous txs to be committed,
	// so it's possible for a single account to submit multiple transactions in a single block.
	if cacheSeq != 0 && isCheckTx {
		// In CheckTx we only update the cache if the tx is successful (see IncNonce)
		seq = cacheSeq
	} else {
		if incrementNonceOnFailedTx {
			if isCheckTx {
				n.nonceCache[origin.String()] = seq
			} else {
				// In DeliverTx we update the cache unconditionally, because even if the tx fails the
				// nonce change will be persisted. We do this here because post commit middleware doesn't
				// run for failed txs, so IncNonce can't be relied upon.
				n.nonceCache[origin.String()] = seq + 1
			}
		} else {
			n.nonceCache[origin.String()] = seq
		}
	}

	if tx.Sequence != seq {
		nonceErrorCount.Add(1)
		return r, fmt.Errorf("sequence number does not match expected %d got %d", seq, tx.Sequence)
	}

	return next(state, tx.Inner, isCheckTx)
}

func (n *NonceHandler) IncNonce(
	state appstate.State,
	txBytes []byte,
	result txhandler.TxHandlerResult,
	postcommit txhandler.PostCommitHandler,
	isCheckTx bool,
) error {
	origin := keys.Origin(state.Context())
	if origin.IsEmpty() {
		return errors.New("transaction has no origin [IncNonce]")
	}

	// We only increment the nonce if the transaction is successful
	// There are situations in checktx where we may not have committed the transaction to the statestore yet
	if state.Config().GetNonceHandler().GetIncNonceOnFailedTx() {
		if isCheckTx {
			n.nonceCache[origin.String()] = n.nonceCache[origin.String()] + 1
		}
	} else {
		n.nonceCache[origin.String()] = n.nonceCache[origin.String()] + 1
	}
	return nil
}

<<<<<<< HEAD
func NewNonceHandler() *NonceHandler {
	return &NonceHandler{nonceCache: make(map[string]uint64), lastHeight: 0}
}

func GetNonceTxMiddleware(kvStore store.KVStore, nonceTxHandler *NonceHandler) txhandler.TxMiddlewareFunc {
	return txhandler.TxMiddlewareFunc(func(
=======
func (n *NonceHandler) TxMiddleware(kvStore store.KVStore) loomchain.TxMiddlewareFunc {
	return loomchain.TxMiddlewareFunc(func(
>>>>>>> dc388486
		state appstate.State,
		txBytes []byte,
		next txhandler.TxHandlerFunc,
		isCheckTx bool,
<<<<<<< HEAD
	) (res txhandler.TxHandlerResult, err error) {
		return nonceTxHandler.Nonce(state, kvStore, txBytes, next, isCheckTx)
	})
}

func GetNonceTxPostNonceMiddleware(nonceTxHandler *NonceHandler) txhandler.PostCommitMiddlewareFunc {
	return nonceTxHandler.IncNonce
=======
	) (res loomchain.TxHandlerResult, err error) {
		return n.Nonce(state, kvStore, txBytes, next, isCheckTx)
	})
}

func (n *NonceHandler) PostCommitMiddleware() loomchain.PostCommitMiddlewareFunc {
	return loomchain.PostCommitMiddlewareFunc(n.IncNonce)
>>>>>>> dc388486
}<|MERGE_RESOLUTION|>--- conflicted
+++ resolved
@@ -179,36 +179,17 @@
 	return nil
 }
 
-<<<<<<< HEAD
-func NewNonceHandler() *NonceHandler {
-	return &NonceHandler{nonceCache: make(map[string]uint64), lastHeight: 0}
-}
-
-func GetNonceTxMiddleware(kvStore store.KVStore, nonceTxHandler *NonceHandler) txhandler.TxMiddlewareFunc {
+func (n *NonceHandler) TxMiddleware(kvStore store.KVStore) txhandler.TxMiddlewareFunc {
 	return txhandler.TxMiddlewareFunc(func(
-=======
-func (n *NonceHandler) TxMiddleware(kvStore store.KVStore) loomchain.TxMiddlewareFunc {
-	return loomchain.TxMiddlewareFunc(func(
->>>>>>> dc388486
 		state appstate.State,
 		txBytes []byte,
 		next txhandler.TxHandlerFunc,
 		isCheckTx bool,
-<<<<<<< HEAD
 	) (res txhandler.TxHandlerResult, err error) {
-		return nonceTxHandler.Nonce(state, kvStore, txBytes, next, isCheckTx)
-	})
-}
-
-func GetNonceTxPostNonceMiddleware(nonceTxHandler *NonceHandler) txhandler.PostCommitMiddlewareFunc {
-	return nonceTxHandler.IncNonce
-=======
-	) (res loomchain.TxHandlerResult, err error) {
 		return n.Nonce(state, kvStore, txBytes, next, isCheckTx)
 	})
 }
 
-func (n *NonceHandler) PostCommitMiddleware() loomchain.PostCommitMiddlewareFunc {
-	return loomchain.PostCommitMiddlewareFunc(n.IncNonce)
->>>>>>> dc388486
+func (n *NonceHandler) PostCommitMiddleware() txhandler.PostCommitMiddlewareFunc {
+	return txhandler.PostCommitMiddlewareFunc(n.IncNonce)
 }