--- conflicted
+++ resolved
@@ -168,12 +168,8 @@
 	return next(state, tx.Inner, isCheckTx)
 }
 
-<<<<<<< HEAD
-func (n *NonceHandler) IncNonce(state appstate.State,
-=======
 func (n *NonceHandler) IncNonce(
-	state loomchain.State,
->>>>>>> d0e67189
+	state appstate.State,
 	txBytes []byte,
 	result loomchain.TxHandlerResult,
 	postcommit loomchain.PostCommitHandler,
@@ -196,19 +192,9 @@
 	return nil
 }
 
-<<<<<<< HEAD
-var NonceTxHandler = NonceHandler{nonceCache: make(map[string]uint64), lastHeight: 0}
-
-var NonceTxPostNonceMiddleware = loomchain.PostCommitMiddlewareFunc(NonceTxHandler.IncNonce)
-
-var NonceTxMiddleware = func(kvStore store.KVStore) loomchain.TxMiddlewareFunc {
-	nonceTxMiddleware := func(
-		state appstate.State,
-=======
 func (n *NonceHandler) TxMiddleware(kvStore store.KVStore) loomchain.TxMiddlewareFunc {
 	return loomchain.TxMiddlewareFunc(func(
-		state loomchain.State,
->>>>>>> d0e67189
+		state appstate.State,
 		txBytes []byte,
 		next loomchain.TxHandlerFunc,
 		isCheckTx bool,
