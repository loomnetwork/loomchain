// +build evm

package auth

import (
	"bytes"
	"context"
	"encoding/base64"
	"fmt"
	"testing"

	"github.com/ethereum/go-ethereum/common"
	"github.com/ethereum/go-ethereum/crypto"
	"github.com/gogo/protobuf/proto"
	"github.com/loomnetwork/go-loom"
	"github.com/loomnetwork/go-loom/auth"
	amtypes "github.com/loomnetwork/go-loom/builtin/types/address_mapper"
	"github.com/loomnetwork/go-loom/common/evmcompat"
	goloomplugin "github.com/loomnetwork/go-loom/plugin"
	"github.com/loomnetwork/go-loom/plugin/contractpb"
<<<<<<< HEAD
	gltypes "github.com/loomnetwork/go-loom/types"
=======
	"github.com/loomnetwork/go-loom/types"
>>>>>>> d3507bd0
	"github.com/loomnetwork/go-loom/vm"
	sha3 "github.com/miguelmota/go-solidity-sha3"
	"github.com/pkg/errors"
	"github.com/stretchr/testify/require"
	abci "github.com/tendermint/tendermint/abci/types"

	"github.com/loomnetwork/loomchain/auth/keys"
	"github.com/loomnetwork/loomchain/builtin/plugins/address_mapper"
	"github.com/loomnetwork/loomchain/features"
	appstate "github.com/loomnetwork/loomchain/state"
	"github.com/loomnetwork/loomchain/store"
	"github.com/loomnetwork/loomchain/txhandler"
)

const (
<<<<<<< HEAD
	callId             = uint32(2)
	seq                = uint64(4)
=======
	sequence           = uint64(4)
>>>>>>> d3507bd0
	defaultLoomChainId = "default"
)

var (
	ethPrivateKey = "fa6b7c0f1845e1260e8f1eee2ac11ae21238a06fb2634c40625b32f9022a0ab1"
	priKey1       = "PKAYW0doHy4RUQz9Hg8cpYYT4jpRH2AQAUSm6m0O2IvggzWbwX2CViNtD9f55kGssAOZG2MnsDU88QFYpTtwyg=="
	pubKey1       = "0x62666100f8988238d81831dc543D098572F283A1"

	//tronPrivateKey = "65e48fcb00c88c0d4b9c3ee0bff77102dc72eda882f0891acb830e46f0f75e8b"

	addr1    = loom.MustParseAddress(defaultLoomChainId + ":" + pubKey1)
	origin   = loom.MustParseAddress(defaultLoomChainId + ":0x5cecd1f7261e1f4c684e297be3edf03b825e01c4")
	contract = loom.MustParseAddress(defaultLoomChainId + ":0x9a1aC42a17AAD6Dbc6d21c162989d0f701074044")
)

func TestSigning(t *testing.T) {
	pk, err := crypto.GenerateKey()
	fmt.Printf("private key %x\n", pk)
	require.NoError(t, err)
	err = crypto.SaveECDSA("newpk", pk)
	require.NoError(t, err)

	privateKey, err := crypto.HexToECDSA(ethPrivateKey)
	fmt.Printf("private key %x\n", privateKey)
	require.NoError(t, err)
	publicKey := crypto.FromECDSAPub(&privateKey.PublicKey)
	require.NoError(t, err)
	to := contract
	nonce := uint64(7)

	// Encode
	nonceTx := []byte("nonceTx")
	ethLocalAdr, err := loom.LocalAddressFromHexString(crypto.PubkeyToAddress(privateKey.PublicKey).Hex())
	require.NoError(t, err)
	hash := sha3.SoliditySHA3(
		sha3.Address(common.BytesToAddress(ethLocalAdr)),
		sha3.Address(common.BytesToAddress(to.Local)),
		sha3.Uint64(nonce),
		nonceTx,
	)

	signature, err := evmcompat.GenerateTypedSig(hash, privateKey, evmcompat.SignatureType_EIP712)
	require.NoError(t, err)

	tx := &auth.SignedTx{
		Inner:     nonceTx,
		Signature: signature,
		PublicKey: publicKey,
	}

	// Decode
	allowedSigTypes := []evmcompat.SignatureType{evmcompat.SignatureType_EIP712}
	recoverdAddr, err := evmcompat.RecoverAddressFromTypedSig(hash, tx.Signature, allowedSigTypes)
	require.NoError(t, err)
	require.True(t, bytes.Equal(recoverdAddr.Bytes(), ethLocalAdr))

	signatureNoRecoverID := signature[1 : len(tx.Signature)-1] // remove recovery ID
	require.True(t, crypto.VerifySignature(tx.PublicKey, hash, signatureNoRecoverID))

}

func TestTronSigning(t *testing.T) {
	privateKey, err := crypto.HexToECDSA(ethPrivateKey)
	require.NoError(t, err)
	publicKey := crypto.FromECDSAPub(&privateKey.PublicKey)
	require.NoError(t, err)
	to := contract
	nonce := uint64(7)

	// Encode
	nonceTx := []byte("nonceTx")
	foreignLocalAddr, err := loom.LocalAddressFromHexString(crypto.PubkeyToAddress(privateKey.PublicKey).Hex())
	require.NoError(t, err)

	hash := sha3.SoliditySHA3(
		sha3.Address(common.BytesToAddress(foreignLocalAddr)),
		sha3.Address(common.BytesToAddress(to.Local)),
		sha3.Uint64(nonce),
		nonceTx,
	)
	prefixedHash := evmcompat.PrefixHeader(hash, evmcompat.SignatureType_TRON)

	signature, err := evmcompat.GenerateTypedSig(prefixedHash, privateKey, evmcompat.SignatureType_TRON)
	require.NoError(t, err)

	tx := &auth.SignedTx{
		Inner:     nonceTx,
		Signature: signature,
		PublicKey: publicKey,
	}

	// Decode
	allowedSigTypes := []evmcompat.SignatureType{evmcompat.SignatureType_TRON}
	recoverdAddr, err := evmcompat.RecoverAddressFromTypedSig(hash, tx.Signature, allowedSigTypes)
	require.NoError(t, err)
	require.True(t, bytes.Equal(recoverdAddr.Bytes(), foreignLocalAddr))

	signatureNoRecoverID := signature[1 : len(tx.Signature)-1] // remove recovery ID
	require.True(t, crypto.VerifySignature(tx.PublicKey, prefixedHash, signatureNoRecoverID))
}

func TestBinanceSigning(t *testing.T) {
	privateKey, err := crypto.HexToECDSA(ethPrivateKey)
	require.NoError(t, err)
	signer := auth.NewBinanceSigner(crypto.FromECDSA(privateKey))
	publicKey := signer.PublicKey()
	require.NoError(t, err)
	to := contract
	nonce := uint64(7)

	// Encode
	nonceTx := []byte("nonceTx")
	foreignLocalAddr, err := loom.LocalAddressFromHexString(evmcompat.BitcoinAddress(publicKey).Hex())
	require.NoError(t, err)
	hash := sha3.SoliditySHA3(
		sha3.Address(common.BytesToAddress(foreignLocalAddr)),
		sha3.Address(common.BytesToAddress(to.Local)),
		sha3.Uint64(nonce),
		nonceTx,
	)

	signature, err := evmcompat.GenerateTypedSig(hash, privateKey, evmcompat.SignatureType_BINANCE)
	require.NoError(t, err)

	tx := &auth.SignedTx{
		Inner:     nonceTx,
		Signature: signature,
		PublicKey: publicKey,
	}

	// Decode
	allowedSigTypes := []evmcompat.SignatureType{evmcompat.SignatureType_BINANCE}
	recoverdAddr, err := evmcompat.RecoverAddressFromTypedSig(hash, tx.Signature, allowedSigTypes)
	require.NoError(t, err)
	require.True(t, bytes.Equal(recoverdAddr.Bytes(), foreignLocalAddr))

	signatureNoRecoverID := signature[1 : len(tx.Signature)-1] // remove recovery ID
	require.True(t, crypto.VerifySignature(tx.PublicKey, hash, signatureNoRecoverID))
}

func TestEthAddressMappingVerification(t *testing.T) {
	state := appstate.NewStoreState(nil, store.NewMemStore(), abci.Header{ChainID: defaultLoomChainId}, nil, nil)
	fakeCtx := goloomplugin.CreateFakeContext(addr1, addr1)
	addresMapperAddr := fakeCtx.CreateContract(address_mapper.Contract)
	amCtx := contractpb.WrapPluginContext(fakeCtx.WithAddress(addresMapperAddr))

	ctx := context.WithValue(state.Context(), keys.ContextKeyOrigin, origin)

	chains := map[string]keys.ChainConfig{
		"default": {
			TxType:      keys.LoomSignedTxType,
			AccountType: keys.NativeAccountType,
		},
		"eth": {
			TxType:      keys.EthereumSignedTxType,
			AccountType: keys.MappedAccountType,
		},
	}
	tmx := NewMultiChainSignatureTxMiddleware(
		chains,
		func(state appstate.State) (contractpb.StaticContext, error) { return amCtx, nil },
	)

	// Normal loom transaction without address mapping
	txSigned := mockEd25519SignedTx(t, priKey1)
	_, err := throttleMiddlewareHandler(tmx, state, txSigned, ctx)
	require.NoError(t, err)

	// Define supported chains by in middleware

	// Init the contract
	am := address_mapper.AddressMapper{}
	require.NoError(t, am.Init(amCtx, &address_mapper.InitRequest{}))

	// generate eth key
	ethKey, err := crypto.GenerateKey()
	require.NoError(t, err)
	ethLocalAdr, err := loom.LocalAddressFromHexString(crypto.PubkeyToAddress(ethKey.PublicKey).Hex())
	require.NoError(t, err)
	ethPublicAddr := loom.Address{ChainID: "eth", Local: ethLocalAdr}

	// tx using address mapping from eth account. Gives error.
	txSigned = mockSignedTx(t, "eth", &auth.EthSigner66Byte{PrivateKey: ethKey})
	_, err = throttleMiddlewareHandler(tmx, state, txSigned, ctx)
	require.Error(t, err)

	// set up address mapping between eth and loom accounts
	sig, err := address_mapper.SignIdentityMapping(addr1, ethPublicAddr, ethKey, evmcompat.SignatureType_EIP712)
	require.NoError(t, err)
	mapping := amtypes.AddressMapperAddIdentityMappingRequest{
		From:      addr1.MarshalPB(),
		To:        ethPublicAddr.MarshalPB(),
		Signature: sig,
	}
	require.NoError(t, am.AddIdentityMapping(amCtx, &mapping))

	// tx using address mapping from eth account. No error this time as mapped loom account is found.
	txSigned = mockSignedTx(t, "eth", &auth.EthSigner66Byte{ethKey})
	_, err = throttleMiddlewareHandler(tmx, state, txSigned, ctx)
	require.NoError(t, err)
}

func TestBinanceAddressMappingVerification(t *testing.T) {
	state := appstate.NewStoreState(nil, store.NewMemStore(), abci.Header{ChainID: defaultLoomChainId}, nil, nil)
	state.SetFeature(features.AddressMapperVersion1_1, true)
	state.SetFeature(features.MultiChainSigTxMiddlewareVersion1_1, true)
	state.SetFeature(features.AuthSigTxFeaturePrefix+"binance", true)
	fakeCtx := goloomplugin.CreateFakeContext(addr1, addr1)
	// FIXME: Having to set feature flags twice is pretty stupid... need to fix this state/ctx mess.
	fakeCtx.SetFeature(features.AddressMapperVersion1_1, true)
	state.SetFeature(features.MultiChainSigTxMiddlewareVersion1_1, true)
	fakeCtx.SetFeature(features.AuthSigTxFeaturePrefix+"binance", true)
	addresMapperAddr := fakeCtx.CreateContract(address_mapper.Contract)
	amCtx := contractpb.WrapPluginContext(fakeCtx.WithAddress(addresMapperAddr))

	ctx := context.WithValue(state.Context(), keys.ContextKeyOrigin, origin)

	chains := map[string]keys.ChainConfig{
		"default": {
			TxType:      keys.LoomSignedTxType,
			AccountType: keys.NativeAccountType,
		},
		"binance": {
			TxType:      keys.BinanceSignedTxType,
			AccountType: keys.MappedAccountType,
		},
	}
	tmx := NewMultiChainSignatureTxMiddleware(
		chains,
		func(state appstate.State) (contractpb.StaticContext, error) { return amCtx, nil },
	)

	// Normal loom transaction without address mapping
	txSigned := mockEd25519SignedTx(t, priKey1)
	_, err := throttleMiddlewareHandler(tmx, state, txSigned, ctx)
	require.NoError(t, err)

	// Init the contract
	am := address_mapper.AddressMapper{}
	require.NoError(t, am.Init(amCtx, &address_mapper.InitRequest{}))

	// generate eth key
	privKey, err := crypto.HexToECDSA(ethPrivateKey)
	require.NoError(t, err)
	signer := auth.NewBinanceSigner(crypto.FromECDSA(privKey))
	foreignLocalAddr, err := loom.LocalAddressFromHexString(evmcompat.BitcoinAddress(signer.PublicKey()).Hex())
	require.NoError(t, err)
	foreignPublicAddr := loom.Address{ChainID: "binance", Local: foreignLocalAddr}

	// tx using address mapping from eth account. Gives error.
	txSigned = mockBinanceSignedTx(t, "binance", signer)
	_, err = throttleMiddlewareHandler(tmx, state, txSigned, ctx)
	require.Error(t, err)

	// set up address mapping between eth and loom accounts
	sig, err := address_mapper.SignIdentityMapping(addr1, foreignPublicAddr, privKey, evmcompat.SignatureType_BINANCE)
	require.NoError(t, err)
	mapping := amtypes.AddressMapperAddIdentityMappingRequest{
		From:      addr1.MarshalPB(),
		To:        foreignPublicAddr.MarshalPB(),
		Signature: sig,
	}
	require.NoError(t, am.AddIdentityMapping(amCtx, &mapping))

	// tx using address mapping from binance account. No error this time as mapped loom account is found.
	txSigned = mockBinanceSignedTx(t, "binance", signer)
	_, err = throttleMiddlewareHandler(tmx, state, txSigned, ctx)
	require.NoError(t, err)
}

func TestChainIdVerification(t *testing.T) {
	state := appstate.NewStoreState(nil, store.NewMemStore(), abci.Header{ChainID: defaultLoomChainId}, nil, nil)
	state.SetFeature(features.AddressMapperVersion1_1, true)
	state.SetFeature(features.MultiChainSigTxMiddlewareVersion1_1, true)
	state.SetFeature(features.AuthSigTxFeaturePrefix+"tron", true)
	state.SetFeature(features.AuthSigTxFeaturePrefix+"binance", true)
	fakeCtx := goloomplugin.CreateFakeContext(addr1, addr1)
	state.SetFeature(features.AddressMapperVersion1_1, true)
	state.SetFeature(features.MultiChainSigTxMiddlewareVersion1_1, true)
	state.SetFeature(features.AuthSigTxFeaturePrefix+"tron", true)
	state.SetFeature(features.AuthSigTxFeaturePrefix+"binance", true)
	addresMapperAddr := fakeCtx.CreateContract(address_mapper.Contract)
	amCtx := contractpb.WrapPluginContext(fakeCtx.WithAddress(addresMapperAddr))

	ctx := context.WithValue(state.Context(), keys.ContextKeyOrigin, origin)

	chains := map[string]keys.ChainConfig{
		"default": {
			TxType:      keys.LoomSignedTxType,
			AccountType: keys.NativeAccountType,
		},
		"eth": {
			TxType:      keys.EthereumSignedTxType,
			AccountType: keys.NativeAccountType,
		},
		"tron": {
			TxType:      keys.TronSignedTxType,
			AccountType: keys.NativeAccountType,
		},
		"binance": {
			TxType:      keys.BinanceSignedTxType,
			AccountType: keys.NativeAccountType,
		},
	}
	tmx := NewMultiChainSignatureTxMiddleware(
		chains,
		func(state appstate.State) (contractpb.StaticContext, error) { return amCtx, nil },
	)

	// Normal loom transaction without address mapping
	txSigned := mockEd25519SignedTx(t, priKey1)
	_, err := throttleMiddlewareHandler(tmx, state, txSigned, ctx)
	require.NoError(t, err)

	// Define supported chains by in middleware

	// Init the contract
	am := address_mapper.AddressMapper{}
	require.NoError(t, am.Init(amCtx, &address_mapper.InitRequest{}))

	// generate eth key
	ethKey, err := crypto.GenerateKey()
	require.NoError(t, err)

	// Tx signed with Ethereum key, address mapping disabled, the caller address passed through
	// to contracts will be eth:xxxxxx, i.e. the eth account is passed through without being mapped
	// to a DAppChain account.
	// Don't try this in production.
	txSigned = mockSignedTx(t, "eth", &auth.EthSigner66Byte{PrivateKey: ethKey})
	_, err = throttleMiddlewareHandler(tmx, state, txSigned, ctx)
	require.NoError(t, err)

	// Tx signed with Ethereum key, address mapping disabled, the caller address passed through
	// to contracts will be tron:xxxxxx, i.e. the eth account is passed through without being mapped
	// to a DAppChain account.
	// Don't try this in production.
	txSigned = mockSignedTx(t, "tron", &auth.TronSigner{PrivateKey: ethKey})
	_, err = throttleMiddlewareHandler(tmx, state, txSigned, ctx)
	require.NoError(t, err)

	// Binance
	txSigned = mockBinanceSignedTx(t, "binance", auth.NewBinanceSigner(crypto.FromECDSA(ethKey)))
	_, err = throttleMiddlewareHandler(tmx, state, txSigned, ctx)
	require.NoError(t, err)
}

func throttleMiddlewareHandler(ttm txhandler.TxMiddlewareFunc, state appstate.State, signedTx []byte, ctx context.Context) (txhandler.TxHandlerResult, error) {
	return ttm.ProcessTx(state.WithContext(ctx), signedTx,
		func(state appstate.State, txBytes []byte, isCheckTx bool) (res txhandler.TxHandlerResult, err error) {

			var nonceTx NonceTx
			if err := proto.Unmarshal(txBytes, &nonceTx); err != nil {
				return res, errors.Wrap(err, "throttle: unwrap nonce Tx")
			}

			var tx gltypes.Transaction
			if err := proto.Unmarshal(nonceTx.Inner, &tx); err != nil {
				return res, errors.New("throttle: unmarshal tx")
			}
			var msg vm.MessageTx
			if err := proto.Unmarshal(tx.Data, &msg); err != nil {
				return res, errors.Wrapf(err, "unmarshal message tx %v", tx.Data)
			}

			origin := keys.Origin(state.Context())
			caller := loom.UnmarshalAddressPB(msg.From)
			if caller.Compare(origin) != 0 {
				return res, fmt.Errorf("Origin doesn't match caller: - %v != %v", origin, caller)
			}
			return txhandler.TxHandlerResult{}, err
		}, false,
	)
}

func mockEd25519SignedTx(t *testing.T, key string) []byte {
	ed25519PrivKey, err := base64.StdEncoding.DecodeString(key)
	require.NoError(t, err)
	signer := auth.NewSigner(auth.SignerTypeEd25519, ed25519PrivKey)

	addr := loom.Address{
		ChainID: defaultLoomChainId,
		Local:   loom.LocalAddressFromPublicKey(signer.PublicKey()),
	}
	nonceTx := mockNonceTx(t, addr, seq)

	signedTx := auth.SignTx(signer, nonceTx)
	marshalledSignedTx, err := proto.Marshal(signedTx)
	require.NoError(t, err)
	return marshalledSignedTx
}

func mockSignedTx(t *testing.T, chainID string, signer auth.Signer) []byte {
	pubKey, err := crypto.UnmarshalPubkey(signer.PublicKey())
	require.NoError(t, err)
	ethLocalAdr, err := loom.LocalAddressFromHexString(crypto.PubkeyToAddress(*pubKey).Hex())
	require.NoError(t, err)
	nonceTx := mockNonceTx(t, loom.Address{ChainID: chainID, Local: ethLocalAdr}, seq)

	signedTx := auth.SignTx(signer, nonceTx)
	marshalledSignedTx, err := proto.Marshal(signedTx)
	require.NoError(t, err)
	return marshalledSignedTx
}

func mockBinanceSignedTx(t *testing.T, chainID string, signer auth.Signer) []byte {
	foreignLocalAddr, err := loom.LocalAddressFromHexString(evmcompat.BitcoinAddress(signer.PublicKey()).Hex())
	require.NoError(t, err)
	nonceTx := mockNonceTx(t, loom.Address{ChainID: chainID, Local: foreignLocalAddr}, seq)

	signedTx := auth.SignTx(signer, nonceTx)
	marshalledSignedTx, err := proto.Marshal(signedTx)
	require.NoError(t, err)
	return marshalledSignedTx
}

func mockNonceTx(t *testing.T, from loom.Address, sequence uint64) []byte {
	origBytes := []byte("origin")
	callTx, err := proto.Marshal(&vm.CallTx{
		VmType: vm.VMType_EVM,
		Input:  origBytes,
	})
	require.NoError(t, err)
	messageTx, err := proto.Marshal(&vm.MessageTx{
		Data: callTx,
		To:   contract.MarshalPB(),
		From: from.MarshalPB(),
	})
	require.NoError(t, err)
<<<<<<< HEAD
	tx, err := proto.Marshal(&gltypes.Transaction{
		Id:   callId,
=======
	tx, err := proto.Marshal(&loomchain.Transaction{
		Id:   uint32(types.TxID_CALL),
>>>>>>> d3507bd0
		Data: messageTx,
	})
	require.Nil(t, err)
	nonceTx, err := proto.Marshal(&auth.NonceTx{
		Inner:    tx,
		Sequence: sequence,
	})
	require.Nil(t, err)
	return nonceTx
}<|MERGE_RESOLUTION|>--- conflicted
+++ resolved
@@ -18,11 +18,8 @@
 	"github.com/loomnetwork/go-loom/common/evmcompat"
 	goloomplugin "github.com/loomnetwork/go-loom/plugin"
 	"github.com/loomnetwork/go-loom/plugin/contractpb"
-<<<<<<< HEAD
+	"github.com/loomnetwork/go-loom/types"
 	gltypes "github.com/loomnetwork/go-loom/types"
-=======
-	"github.com/loomnetwork/go-loom/types"
->>>>>>> d3507bd0
 	"github.com/loomnetwork/go-loom/vm"
 	sha3 "github.com/miguelmota/go-solidity-sha3"
 	"github.com/pkg/errors"
@@ -38,12 +35,9 @@
 )
 
 const (
-<<<<<<< HEAD
+	sequence           = uint64(4)
 	callId             = uint32(2)
-	seq                = uint64(4)
-=======
-	sequence           = uint64(4)
->>>>>>> d3507bd0
+	seq                = uint64(4) // todo
 	defaultLoomChainId = "default"
 )
 
@@ -472,13 +466,8 @@
 		From: from.MarshalPB(),
 	})
 	require.NoError(t, err)
-<<<<<<< HEAD
 	tx, err := proto.Marshal(&gltypes.Transaction{
-		Id:   callId,
-=======
-	tx, err := proto.Marshal(&loomchain.Transaction{
 		Id:   uint32(types.TxID_CALL),
->>>>>>> d3507bd0
 		Data: messageTx,
 	})
 	require.Nil(t, err)
