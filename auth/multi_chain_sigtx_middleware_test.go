// +build evm

package auth

import (
	"bytes"
	"context"
	"crypto/ecdsa"
	"crypto/sha256"
	"encoding/base64"
	"encoding/hex"
	"fmt"
	"strconv"
	"strings"
	"testing"

	"github.com/eosspark/eos-go/crypto/ecc"
	"github.com/ethereum/go-ethereum/common"
	"github.com/ethereum/go-ethereum/crypto"
	"github.com/gogo/protobuf/proto"
	sha3 "github.com/miguelmota/go-solidity-sha3"
	"github.com/pkg/errors"
	"github.com/stretchr/testify/require"
	abci "github.com/tendermint/tendermint/abci/types"

	"github.com/loomnetwork/go-loom"
	"github.com/loomnetwork/go-loom/auth"
	amtypes "github.com/loomnetwork/go-loom/builtin/types/address_mapper"
	"github.com/loomnetwork/go-loom/common/evmcompat"
	goloomplugin "github.com/loomnetwork/go-loom/plugin"
	"github.com/loomnetwork/go-loom/plugin/contractpb"
	"github.com/loomnetwork/go-loom/vm"

	"github.com/loomnetwork/loomchain"
	"github.com/loomnetwork/loomchain/builtin/plugins/address_mapper"
	"github.com/loomnetwork/loomchain/store"
)

const (
	callId             = uint32(2)
	sequence           = uint64(4)
	defaultLoomChainId = "default"
)

var (
	ethPrivateKey = "fa6b7c0f1845e1260e8f1eee2ac11ae21238a06fb2634c40625b32f9022a0ab1"
	priKey1       = "PKAYW0doHy4RUQz9Hg8cpYYT4jpRH2AQAUSm6m0O2IvggzWbwX2CViNtD9f55kGssAOZG2MnsDU88QFYpTtwyg=="
	pubKey1       = "0x62666100f8988238d81831dc543D098572F283A1"

	//tronPrivateKey = "65e48fcb00c88c0d4b9c3ee0bff77102dc72eda882f0891acb830e46f0f75e8b"

	addr1    = loom.MustParseAddress(defaultLoomChainId + ":" + pubKey1)
	origin   = loom.MustParseAddress(defaultLoomChainId + ":0x5cecd1f7261e1f4c684e297be3edf03b825e01c4")
	contract = loom.MustParseAddress(defaultLoomChainId + ":0x9a1aC42a17AAD6Dbc6d21c162989d0f701074044")
)

func TestSigning(t *testing.T) {
	pk, err := crypto.GenerateKey()
	err = crypto.SaveECDSA("newpk", pk)
<<<<<<< HEAD
=======
	require.NoError(t, err)
>>>>>>> 43974f5f

	privateKey, err := crypto.HexToECDSA(ethPrivateKey)
	require.NotEqual(t, nil, privateKey)
	publicKey := crypto.FromECDSAPub(&privateKey.PublicKey)
	require.NoError(t, err)
	to := contract
	nonce := uint64(7)

	// Encode
	nonceTx := []byte("nonceTx")
	ethLocalAdr, err := loom.LocalAddressFromHexString(crypto.PubkeyToAddress(privateKey.PublicKey).Hex())
	hash := sha3.SoliditySHA3(
		sha3.Address(common.BytesToAddress(ethLocalAdr)),
		sha3.Address(common.BytesToAddress(to.Local)),
		sha3.Uint64(nonce),
		nonceTx,
	)

	signature, err := evmcompat.GenerateTypedSig(hash, privateKey, evmcompat.SignatureType_EIP712)
<<<<<<< HEAD
=======
	require.NoError(t, err)
>>>>>>> 43974f5f

	tx := &auth.SignedTx{
		Inner:     nonceTx,
		Signature: signature,
		PublicKey: publicKey,
	}

	// Decode
	recoverdAddr, err := evmcompat.RecoverAddressFromTypedSig(hash, tx.Signature)
	require.NotEqual(t, nil, recoverdAddr)
	require.True(t, bytes.Equal(recoverdAddr.Bytes(), ethLocalAdr))

	signatureNoRecoverID := signature[1 : len(tx.Signature)-1] // remove recovery ID
	require.True(t, crypto.VerifySignature(tx.PublicKey, hash, signatureNoRecoverID))

}

func TestTronSigning(t *testing.T) {
	privateKey, err := crypto.HexToECDSA(ethPrivateKey)
	require.NotEqual(t, nil, privateKey)
	publicKey := crypto.FromECDSAPub(&privateKey.PublicKey)
	require.NoError(t, err)
	to := contract
	nonce := uint64(7)

	// Encode
	nonceTx := []byte("nonceTx")
	ethLocalAdr, err := loom.LocalAddressFromHexString(crypto.PubkeyToAddress(privateKey.PublicKey).Hex())
<<<<<<< HEAD
=======
	require.NoError(t, err)
>>>>>>> 43974f5f

	hash := sha3.SoliditySHA3(
		sha3.Address(common.BytesToAddress(ethLocalAdr)),
		sha3.Address(common.BytesToAddress(to.Local)),
		sha3.Uint64(nonce),
		nonceTx,
	)

	signature, err := crypto.Sign(hash, privateKey)
<<<<<<< HEAD
=======
	require.NoError(t, err)
>>>>>>> 43974f5f

	tx := &auth.SignedTx{
		Inner:     nonceTx,
		Signature: signature,
		PublicKey: publicKey,
	}

	// Decode
	pubAddr, err := crypto.Ecrecover(hash, tx.Signature)
	require.NoError(t, err)

	UnmarshalPubkey, err := crypto.UnmarshalPubkey(pubAddr)
	require.NoError(t, err)

	ethLocalAdr2, err := loom.LocalAddressFromHexString(crypto.PubkeyToAddress(*UnmarshalPubkey).Hex())
	require.True(t, bytes.Equal(ethLocalAdr, ethLocalAdr2))
}

<<<<<<< HEAD
func TestEosSigning(t *testing.T) {
	privateKey, err := ecc.NewRandomPrivateKey()
	require.NotEqual(t, nil, privateKey)
	keyString := privateKey.String()
	pk, err := ecc.NewPrivateKey(keyString)
	pk = pk
=======
func TestEthAddressMappingVerification(t *testing.T) {
	state := loomchain.NewStoreState(nil, store.NewMemStore(), abci.Header{ChainID: defaultLoomChainId}, nil, nil)
	fakeCtx := goloomplugin.CreateFakeContext(addr1, addr1)
	addresMapperAddr := fakeCtx.CreateContract(address_mapper.Contract)
	amCtx := contractpb.WrapPluginContext(fakeCtx.WithAddress(addresMapperAddr))
>>>>>>> 43974f5f

	require.NoError(t, err)
	publicKey := privateKey.PublicKey()
	publicKeyPacked, err := publicKey.Pack()

	key, err := publicKey.Key()
	require.NotEqual(t, nil, key)
	local, err := loom.LocalAddressFromHexString(crypto.PubkeyToAddress(ecdsa.PublicKey(*key)).Hex())

	// Encode
	nonceTx := []byte("nonceTx")
	hash := sha3.SoliditySHA3(nonceTx)
	signedMsg, err := privateKey.Sign(hash)
	require.NoError(t, err)
	sigBytes, err := signedMsg.Pack()


	tx := &auth.SignedTx{
		Inner:     nonceTx,
		Signature: sigBytes,
		PublicKey: publicKeyPacked,
	}

	// Decode
	signature := ecc.NewSigNil()
	_, err = signature.Unpack(tx.Signature)
	require.NoError(t, err)
	pubKey, err := signature.PublicKey(sha3.SoliditySHA3(nonceTx))

	local2, err := LocalAddressFromEosPublicKey(pubKey)
	require.True(t, bytes.Equal(local, local2))
}

func TestEosScatterSinging(t *testing.T) {
	privateKey, err := ecc.NewRandomPrivateKey()
	publicKey := privateKey.PublicKey()
	publicKeyPacked, err := publicKey.Pack()
	key, err := publicKey.Key()
	local, err := loom.LocalAddressFromHexString(crypto.PubkeyToAddress(ecdsa.PublicKey(*key)).Hex())
	fmt.Println("first local", local)

	nonceTx := []byte("nonceTx")
	var innerTx auth.NonceTx
	err = proto.Unmarshal(nonceTx, &innerTx)


	//Encode
	txDataHex := strings.ToUpper(hex.EncodeToString(nonceTx))
	hash_1 := sha256.Sum256([]byte(txDataHex))
	hash_2 := sha256.Sum256([]byte(strconv.FormatUint(3/*innerTx.Sequence*/, 10)))
	scatterMsgHash := sha256.Sum256([]byte(hex.EncodeToString(hash_1[:32]) + hex.EncodeToString(hash_2[:32])))
	//fmt.Println("scatterMsgHash   ", string(scatterMsgHash[:]))
	fmt.Println("scatterMsgHash hex", hex.EncodeToString(scatterMsgHash[:]))

	signedMsg, err := privateKey.Sign(scatterMsgHash[:])
	fmt.Println("signed msg", signedMsg.String())
	require.NoError(t, err)
	sigBytes, err := signedMsg.Pack()
	fmt.Println("sigBytes packed", string(sigBytes))
	fmt.Println()
	tx := &auth.SignedTx{
		Inner:     nonceTx,
		Signature: []byte(signedMsg.String()),
		PublicKey: publicKeyPacked,
	}

	// Decode
	signature, err := ecc.NewSignature(string(tx.Signature))
	var innerTx2 auth.NonceTx
	err = proto.Unmarshal(nonceTx, &innerTx2)

	txDataHex2 := strings.ToUpper(hex.EncodeToString(tx.Inner))
	hash_12 := sha256.Sum256([]byte(txDataHex2))
	hash_22 := sha256.Sum256([]byte(strconv.FormatUint(3/*innerTx2.Sequence*/, 10)))
	scatterMsgHash2 := sha256.Sum256([]byte(hex.EncodeToString(hash_12[:32]) + hex.EncodeToString(hash_22[:32])))
	//fmt.Println("scatterMsgHash2    ", string(scatterMsgHash2[:]))
	fmt.Println("scatterMsgHash2 hex", hex.EncodeToString(scatterMsgHash2[:]))
	eosPubKey, err := signature.PublicKey(scatterMsgHash2[:32])

	local2, err :=  LocalAddressFromEosPublicKey(eosPubKey)
	fmt.Println("local2", local2)
}

func TestEthAddressMappingVerification(t *testing.T) {
	chains := map[string]ChainConfig{
		"default": {
			TxType:      LoomSignedTxType,
			AccountType: NativeAccountType,
		},
		"eth": {
			TxType:      EthereumSignedTxType,
			AccountType: MappedAccountType,
		},
		"tron": {
			TxType:      TronSignedTxType,
			AccountType: MappedAccountType,
		},
		"eos": {
			TxType:      EosSignedTxType,
			AccountType: MappedAccountType,
		},
		"eos-scatter": {
			TxType:      EosScatterSignedTxType,
			AccountType: MappedAccountType,
		},
	}

	ethKey, err := crypto.GenerateKey()
	require.NoError(t,err)
	ethLocalAdr, err := loom.LocalAddressFromHexString(crypto.PubkeyToAddress(ethKey.PublicKey).Hex())
	require.NoError(t,err)
	ethPublicAddr := loom.Address{ChainID: "eth", Local: ethLocalAdr}
	ethSig, err := address_mapper.SignIdentityMapping(addr1, ethPublicAddr, ethKey)
	require.NoError(t,err)
	testEthAddressMappingVerification(t, chains, "eth",  &auth.EthSigner66Byte{ethKey}, ethPublicAddr, ethSig)

	tronKey, err := crypto.GenerateKey()
	require.NoError(t,err)
	tronLocalAdr, err := loom.LocalAddressFromHexString(crypto.PubkeyToAddress(tronKey.PublicKey).Hex())
	require.NoError(t,err)
	tronPublicAddr := loom.Address{ChainID: "tron", Local: tronLocalAdr}
	tronSig, err := address_mapper.SignIdentityMapping(addr1, tronPublicAddr, tronKey)
	require.NoError(t,err)
	testEthAddressMappingVerification(t, chains, "tron",  &auth.TronSigner{tronKey}, tronPublicAddr, tronSig)

	eosKey, err := ecc.NewRandomPrivateKey()
	require.NoError(t, err)
	eosLocalAddr, err := LocalAddressFromEosPublicKey(eosKey.PublicKey())
	require.NoError(t,err)
	eosPublicAddr := loom.Address{ChainID: "eos", Local: eosLocalAddr}
	eosSig, err := address_mapper.SignIdentityMappingEos(addr1, eosPublicAddr, *eosKey)
	require.NoError(t,err)
	testEthAddressMappingVerification(t, chains, "eos",  &auth.EosSigner{eosKey}, eosPublicAddr, eosSig)

	eosScatterKey, err := ecc.NewRandomPrivateKey()
	require.NoError(t, err)
	eosScatterLocalAddr, err := LocalAddressFromEosPublicKey(eosScatterKey.PublicKey())
	require.NoError(t,err)
	eosScatterPublicAddr := loom.Address{ChainID: "eos", Local: eosScatterLocalAddr}
	eosScatterSig, err := address_mapper.SignIdentityMappingEos(addr1, eosScatterPublicAddr, *eosScatterKey)
	require.NoError(t,err)
	testEthAddressMappingVerification(t, chains, "eos",  &auth.EosScatterSigner{eosScatterKey}, eosScatterPublicAddr, eosScatterSig)
}

func testEthAddressMappingVerification(
	t *testing.T,
	chains map[string]ChainConfig,
	chainId string,
	signer auth.Signer,
	foreignAddr loom.Address,
	amSignature []byte,
) {
	state := loomchain.NewStoreState(nil, store.NewMemStore(), abci.Header{ChainID: defaultLoomChainId}, nil)
	fakeCtx := goloomplugin.CreateFakeContext(addr1, addr1)
	addresMapperAddr := fakeCtx.CreateContract(address_mapper.Contract)
	amCtx := contractpb.WrapPluginContext(fakeCtx.WithAddress(addresMapperAddr))

	ctx := context.WithValue(state.Context(), ContextKeyOrigin, origin)

	tmx := NewMultiChainSignatureTxMiddleware(
		chains,
		func(state loomchain.State) (contractpb.Context, error) { return amCtx, nil },
	)

	// Normal loom transaction without address mapping
	txSigned := mockEd25519SignedTx(t, priKey1)
	_, err := throttleMiddlewareHandler(tmx, state, txSigned, ctx)
	require.NoError(t, err)

	// Init the contract
	am := address_mapper.AddressMapper{}
	require.NoError(t, am.Init(amCtx, &address_mapper.InitRequest{}))

	// tx using address mapping from eth account. Gives error.
	txSigned = mockSignedTx(t, chainId, signer)
	_, err = throttleMiddlewareHandler(tmx, state, txSigned, ctx)
	require.Error(t, err)

	// set up address mapping between eth and loom accounts
	mapping := amtypes.AddressMapperAddIdentityMappingRequest{
		From:      addr1.MarshalPB(),
		To:        foreignAddr.MarshalPB(),
		Signature: amSignature,
	}

	mapping = mapping
	require.NoError(t, am.AddIdentityMapping(amCtx, &mapping))

	// tx using address mapping from eth account. No error this time as mapped loom account is found.
	txSigned = mockSignedTx(t, chainId, signer)
	_, err = throttleMiddlewareHandler(tmx, state, txSigned, ctx)
	require.NoError(t, err)
}

func TestChainIdVerification(t *testing.T) {
	state := loomchain.NewStoreState(nil, store.NewMemStore(), abci.Header{ChainID: defaultLoomChainId}, nil, nil)
	fakeCtx := goloomplugin.CreateFakeContext(addr1, addr1)
	addresMapperAddr := fakeCtx.CreateContract(address_mapper.Contract)
	amCtx := contractpb.WrapPluginContext(fakeCtx.WithAddress(addresMapperAddr))
	ctx := context.WithValue(state.Context(), ContextKeyOrigin, origin)

	chains := map[string]ChainConfig{
		"default": {
			TxType:      LoomSignedTxType,
			AccountType: NativeAccountType,
		},
		"eth": {
			TxType:      EthereumSignedTxType,
			AccountType: NativeAccountType,
		},
		"tron": {
			TxType:      TronSignedTxType,
			AccountType: NativeAccountType,
		},
		"eos": {
			TxType:      EosSignedTxType,
			AccountType: NativeAccountType,
		},
		"eos-scatter": {
			TxType:      EosScatterSignedTxType,
			AccountType: MappedAccountType,
		},
	}
	tmx := NewMultiChainSignatureTxMiddleware(
		chains,
		func(state loomchain.State) (contractpb.Context, error) { return amCtx, nil },
	)

	// Normal loom transaction without address mapping
	txSigned := mockEd25519SignedTx(t, priKey1)
	_, err := throttleMiddlewareHandler(tmx, state, txSigned, ctx)
	require.NoError(t, err)

	// Init the contract
	am := address_mapper.AddressMapper{}
	require.NoError(t, am.Init(amCtx, &address_mapper.InitRequest{}))

	// generate eth key
	ethKey, err := crypto.GenerateKey()
<<<<<<< HEAD
=======
	require.NoError(t, err)
>>>>>>> 43974f5f

	// Tx signed with Ethereum key, address mapping disabled, the caller address passed through
	// to contracts will be eth:xxxxxx, i.e. the eth account is passed through without being mapped
	// to a DAppChain account.
	// Don't try this in production.
	txSigned = mockSignedTx(t, "eth", &auth.EthSigner66Byte{ethKey})
	_, err = throttleMiddlewareHandler(tmx, state, txSigned, ctx)
	require.NoError(t, err)

	// Tx signed with Ethereum key, address mapping disabled, the caller address passed through
	// to contracts will be tron:xxxxxx, i.e. the eth account is passed through without being mapped
	// to a DAppChain account.
	// Don't try this in production.
	txSigned = mockSignedTx(t, "tron", &auth.TronSigner{ethKey})
	_, err = throttleMiddlewareHandler(tmx, state, txSigned, ctx)
	require.NoError(t, err)

	// Tx signed with Ethereum key, address mapping disabled, the caller address passed through
	// to contracts will be eos:xxxxxx, i.e. the eth account is passed through without being mapped
	// to a DAppChain account.
	// Don't try this in production.
	eosKey, err := ecc.NewRandomPrivateKey()
	require.NoError(t, err)
	txSigned = mockSignedTx(t, "eos", &auth.EosSigner{eosKey})
	_, err = throttleMiddlewareHandler(tmx, state, txSigned, ctx)
	require.NoError(t, err)

	// Tx signed with Ethereum key, address mapping disabled, the caller address passed through
	// to contracts will be eos-scatter:xxxxxx, i.e. the eth account is passed through without being mapped
	// to a DAppChain account.
	// Don't try this in production.
	eosScatterKey, err := ecc.NewRandomPrivateKey()
	require.NoError(t, err)
	txSigned = mockSignedTx(t, "eos", &auth.EosScatterSigner{eosScatterKey})
	_, err = throttleMiddlewareHandler(tmx, state, txSigned, ctx)
	require.NoError(t, err)
}

func throttleMiddlewareHandler(ttm loomchain.TxMiddlewareFunc, state loomchain.State, signedTx []byte, ctx context.Context) (loomchain.TxHandlerResult, error) {
	return ttm.ProcessTx(state.WithContext(ctx), signedTx,
		func(state loomchain.State, txBytes []byte, isCheckTx bool) (res loomchain.TxHandlerResult, err error) {

			var nonceTx NonceTx
			if err := proto.Unmarshal(txBytes, &nonceTx); err != nil {
				return res, errors.Wrap(err, "throttle: unwrap nonce Tx")
			}

			var tx loomchain.Transaction
			if err := proto.Unmarshal(nonceTx.Inner, &tx); err != nil {
				return res, errors.New("throttle: unmarshal tx")
			}
			var msg vm.MessageTx
			if err := proto.Unmarshal(tx.Data, &msg); err != nil {
				return res, errors.Wrapf(err, "unmarshal message tx %v", tx.Data)
			}

			origin := Origin(state.Context())
			caller := loom.UnmarshalAddressPB(msg.From)
			if origin.ChainID == caller.ChainID && caller.Compare(origin) != 0 {
				return res, fmt.Errorf("Origin doesn't match caller: - %v != %v", origin, caller)
			}
			return loomchain.TxHandlerResult{}, err
		}, false,
	)
}

func mockEd25519SignedTx(t *testing.T, key string) []byte {
	ed25519PrivKey, err := base64.StdEncoding.DecodeString(key)
	require.NoError(t, err)
	signer := auth.NewSigner(auth.SignerTypeEd25519, ed25519PrivKey)

	addr := loom.Address{
		ChainID: defaultLoomChainId,
		Local:   loom.LocalAddressFromPublicKey(signer.PublicKey()),
	}
	nonceTx := mockNonceTx(t, addr, sequence)

	signedTx := auth.SignTx(signer, nonceTx)
	marshalledSignedTx, err := proto.Marshal(signedTx)
	require.NoError(t, err)
	return marshalledSignedTx
}

func mockSignedTx(t *testing.T, chainID string, signer auth.Signer) []byte {
	privateKey, err := crypto.UnmarshalPubkey(signer.PublicKey())
	require.NoError(t, err)
	ethLocalAdr, err := loom.LocalAddressFromHexString(crypto.PubkeyToAddress(*privateKey).Hex())
	nonceTx := mockNonceTx(t, loom.Address{ChainID: chainID, Local: ethLocalAdr}, sequence)

	signedTx := auth.SignTx(signer, nonceTx)
	marshalledSignedTx, err := proto.Marshal(signedTx)
	require.NoError(t, err)
	return marshalledSignedTx
}

func mockNonceTx(t *testing.T, from loom.Address, sequence uint64) []byte {
	origBytes := []byte("origin")
	callTx, err := proto.Marshal(&vm.CallTx{
		VmType: vm.VMType_EVM,
		Input:  origBytes,
	})
	messageTx, err := proto.Marshal(&vm.MessageTx{
		Data: callTx,
		To:   contract.MarshalPB(),
		From: from.MarshalPB(),
	})
	require.NoError(t, err)
	tx, err := proto.Marshal(&loomchain.Transaction{
		Id:   callId,
		Data: messageTx,
	})
	require.Nil(t, err)
	nonceTx, err := proto.Marshal(&auth.NonceTx{
		Inner:    tx,
		Sequence: sequence,
	})
	require.Nil(t, err)
	return nonceTx
}<|MERGE_RESOLUTION|>--- conflicted
+++ resolved
@@ -57,12 +57,9 @@
 func TestSigning(t *testing.T) {
 	pk, err := crypto.GenerateKey()
 	err = crypto.SaveECDSA("newpk", pk)
-<<<<<<< HEAD
-=======
-	require.NoError(t, err)
->>>>>>> 43974f5f
-
+	require.NoError(t, err)
 	privateKey, err := crypto.HexToECDSA(ethPrivateKey)
+	require.NoError(t, err)
 	require.NotEqual(t, nil, privateKey)
 	publicKey := crypto.FromECDSAPub(&privateKey.PublicKey)
 	require.NoError(t, err)
@@ -72,6 +69,7 @@
 	// Encode
 	nonceTx := []byte("nonceTx")
 	ethLocalAdr, err := loom.LocalAddressFromHexString(crypto.PubkeyToAddress(privateKey.PublicKey).Hex())
+	require.NoError(t, err)
 	hash := sha3.SoliditySHA3(
 		sha3.Address(common.BytesToAddress(ethLocalAdr)),
 		sha3.Address(common.BytesToAddress(to.Local)),
@@ -80,11 +78,7 @@
 	)
 
 	signature, err := evmcompat.GenerateTypedSig(hash, privateKey, evmcompat.SignatureType_EIP712)
-<<<<<<< HEAD
-=======
-	require.NoError(t, err)
->>>>>>> 43974f5f
-
+	require.NoError(t, err)
 	tx := &auth.SignedTx{
 		Inner:     nonceTx,
 		Signature: signature,
@@ -93,6 +87,7 @@
 
 	// Decode
 	recoverdAddr, err := evmcompat.RecoverAddressFromTypedSig(hash, tx.Signature)
+	require.NoError(t, err)
 	require.NotEqual(t, nil, recoverdAddr)
 	require.True(t, bytes.Equal(recoverdAddr.Bytes(), ethLocalAdr))
 
@@ -103,6 +98,7 @@
 
 func TestTronSigning(t *testing.T) {
 	privateKey, err := crypto.HexToECDSA(ethPrivateKey)
+	require.NoError(t, err)
 	require.NotEqual(t, nil, privateKey)
 	publicKey := crypto.FromECDSAPub(&privateKey.PublicKey)
 	require.NoError(t, err)
@@ -112,11 +108,7 @@
 	// Encode
 	nonceTx := []byte("nonceTx")
 	ethLocalAdr, err := loom.LocalAddressFromHexString(crypto.PubkeyToAddress(privateKey.PublicKey).Hex())
-<<<<<<< HEAD
-=======
-	require.NoError(t, err)
->>>>>>> 43974f5f
-
+	require.NoError(t, err)
 	hash := sha3.SoliditySHA3(
 		sha3.Address(common.BytesToAddress(ethLocalAdr)),
 		sha3.Address(common.BytesToAddress(to.Local)),
@@ -125,11 +117,7 @@
 	)
 
 	signature, err := crypto.Sign(hash, privateKey)
-<<<<<<< HEAD
-=======
-	require.NoError(t, err)
->>>>>>> 43974f5f
-
+	require.NoError(t, err)
 	tx := &auth.SignedTx{
 		Inner:     nonceTx,
 		Signature: signature,
@@ -147,20 +135,13 @@
 	require.True(t, bytes.Equal(ethLocalAdr, ethLocalAdr2))
 }
 
-<<<<<<< HEAD
 func TestEosSigning(t *testing.T) {
 	privateKey, err := ecc.NewRandomPrivateKey()
+	require.NoError(t, err)
 	require.NotEqual(t, nil, privateKey)
 	keyString := privateKey.String()
 	pk, err := ecc.NewPrivateKey(keyString)
 	pk = pk
-=======
-func TestEthAddressMappingVerification(t *testing.T) {
-	state := loomchain.NewStoreState(nil, store.NewMemStore(), abci.Header{ChainID: defaultLoomChainId}, nil, nil)
-	fakeCtx := goloomplugin.CreateFakeContext(addr1, addr1)
-	addresMapperAddr := fakeCtx.CreateContract(address_mapper.Contract)
-	amCtx := contractpb.WrapPluginContext(fakeCtx.WithAddress(addresMapperAddr))
->>>>>>> 43974f5f
 
 	require.NoError(t, err)
 	publicKey := privateKey.PublicKey()
@@ -196,6 +177,7 @@
 
 func TestEosScatterSinging(t *testing.T) {
 	privateKey, err := ecc.NewRandomPrivateKey()
+	require.NoError(t, err)
 	publicKey := privateKey.PublicKey()
 	publicKeyPacked, err := publicKey.Pack()
 	key, err := publicKey.Key()
@@ -216,6 +198,7 @@
 	fmt.Println("scatterMsgHash hex", hex.EncodeToString(scatterMsgHash[:]))
 
 	signedMsg, err := privateKey.Sign(scatterMsgHash[:])
+	require.NoError(t, err)
 	fmt.Println("signed msg", signedMsg.String())
 	require.NoError(t, err)
 	sigBytes, err := signedMsg.Pack()
@@ -313,7 +296,7 @@
 	foreignAddr loom.Address,
 	amSignature []byte,
 ) {
-	state := loomchain.NewStoreState(nil, store.NewMemStore(), abci.Header{ChainID: defaultLoomChainId}, nil)
+	state := loomchain.NewStoreState(nil, store.NewMemStore(), abci.Header{ChainID: defaultLoomChainId}, nil, nil)
 	fakeCtx := goloomplugin.CreateFakeContext(addr1, addr1)
 	addresMapperAddr := fakeCtx.CreateContract(address_mapper.Contract)
 	amCtx := contractpb.WrapPluginContext(fakeCtx.WithAddress(addresMapperAddr))
@@ -400,10 +383,6 @@
 
 	// generate eth key
 	ethKey, err := crypto.GenerateKey()
-<<<<<<< HEAD
-=======
-	require.NoError(t, err)
->>>>>>> 43974f5f
 
 	// Tx signed with Ethereum key, address mapping disabled, the caller address passed through
 	// to contracts will be eth:xxxxxx, i.e. the eth account is passed through without being mapped
