--- conflicted
+++ resolved
@@ -78,21 +78,12 @@
 	state := appstate.NewStoreState(ctx, kvStore, abci.Header{Height: 27}, nil, nil).WithOnChainConfig(cfg)
 
 	_, err = nonceTxHandler.Nonce(state, kvStore, nonceTxBytes,
-<<<<<<< HEAD
-		func(_ appstate.State, txBytes []byte, isCheckTx bool) (txhandler.TxHandlerResult, error) {
-			return txhandler.TxHandlerResult{}, nil
-		}, false,
-	)
-	require.Nil(t, err)
-	nonceTxPostNonceMiddleware(state, nonceTxBytes, txhandler.TxHandlerResult{}, nil, false)
-=======
-		func(state appstate.State, txBytes []byte, isCheckTx bool) (loomchain.TxHandlerResult, error) {
-			return loomchain.TxHandlerResult{}, nil
-		}, false,
-	)
-	require.Nil(t, err)
-	nonceTxPostNonceMiddleware(state, nonceTxBytes, loomchain.TxHandlerResult{}, nil, false)
->>>>>>> dc388486
+		func(state appstate.State, txBytes []byte, isCheckTx bool) (txhandler.TxHandlerResult, error) {
+			return txhandler.TxHandlerResult{}, nil
+		}, false,
+	)
+	require.Nil(t, err)
+	nonceTxPostNonceMiddleware(state, nonceTxBytes, txhandler.TxHandlerResult{}, nil, false)
 
 	//State is reset on every run
 	ctx2 := context.WithValue(context.Background(), keys.ContextKeyOrigin, origin)
@@ -102,13 +93,8 @@
 
 	//If we get the same sequence number in same block we should get an error
 	_, err = nonceTxHandler.Nonce(state2, kvStore2, nonceTxBytes,
-<<<<<<< HEAD
-		func(_ appstate.State, txBytes []byte, isCheckTx bool) (txhandler.TxHandlerResult, error) {
-			return txhandler.TxHandlerResult{}, nil
-=======
-		func(state2 appstate.State, txBytes []byte, isCheckTx bool) (loomchain.TxHandlerResult, error) {
-			return loomchain.TxHandlerResult{}, nil
->>>>>>> dc388486
+		func(state2 appstate.State, txBytes []byte, isCheckTx bool) (txhandler.TxHandlerResult, error) {
+			return txhandler.TxHandlerResult{}, nil
 		}, true,
 	)
 	require.Errorf(t, err, "sequence number does not match")
@@ -122,21 +108,12 @@
 
 	//If we get to tx with incrementing sequence numbers we should be fine in the same block
 	_, err = nonceTxHandler.Nonce(state3, kvStore3, nonceTxBytes2,
-<<<<<<< HEAD
-		func(_ appstate.State, txBytes []byte, isCheckTx bool) (txhandler.TxHandlerResult, error) {
+		func(state3 appstate.State, txBytes []byte, isCheckTx bool) (txhandler.TxHandlerResult, error) {
 			return txhandler.TxHandlerResult{}, nil
 		}, true,
 	)
 	require.Nil(t, err)
 	nonceTxPostNonceMiddleware(state, nonceTxBytes2, txhandler.TxHandlerResult{}, nil, false)
-=======
-		func(state3 appstate.State, txBytes []byte, isCheckTx bool) (loomchain.TxHandlerResult, error) {
-			return loomchain.TxHandlerResult{}, nil
-		}, true,
-	)
-	require.Nil(t, err)
-	nonceTxPostNonceMiddleware(state, nonceTxBytes2, loomchain.TxHandlerResult{}, nil, false)
->>>>>>> dc388486
 
 	//Try a deliverTx at same height it should be fine
 	ctx3Dx := context.WithValue(context.Background(), keys.ContextKeyOrigin, origin)
@@ -145,21 +122,12 @@
 	_ = context.WithValue(ctx3Dx, keys.ContextKeyCheckTx, true)
 
 	_, err = nonceTxHandler.Nonce(state3Dx, kvStore3Dx, nonceTxBytes,
-<<<<<<< HEAD
-		func(_ appstate.State, txBytes []byte, isCheckTx bool) (txhandler.TxHandlerResult, error) {
-			return txhandler.TxHandlerResult{}, nil
-		}, false,
-	)
-	require.Nil(t, err)
-	nonceTxPostNonceMiddleware(state, nonceTxBytes, txhandler.TxHandlerResult{}, nil, false)
-=======
-		func(state3 appstate.State, txBytes []byte, isCheckTx bool) (loomchain.TxHandlerResult, error) {
-			return loomchain.TxHandlerResult{}, nil
-		}, false,
-	)
-	require.Nil(t, err)
-	nonceTxPostNonceMiddleware(state, nonceTxBytes, loomchain.TxHandlerResult{}, nil, false)
->>>>>>> dc388486
+		func(state3 appstate.State, txBytes []byte, isCheckTx bool) (txhandler.TxHandlerResult, error) {
+			return txhandler.TxHandlerResult{}, nil
+		}, false,
+	)
+	require.Nil(t, err)
+	nonceTxPostNonceMiddleware(state, nonceTxBytes, txhandler.TxHandlerResult{}, nil, false)
 
 	///--------------increase block height should kill cache
 	//State is reset on every run
@@ -168,21 +136,12 @@
 	state4 := appstate.NewStoreState(ctx4, kvStore4, abci.Header{Height: 28}, nil, nil).WithOnChainConfig(cfg)
 	//If we get to tx with incrementing sequence numbers we should be fine in the same block
 	_, err = nonceTxHandler.Nonce(state4, kvStore4, nonceTxBytes,
-<<<<<<< HEAD
-		func(_ appstate.State, txBytes []byte, isCheckTx bool) (txhandler.TxHandlerResult, error) {
+		func(state4 appstate.State, txBytes []byte, isCheckTx bool) (txhandler.TxHandlerResult, error) {
 			return txhandler.TxHandlerResult{}, nil
 		}, true,
 	)
 	require.Nil(t, err)
 	nonceTxPostNonceMiddleware(state, nonceTxBytes, txhandler.TxHandlerResult{}, nil, false)
-=======
-		func(state4 appstate.State, txBytes []byte, isCheckTx bool) (loomchain.TxHandlerResult, error) {
-			return loomchain.TxHandlerResult{}, nil
-		}, true,
-	)
-	require.Nil(t, err)
-	nonceTxPostNonceMiddleware(state, nonceTxBytes, loomchain.TxHandlerResult{}, nil, false)
->>>>>>> dc388486
 }
 
 func TestRevertedTxNonceMiddleware(t *testing.T) {
@@ -226,33 +185,19 @@
 
 	// Send a successful tx
 	_, err = nonceTxHandler.Nonce(state, kvStore, nonceTxBytes,
-<<<<<<< HEAD
-		func(_ appstate.State, txBytes []byte, isCheckTx bool) (txhandler.TxHandlerResult, error) {
-			return txhandler.TxHandlerResult{}, nil
-		}, false,
-	)
-	require.Nil(t, err)
-	nonceTxPostNonceMiddleware(state, nonceTxBytes, txhandler.TxHandlerResult{}, nil, false)
-=======
-		func(state appstate.State, txBytes []byte, isCheckTx bool) (loomchain.TxHandlerResult, error) {
-			return loomchain.TxHandlerResult{}, nil
-		}, false,
-	)
-	require.Nil(t, err)
-	nonceTxPostNonceMiddleware(state, nonceTxBytes, loomchain.TxHandlerResult{}, nil, false)
->>>>>>> dc388486
+		func(state appstate.State, txBytes []byte, isCheckTx bool) (txhandler.TxHandlerResult, error) {
+			return txhandler.TxHandlerResult{}, nil
+		}, false,
+	)
+	require.Nil(t, err)
+	nonceTxPostNonceMiddleware(state, nonceTxBytes, txhandler.TxHandlerResult{}, nil, false)
 	storeTx.Commit()
 	storeTx.Rollback()
 
 	// Send a failed tx, nonce should increase even though the transaction is reverted
 	_, err = nonceTxHandler.Nonce(state, kvStore, nonceTxBytes2,
-<<<<<<< HEAD
-		func(_ appstate.State, txBytes []byte, isCheckTx bool) (txhandler.TxHandlerResult, error) {
+		func(state appstate.State, txBytes []byte, isCheckTx bool) (txhandler.TxHandlerResult, error) {
 			return txhandler.TxHandlerResult{}, errors.New("EVM transaction reverted")
-=======
-		func(state appstate.State, txBytes []byte, isCheckTx bool) (loomchain.TxHandlerResult, error) {
-			return loomchain.TxHandlerResult{}, errors.New("EVM transaction reverted")
->>>>>>> dc388486
 		}, false,
 	)
 	require.Error(t, err)
@@ -272,13 +217,8 @@
 
 	// Send another failed tx, nonce should not increment because the transaction reverted
 	_, err = nonceTxHandler.Nonce(state, kvStore, nonceTxBytes3,
-<<<<<<< HEAD
-		func(_ appstate.State, txBytes []byte, isCheckTx bool) (txhandler.TxHandlerResult, error) {
+		func(state appstate.State, txBytes []byte, isCheckTx bool) (txhandler.TxHandlerResult, error) {
 			return txhandler.TxHandlerResult{}, errors.New("EVM transaction reverted")
-=======
-		func(state appstate.State, txBytes []byte, isCheckTx bool) (loomchain.TxHandlerResult, error) {
-			return loomchain.TxHandlerResult{}, errors.New("EVM transaction reverted")
->>>>>>> dc388486
 		}, false,
 	)
 	require.Error(t, err)
