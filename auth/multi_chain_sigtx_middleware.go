--- conflicted
+++ resolved
@@ -24,12 +24,9 @@
 	LoomSignedTxType     SignedTxType = "loom"
 	EthereumSignedTxType SignedTxType = "eth"
 	TronSignedTxType     SignedTxType = "tron"
-<<<<<<< HEAD
+	BinanceSignedTxType  SignedTxType = "binance"
 
 	ethID = uint32(4)
-=======
-	BinanceSignedTxType  SignedTxType = "binance"
->>>>>>> 3134c2ff
 )
 
 // AccountType is used to specify which address should be used on-chain to identify a tx sender.
@@ -48,7 +45,7 @@
 	LoomSignedTxType:     verifyEd25519,
 	EthereumSignedTxType: VerifySolidity66Byte,
 	TronSignedTxType:     verifyTron,
-	BinanceSignedTxType:  verifySolidity66Byte,
+	BinanceSignedTxType:  VerifySolidity66Byte,
 }
 
 type originRecoveryFunc func(tx SignedTx, allowedSigTypes []evmcompat.SignatureType) ([]byte, error)
