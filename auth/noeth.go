// +build !evm

package auth

import (
	"fmt"

	"github.com/loomnetwork/go-loom/common/evmcompat"
)

<<<<<<< HEAD
func VerifySolidity66Byte(_ SignedTx) ([]byte, error) {
=======
func verifySolidity66Byte(_ SignedTx, _ []evmcompat.SignatureType) ([]byte, error) {
>>>>>>> 3134c2ff
	return nil, fmt.Errorf("not implemented")
}

func verifyTron(_ SignedTx, _ []evmcompat.SignatureType) ([]byte, error) {
	return nil, fmt.Errorf("not implemented")
}

func VerifyEthereumTransacton(_ SignedTx) ([]byte, error) {
	return nil, fmt.Errorf("not implemented")
}<|MERGE_RESOLUTION|>--- conflicted
+++ resolved
@@ -8,11 +8,7 @@
 	"github.com/loomnetwork/go-loom/common/evmcompat"
 )
 
-<<<<<<< HEAD
-func VerifySolidity66Byte(_ SignedTx) ([]byte, error) {
-=======
 func verifySolidity66Byte(_ SignedTx, _ []evmcompat.SignatureType) ([]byte, error) {
->>>>>>> 3134c2ff
 	return nil, fmt.Errorf("not implemented")
 }
 
