--- conflicted
+++ resolved
@@ -205,11 +205,7 @@
 	if err != nil {
 		return err
 	}
-<<<<<<< HEAD
-	vm := evm.NewLoomVm(ctx.State, nil,nil, ctx.AccountBalanceManager, false)
-=======
 	vm := evm.NewLoomVm(ctx.State, nil, nil, ctx.AccountBalanceManager, false)
->>>>>>> 6572b3eb
 	_, err = vm.Call(ctx.Message().Sender, c.Address, input, loom.NewBigUIntFromInt(0))
 	if err != nil {
 		return err
@@ -222,11 +218,7 @@
 	if err != nil {
 		return err
 	}
-<<<<<<< HEAD
-	vm := evm.NewLoomVm(ctx.State, nil, nil,ctx.AccountBalanceManager, false)
-=======
 	vm := evm.NewLoomVm(ctx.State, nil, nil, ctx.AccountBalanceManager, false)
->>>>>>> 6572b3eb
 	output, err := vm.StaticCall(ctx.Message().Sender, c.Address, input)
 	if err != nil {
 		return err
@@ -242,11 +234,7 @@
 	}
 	byteCode := common.FromHex(string(hexByteCode))
 
-<<<<<<< HEAD
-	vm := evm.NewLoomVm(ctx.State, nil, nil,nil, false)
-=======
 	vm := evm.NewLoomVm(ctx.State, nil, nil, nil, false)
->>>>>>> 6572b3eb
 	_, contractAddr, err = vm.Create(caller, byteCode, loom.NewBigUIntFromInt(0))
 	if err != nil {
 		return contractAddr, err
