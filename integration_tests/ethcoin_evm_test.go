// +build evm

package integration_tests

import (
	"io/ioutil"
	"math/big"
	"strings"
	"testing"

	"github.com/ethereum/go-ethereum/accounts/abi"
	"github.com/ethereum/go-ethereum/common"
	"github.com/loomnetwork/go-loom"
	contract "github.com/loomnetwork/go-loom/plugin/contractpb"
	"github.com/loomnetwork/loomchain/builtin/plugins/ethcoin"
	"github.com/loomnetwork/loomchain/evm"
	"github.com/loomnetwork/loomchain/plugin"
	"github.com/loomnetwork/loomchain/registry"
	"github.com/stretchr/testify/assert"
	"github.com/stretchr/testify/require"
)

func TestEthCoinEvmIntegration(t *testing.T) {
	caller := loom.MustParseAddress("chain:0xb16a379ec18d4093666f8f38b11a3071c920207d")
	contractAddr := loom.RootAddress("chain")
	fakeCtx := plugin.CreateFakeContextWithEVM(caller, contractAddr)

	ethCoin, err := deployEthCoinContract(fakeCtx)
	require.NoError(t, err)

	testContract, err := deployEthCoinIntegrationTestContract(fakeCtx, caller)
	require.NoError(t, err)

	amount := sciNot(123, 18)
	// give ETH to test contract account via ethcoin
	ethCoin.mint(fakeCtx, testContract.Address, amount)

	// EVM should have updated the ETH balance of the test contract
	balance, err := testContract.balance(fakeCtx, testContract.Address)
	require.NoError(t, err)
	require.Equal(t, amount.String(), balance.String())

	// EVM should transfer some ETH to the caller address from the test contract address
	require.NoError(t, testContract.withdraw(fakeCtx, amount))
	balance, err = testContract.balance(fakeCtx, caller)
	require.NoError(t, err)
	require.Equal(t, amount.String(), balance.String())

	// transfer ETH back to the contract
	// TODO: do this via testContract.deposit() instead of ethcoin directly
	require.NoError(t, ethCoin.transfer(fakeCtx, caller, testContract.Address, amount))
	balance, err = testContract.balance(fakeCtx, testContract.Address)
	require.NoError(t, err)
	require.Equal(t, amount.String(), balance.String())

	// If the EVM reverts after ETH is transfered from the test contract to the caller, the
	// transfer itself should not be reverted. This may seem counterintuitive, but assuming the EVM
	// error is propagated outwards properly the node won't persist any changes that occured in the
	// ethcoin contract anyway.
	require.Error(t, testContract.withdrawThenFail(fakeCtx, amount))
	balance, err = testContract.balance(fakeCtx, testContract.Address)
	require.NoError(t, err)
	assert.Equal(t, "0", balance.String())
	balance, err = testContract.balance(fakeCtx, caller)
	require.NoError(t, err)
	assert.Equal(t, amount.String(), balance.String())

	// transfer ETH back to the contract
	// TODO: do this via testContract.deposit() instead of ethcoin directly
	require.NoError(t, ethCoin.transfer(fakeCtx, caller, testContract.Address, amount))
	balance, err = testContract.balance(fakeCtx, testContract.Address)
	require.NoError(t, err)
	require.Equal(t, amount.String(), balance.String())

	// If the EVM reverts before ETH is transfered then there should no change in any balances.
	require.Error(t, testContract.failThenWithdraw(fakeCtx, amount))
	balance, err = testContract.balance(fakeCtx, testContract.Address)
	require.NoError(t, err)
	assert.Equal(t, amount.String(), balance.String())
	balance, err = testContract.balance(fakeCtx, caller)
	require.NoError(t, err)
	assert.Equal(t, "0", balance.String())

	// TODO: test deposit & transfer in integration test contract

	// Test contract self-destruction
	balanceCallerBefore, err := testContract.balance(fakeCtx, caller)
	require.NoError(t, err)
	balanceContractBefore, err := testContract.balance(fakeCtx, testContract.Address)
	require.NoError(t, err)
	require.NoError(t, testContract.destroyContract(fakeCtx, caller))

	// Need to create new contract as we just destroyed the old one
	testContract2, err := deployEthCoinIntegrationTestContract(fakeCtx, caller)
	require.NoError(t, err)

	// The contracts balance should now be added to the caller's balance
	balancedCallerAfter, err := testContract2.balance(fakeCtx, caller)
	require.NoError(t, err)
	var expectedBalance big.Int
	expectedBalance.Add(balanceCallerBefore, balanceContractBefore)
	assert.Equal(t, 0, expectedBalance.Cmp(balancedCallerAfter))
	balanceContractAfter, err := testContract2.balance(fakeCtx, testContract.Address)
	require.NoError(t, err)
	assert.Equal(t, "0", balanceContractAfter.String())

}

// Wraps the ethcoin Go contract that holds all the ETH
type ethCoinTestHelper struct {
	Contract *ethcoin.ETHCoin
	Address  loom.Address
}

func (c *ethCoinTestHelper) contractCtx(ctx *plugin.FakeContextWithEVM) contract.Context {
	return contract.WrapPluginContext(ctx.WithAddress(c.Address))
}

func deployEthCoinContract(ctx *plugin.FakeContextWithEVM) (*ethCoinTestHelper, error) {
	ethCoin := &ethcoin.ETHCoin{}
	addr := ctx.CreateContract(contract.MakePluginContract(ethCoin))
	ethCoinCtx := contract.WrapPluginContext(ctx.WithAddress(addr))

	err := ethCoin.Init(ethCoinCtx, &ethcoin.InitRequest{})
	return &ethCoinTestHelper{
		Contract: ethCoin,
		Address:  addr,
	}, err
}

func (c *ethCoinTestHelper) mint(
	ctx *plugin.FakeContextWithEVM, to loom.Address, amount *big.Int,
) error {
	return ethcoin.Mint(c.contractCtx(ctx), to, loom.NewBigUInt(amount))
}

func (c *ethCoinTestHelper) transfer(
	ctx *plugin.FakeContextWithEVM, from, to loom.Address, amount *big.Int,
) error {
	return ethcoin.Transfer(c.contractCtx(ctx), from, to, loom.NewBigUInt(amount))
}

// Wraps the EthCoinIntegrationTest EVM contract
type ethCoinIntegrationTestHelper struct {
	contractABI *abi.ABI

	Address loom.Address
}

func (c *ethCoinIntegrationTestHelper) contractCtx(ctx *plugin.FakeContextWithEVM) contract.Context {
	return contract.WrapPluginContext(ctx.WithAddress(c.Address))
}

func deployEthCoinIntegrationTestContract(
	ctx *plugin.FakeContextWithEVM, caller loom.Address,
) (*ethCoinIntegrationTestHelper, error) {
	contractName := "EthCoinIntegrationTest"
	abiBytes, err := ioutil.ReadFile("testdata/" + contractName + ".abi")
	if err != nil {
		return nil, err
	}
	contractABI, err := abi.JSON(strings.NewReader(string(abiBytes)))
	if err != nil {
		return nil, err
	}

	addr, err := deployContractToEVM(ctx, contractName, caller)
	if err != nil {
		return nil, err
	}

	return &ethCoinIntegrationTestHelper{
		contractABI: &contractABI,
		Address:     addr,
	}, nil
}

func (c *ethCoinIntegrationTestHelper) withdraw(ctx *plugin.FakeContextWithEVM, amount *big.Int) error {
	return c.callEVM(ctx, "withdraw", amount)
}

func (c *ethCoinIntegrationTestHelper) withdrawThenFail(ctx *plugin.FakeContextWithEVM, amount *big.Int) error {
	return c.callEVM(ctx, "withdrawThenFail", amount)
}

func (c *ethCoinIntegrationTestHelper) failThenWithdraw(ctx *plugin.FakeContextWithEVM, amount *big.Int) error {
	return c.callEVM(ctx, "failThenWithdraw", amount)
}

func (c *ethCoinIntegrationTestHelper) balance(ctx *plugin.FakeContextWithEVM, owner loom.Address) (*big.Int, error) {
	ownerAddr := common.BytesToAddress(owner.Local)
	var result *big.Int
	if err := c.staticCallEVM(ctx, "getBalance", &result, ownerAddr); err != nil {
		return nil, err
	}
	return result, nil
}

func (c *ethCoinIntegrationTestHelper) destroyContract(ctx *plugin.FakeContextWithEVM, receiver loom.Address) error {
	receiverAddr := common.BytesToAddress(receiver.Local)
	return c.callEVM(ctx, "destroyContract", receiverAddr)
}

func (c *ethCoinIntegrationTestHelper) callEVM(ctx *plugin.FakeContextWithEVM, method string, params ...interface{}) error {
	input, err := c.contractABI.Pack(method, params...)
	if err != nil {
		return err
	}
<<<<<<< HEAD
	vm := evm.NewLoomVm(ctx.State, nil, ctx.AccountBalanceManager)
	_, err = vm.Call(ctx.Message().Sender, c.Address, registry.DefaultContractVersion, input, loom.NewBigUIntFromInt(0))
=======
	vm := evm.NewLoomVm(ctx.State, nil,nil, ctx.AccountBalanceManager)
	_, err = vm.Call(ctx.Message().Sender, c.Address, input, loom.NewBigUIntFromInt(0))
>>>>>>> d08bce2c
	if err != nil {
		return err
	}
	return nil
}

func (c *ethCoinIntegrationTestHelper) staticCallEVM(ctx *plugin.FakeContextWithEVM, method string, result interface{}, params ...interface{}) error {
	input, err := c.contractABI.Pack(method, params...)
	if err != nil {
		return err
	}
<<<<<<< HEAD
	vm := evm.NewLoomVm(ctx.State, nil, ctx.AccountBalanceManager)
	output, err := vm.StaticCall(ctx.Message().Sender, c.Address, registry.DefaultContractVersion, input)
=======
	vm := evm.NewLoomVm(ctx.State, nil, nil,ctx.AccountBalanceManager)
	output, err := vm.StaticCall(ctx.Message().Sender, c.Address, input)
>>>>>>> d08bce2c
	if err != nil {
		return err
	}
	return c.contractABI.Unpack(result, method, output)
}

func deployContractToEVM(ctx *plugin.FakeContextWithEVM, filename string, caller loom.Address) (loom.Address, error) {
	contractAddr := loom.Address{}
	hexByteCode, err := ioutil.ReadFile("testdata/" + filename + ".bin")
	if err != nil {
		return contractAddr, err
	}
	byteCode := common.FromHex(string(hexByteCode))

<<<<<<< HEAD
	vm := evm.NewLoomVm(ctx.State, nil, nil)
	_, contractAddr, err = vm.Create(caller, registry.DefaultContractVersion, byteCode, loom.NewBigUIntFromInt(0))
=======
	vm := evm.NewLoomVm(ctx.State, nil, nil,nil)
	_, contractAddr, err = vm.Create(caller, byteCode, loom.NewBigUIntFromInt(0))
>>>>>>> d08bce2c
	if err != nil {
		return contractAddr, err
	}

	ctx.RegisterContract("", contractAddr, caller)
	return contractAddr, nil
}

func sciNot(m, n int64) *big.Int {
	ret := big.NewInt(10)
	ret.Exp(ret, big.NewInt(n), nil)
	ret.Mul(ret, big.NewInt(m))
	return ret
}<|MERGE_RESOLUTION|>--- conflicted
+++ resolved
@@ -206,13 +206,8 @@
 	if err != nil {
 		return err
 	}
-<<<<<<< HEAD
-	vm := evm.NewLoomVm(ctx.State, nil, ctx.AccountBalanceManager)
+	vm := evm.NewLoomVm(ctx.State, nil, nil, ctx.AccountBalanceManager)
 	_, err = vm.Call(ctx.Message().Sender, c.Address, registry.DefaultContractVersion, input, loom.NewBigUIntFromInt(0))
-=======
-	vm := evm.NewLoomVm(ctx.State, nil,nil, ctx.AccountBalanceManager)
-	_, err = vm.Call(ctx.Message().Sender, c.Address, input, loom.NewBigUIntFromInt(0))
->>>>>>> d08bce2c
 	if err != nil {
 		return err
 	}
@@ -224,13 +219,8 @@
 	if err != nil {
 		return err
 	}
-<<<<<<< HEAD
-	vm := evm.NewLoomVm(ctx.State, nil, ctx.AccountBalanceManager)
+	vm := evm.NewLoomVm(ctx.State, nil, nil, ctx.AccountBalanceManager)
 	output, err := vm.StaticCall(ctx.Message().Sender, c.Address, registry.DefaultContractVersion, input)
-=======
-	vm := evm.NewLoomVm(ctx.State, nil, nil,ctx.AccountBalanceManager)
-	output, err := vm.StaticCall(ctx.Message().Sender, c.Address, input)
->>>>>>> d08bce2c
 	if err != nil {
 		return err
 	}
@@ -245,13 +235,8 @@
 	}
 	byteCode := common.FromHex(string(hexByteCode))
 
-<<<<<<< HEAD
-	vm := evm.NewLoomVm(ctx.State, nil, nil)
+	vm := evm.NewLoomVm(ctx.State, nil, nil, nil)
 	_, contractAddr, err = vm.Create(caller, registry.DefaultContractVersion, byteCode, loom.NewBigUIntFromInt(0))
-=======
-	vm := evm.NewLoomVm(ctx.State, nil, nil,nil)
-	_, contractAddr, err = vm.Create(caller, byteCode, loom.NewBigUIntFromInt(0))
->>>>>>> d08bce2c
 	if err != nil {
 		return contractAddr, err
 	}
