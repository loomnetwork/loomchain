package config

import (
	"bytes"
	"encoding/json"
	"fmt"
	"html/template"
	"io/ioutil"
	"os"
	"path"
	"path/filepath"

	"github.com/loomnetwork/loomchain/auth"
	plasmacfg "github.com/loomnetwork/loomchain/builtin/plugins/plasma_cash/config"
	genesiscfg "github.com/loomnetwork/loomchain/config/genesis"
	"github.com/loomnetwork/loomchain/events"
	"github.com/loomnetwork/loomchain/evm"
	hsmpv "github.com/loomnetwork/loomchain/privval/hsm"
	receipts "github.com/loomnetwork/loomchain/receipts/handler"
	registry "github.com/loomnetwork/loomchain/registry/factory"
	"github.com/loomnetwork/loomchain/store"
	blockindex "github.com/loomnetwork/loomchain/store/block_index"
	"github.com/loomnetwork/loomchain/throttle"
	"github.com/pkg/errors"
	"github.com/spf13/viper"

	"github.com/loomnetwork/loomchain/db"

	"github.com/loomnetwork/loomchain/fnConsensus"
)

type (
	Genesis        = genesiscfg.Genesis
	ContractConfig = genesiscfg.ContractConfig
)
type Config struct {
	// Cluster
	ChainID                    string
	RegistryVersion            int32
	ReceiptsVersion            int32
	EVMPersistentTxReceiptsMax uint64

	// When this setting is enabled Loom EVM accounts are hooked up to the builtin ethcoin Go contract,
	// which makes it possible to use the payable/transfer features of the EVM to transfer ETH in
	// Solidity contracts running on the Loom EVM. This setting is disabled by default, which means
	// all the EVM accounts always have a zero balance.
	EVMAccountsEnabled bool
	DPOSVersion        int64

	// Controls whether or not empty blocks should be generated periodically if there are no txs or
	// AppHash changes. Defaults to true.
	CreateEmptyBlocks bool

	// Network
	RPCListenAddress     string
	RPCProxyPort         int32
	RPCBindAddress       string
	UnsafeRPCBindAddress string
	UnsafeRPCEnabled     bool

	Peers           string
	PersistentPeers string

	// Throttle
	Oracle                      string
	DeployEnabled               bool
	CallEnabled                 bool
	SessionDuration             int64
	Karma                       *KarmaConfig
	GoContractDeployerWhitelist *throttle.GoContractDeployerWhitelistConfig
	TxLimiter                   *throttle.TxLimiterConfig
	ContractTxLimiter           *throttle.ContractTxLimiterConfig
	// Logging
	LogDestination     string
	ContractLogLevel   string
	LoomLogLevel       string
	BlockchainLogLevel string
	LogStateDB         bool
	LogEthDbBatch      bool
	Metrics            *Metrics

	//ChainConfig
	ChainConfig *ChainConfigConfig

	//DeployerWhitelist
	DeployerWhitelist *DeployerWhitelistConfig

	// UserDeployerWhitelist
	UserDeployerWhitelist *UserDeployerWhitelistConfig

	// Transfer gateway
	TransferGateway         *TransferGatewayConfig
	LoomCoinTransferGateway *TransferGatewayConfig
	TronTransferGateway     *TransferGatewayConfig
	BinanceTransferGateway  *TransferGatewayConfig

	// Plasma Cash
	PlasmaCash *plasmacfg.PlasmaCashSerializableConfig
	// Blockstore config
	BlockStore      *store.BlockStoreConfig
	BlockIndexStore *blockindex.BlockIndexStoreConfig
	// Cashing store
	CachingStoreConfig *store.CachingStoreConfig

	//Prometheus
	PrometheusPushGateway *PrometheusPushGatewayConfig

	//Contracts
	ContractLoaders []string
	//Hsm
	HsmConfig *hsmpv.HsmConfig

	// Oracle serializable
	// todo Cannot be read in from file due to nested pointers to structs.
	DPOSv2OracleConfig *OracleSerializableConfig

	// AppStore
	AppStore *store.AppStoreConfig

	// Should pretty much never be changed
	RootDir     string
	DBName      string
	DBBackend   string
	GenesisFile string
	PluginsDir  string

	DBBackendConfig *DBBackendConfig

	// Event store
	EventStore      *events.EventStoreConfig
	EventDispatcher *events.EventDispatcherConfig

	FnConsensus *FnConsensusConfig

	Auth *auth.Config

	EvmStore *evm.EvmStoreConfig
	// Allow deployment of named EVM contracts (should only be used in tests!)
	AllowNamedEvmContracts bool

	// Dragons
	EVMDebugEnabled bool
}

type Metrics struct {
	BlockIndexStore bool
	EventHandling   bool
	Database        bool
}

type FnConsensusConfig struct {
	Enabled bool
	Reactor *fnConsensus.ReactorConfigParsable
}

func DefaultFnConsensusConfig() *FnConsensusConfig {
	return &FnConsensusConfig{
		Enabled: false,
		Reactor: fnConsensus.DefaultReactorConfigParsable(),
	}
}

type DBBackendConfig struct {
	CacheSizeMegs   int
	WriteBufferMegs int
}

type KarmaConfig struct {
	Enabled         bool  // Activate karma module
	ContractEnabled bool  // Allows you to deploy karma contract to collect data even if chain doesn't use it
	UpkeepEnabled   bool  // Adds an upkeep cost to deployed and active contracts for each user
	MaxCallCount    int64 // Maximum number call transactions per session duration
	SessionDuration int64 // Session length in seconds
}

type PrometheusPushGatewayConfig struct {
	Enabled           bool   //Enable publishing via a Prometheus Pushgatewa
	PushGateWayUrl    string //host:port or ip:port of the Pushgateway
	PushRateInSeconds int64  // Frequency with which to push metrics to Pushgateway
	JobName           string
}

type ChainConfigConfig struct {
	// Allow deployment of the ChainConfig contract
	ContractEnabled bool
	// Allow a validator node to auto-enable features supported by the current build
	AutoEnableFeatures bool
	// How long to wait (in seconds) after the node starts before attempting to auto-enable features
	EnableFeatureStartupDelay int64
	// Frequency (in seconds) with which the node should auto-enable features
	EnableFeatureInterval int64
	// DAppChain URI feature auto-enabler should use to query the chain
	DAppChainReadURI string
	// DAppChain URI feature auto-enabler should use to submit txs to the chain
	DAppChainWriteURI string
	// Log level for feature auto-enabler
	LogLevel string
	// Log destination for feature auto-enabler
	LogDestination string
}

type DeployerWhitelistConfig struct {
	ContractEnabled bool
}

type UserDeployerWhitelistConfig struct {
	ContractEnabled bool
}

func DefaultDBBackendConfig() *DBBackendConfig {
	return &DBBackendConfig{
		CacheSizeMegs:   1042, //1 Gigabyte
		WriteBufferMegs: 500,  //500 megabyte
	}
}

func DefaultMetrics() *Metrics {
	return &Metrics{
		BlockIndexStore: false,
		EventHandling:   true,
		Database:        true,
	}
}

func DefaultKarmaConfig() *KarmaConfig {
	return &KarmaConfig{
		Enabled:         false,
		ContractEnabled: false,
		UpkeepEnabled:   false,
		MaxCallCount:    0,
		SessionDuration: 0,
	}
}

func DefaultPrometheusPushGatewayConfig() *PrometheusPushGatewayConfig {
	return &PrometheusPushGatewayConfig{
		Enabled:           false,
		PushGateWayUrl:    "http://localhost:9091",
		PushRateInSeconds: 60,
		JobName:           "Loommetrics",
	}
}

func DefaultChainConfigConfig(rpcProxyPort int32) *ChainConfigConfig {
	return &ChainConfigConfig{
		ContractEnabled:           true,
		AutoEnableFeatures:        true,
		EnableFeatureStartupDelay: 5 * 60,  // wait 5 mins after startup before auto-enabling features
		EnableFeatureInterval:     15 * 60, // auto-enable features every 15 minutes
		DAppChainReadURI:          fmt.Sprintf("http://127.0.0.1:%d/query", rpcProxyPort),
		DAppChainWriteURI:         fmt.Sprintf("http://127.0.0.1:%d/rpc", rpcProxyPort),
		LogLevel:                  "info",
		LogDestination:            "file://chainconfig.log",
	}
}

func DefaultDeployerWhitelistConfig() *DeployerWhitelistConfig {
	return &DeployerWhitelistConfig{
		ContractEnabled: false,
	}
}

func DefaultUserDeployerWhitelistConfig() *UserDeployerWhitelistConfig {
	return &UserDeployerWhitelistConfig{
		ContractEnabled: true,
	}
}

//Structure for LOOM ENV

type Env struct {
	Version         string `json:"version"`
	Build           string `json:"build"`
	BuildVariant    string `json:"buildvariant"`
	GitSha          string `json:"gitsha"`
	GoLoom          string `json:"goloom"`
	TransferGateway string `json:"transfergateway"`
	GoEthereum      string `json:"goethereum"`
	GoPlugin        string `json:"goplugin"`
	Btcd            string `json:"btcd"`
	PluginPath      string `json:"pluginpath"`
	Peers           string `json:"peers"`
}

// TODO: Move to loomchain/rpc package
//Structure for Loom ENVINFO - ENV + Genesis + Loom.yaml

type EnvInfo struct {
	Env         Env     `json:"env"`
	LoomGenesis Genesis `json:"loomGenesis"`
	LoomConfig  Config  `json:"loomConfig"`
}

func ParseConfig() (*Config, error) {
	v := viper.New()
	v.AutomaticEnv()
	v.SetEnvPrefix("LOOM")

	v.SetConfigName("loom")                        // name of config file (without extension)
	v.AddConfigPath("./")                          // search root directory
	v.AddConfigPath(filepath.Join("./", "config")) // search root directory /config
	v.AddConfigPath("./../../../")

	if err := v.ReadInConfig(); err != nil {
		return nil, err
	}
	conf := DefaultConfig()
	err := v.Unmarshal(conf)
	if err != nil {
		return nil, err
	}

	return conf, err
}

func ParseConfigFrom(filename string) (*Config, error) {
	v := viper.New()
	v.AutomaticEnv()
	v.SetEnvPrefix("LOOM")

	v.SetConfigName(filename)                      // name of config file (without extension)
	v.AddConfigPath("./")                          // search root directory
	v.AddConfigPath(filepath.Join("./", "config")) // search root directory /config
	v.AddConfigPath("./../../../")

	if err := v.ReadInConfig(); err != nil {
		return nil, err
	}
	conf := DefaultConfig()
	err := v.Unmarshal(conf)
	if err != nil {
		return nil, err
	}

	return conf, err
}

func ReadGenesis(path string) (*Genesis, error) {
	file, err := os.Open(path)
	if err != nil {
		return nil, err
	}

	dec := json.NewDecoder(file)

	var gen Genesis
	err = dec.Decode(&gen)
	if err != nil {
<<<<<<< HEAD
		return nil, errors.Wrap(err, "Failed to load genesis file")
=======
		return nil, errors.Wrap(err,"Failed to load genesis.json file")
>>>>>>> 4ce61319
	}

	return &gen, nil
}

func DefaultConfig() *Config {
	cfg := &Config{
		RootDir:                    ".",
		DBName:                     "app",
		DBBackend:                  db.GoLevelDBBackend,
		GenesisFile:                "genesis.json",
		PluginsDir:                 "contracts",
		RPCListenAddress:           "tcp://127.0.0.1:46657", // TODO this is an ephemeral port in linux, we should move this
		ContractLogLevel:           "info",
		LoomLogLevel:               "info",
		LogDestination:             "",
		BlockchainLogLevel:         "error",
		Peers:                      "",
		PersistentPeers:            "",
		ChainID:                    "",
		RPCProxyPort:               46658,
		RPCBindAddress:             "tcp://0.0.0.0:46658",
		UnsafeRPCEnabled:           false,
		UnsafeRPCBindAddress:       "tcp://127.0.0.1:26680",
		CreateEmptyBlocks:          true,
		ContractLoaders:            []string{"static"},
		LogStateDB:                 false,
		LogEthDbBatch:              false,
		RegistryVersion:            int32(registry.RegistryV2),
		ReceiptsVersion:            int32(receipts.ReceiptHandlerLevelDb),
		EVMPersistentTxReceiptsMax: receipts.DefaultMaxReceipts,
		SessionDuration:            600,
		EVMAccountsEnabled:         false,
		EVMDebugEnabled:            false,

		Oracle:                 "",
		DeployEnabled:          true,
		CallEnabled:            true,
		DPOSVersion:            3,
		AllowNamedEvmContracts: false,
	}
	cfg.TransferGateway = DefaultTGConfig(cfg.RPCProxyPort)
	cfg.LoomCoinTransferGateway = DefaultLoomCoinTGConfig(cfg.RPCProxyPort)
	cfg.TronTransferGateway = DefaultTronTGConfig(cfg.RPCProxyPort)
	cfg.BinanceTransferGateway = DefaultBinanceTGConfig()
	cfg.PlasmaCash = plasmacfg.DefaultConfig()
	cfg.AppStore = store.DefaultConfig()
	cfg.HsmConfig = hsmpv.DefaultConfig()
	cfg.TxLimiter = throttle.DefaultTxLimiterConfig()
	cfg.ContractTxLimiter = throttle.DefaultContractTxLimiterConfig()
	cfg.GoContractDeployerWhitelist = throttle.DefaultGoContractDeployerWhitelistConfig()
	cfg.DPOSv2OracleConfig = DefaultDPOS2OracleConfig()
	cfg.CachingStoreConfig = store.DefaultCachingStoreConfig()
	cfg.BlockStore = store.DefaultBlockStoreConfig()
	cfg.BlockIndexStore = blockindex.DefaultBlockIndexStoreConfig()
	cfg.Metrics = DefaultMetrics()
	cfg.Karma = DefaultKarmaConfig()
	cfg.ChainConfig = DefaultChainConfigConfig(cfg.RPCProxyPort)
	cfg.DeployerWhitelist = DefaultDeployerWhitelistConfig()
	cfg.UserDeployerWhitelist = DefaultUserDeployerWhitelistConfig()
	cfg.DBBackendConfig = DefaultDBBackendConfig()
	cfg.PrometheusPushGateway = DefaultPrometheusPushGatewayConfig()
	cfg.EventDispatcher = events.DefaultEventDispatcherConfig()
	cfg.EventStore = events.DefaultEventStoreConfig()
	cfg.EvmStore = evm.DefaultEvmStoreConfig()

	cfg.FnConsensus = DefaultFnConsensusConfig()

	cfg.Auth = auth.DefaultConfig()
	return cfg
}

func (c *Config) AddressMapperContractEnabled() bool {
	return c.TransferGateway.ContractEnabled ||
		c.LoomCoinTransferGateway.ContractEnabled ||
		c.TronTransferGateway.ContractEnabled ||
		c.PlasmaCash.ContractEnabled ||
		c.Auth.AddressMapperContractRequired()
}

// Clone returns a deep clone of the config.
func (c *Config) Clone() *Config {
	if c == nil {
		return nil
	}
	clone := *c
	clone.TransferGateway = c.TransferGateway.Clone()
	clone.LoomCoinTransferGateway = c.LoomCoinTransferGateway.Clone()
	clone.TronTransferGateway = c.TronTransferGateway.Clone()
	clone.PlasmaCash = c.PlasmaCash.Clone()
	clone.AppStore = c.AppStore.Clone()
	clone.HsmConfig = c.HsmConfig.Clone()
	clone.TxLimiter = c.TxLimiter.Clone()
	clone.ContractTxLimiter = c.ContractTxLimiter.Clone()
	clone.EventStore = c.EventStore.Clone()
	clone.EventDispatcher = c.EventDispatcher.Clone()
	clone.Auth = c.Auth.Clone()
	return &clone
}

func (c *Config) fullPath(p string) string {
	full, err := filepath.Abs(path.Join(c.RootDir, p))
	if err != nil {
		panic(err)
	}
	return full
}

func (c *Config) RootPath() string {
	return c.fullPath(c.RootDir)
}

func (c *Config) GenesisPath() string {
	return c.fullPath(c.GenesisFile)
}

func (c *Config) PluginsPath() string {
	return c.fullPath(c.PluginsDir)
}

func (c *Config) WriteToFile(filename string) error {
	var buf bytes.Buffer
	cfgTemplate, err := parseCfgTemplate()
	if err != nil {
		return err
	}
	if err := cfgTemplate.Execute(&buf, c); err != nil {
		return err
	}
	return ioutil.WriteFile(filename, buf.Bytes(), 0644)
}

var cfgTemplate *template.Template

func parseCfgTemplate() (*template.Template, error) {
	if cfgTemplate != nil {
		return cfgTemplate, nil
	}

	var err error
	cfgTemplate, err = template.New("loomYamlTemplate").Parse(defaultLoomYamlTemplate)
	if err != nil {
		return nil, err
	}
	return cfgTemplate, nil
}

const defaultLoomYamlTemplate = `# Loom Node config file
# See https://loomx.io/developers/docs/en/loom-yaml.html for additional info.
# 
# Cluster-wide settings that must not change after cluster is initialized.
#
# Cluster ID
ChainID: "{{ .ChainID }}"
RegistryVersion: {{ .RegistryVersion }}
ReceiptsVersion: {{ .ReceiptsVersion }}
EVMPersistentTxReceiptsMax: {{ .EVMPersistentTxReceiptsMax }}
EVMAccountsEnabled: {{ .EVMAccountsEnabled }}
DPOSVersion: {{ .DPOSVersion }}
CreateEmptyBlocks: {{ .CreateEmptyBlocks }}
#
# Network
#
RPCListenAddress: "{{ .RPCListenAddress }}"
RPCProxyPort: {{ .RPCProxyPort }}
RPCBindAddress: "{{ .RPCBindAddress }}"
UnsafeRPCEnabled: {{ .UnsafeRPCEnabled }}
UnsafeRPCBindAddress: "{{ .UnsafeRPCBindAddress }}"
Peers: "{{ .Peers }}"
PersistentPeers: "{{ .PersistentPeers }}"
#
# Throttle
#
Oracle: "{{ .Oracle }}"
DeployEnabled: {{ .DeployEnabled }}
CallEnabled: {{ .CallEnabled }}
SessionDuration: {{ .SessionDuration }}
Karma:
  Enabled: {{ .Karma.Enabled }}
  ContractEnabled: {{ .Karma.ContractEnabled }}
  UpkeepEnabled: {{ .Karma.UpkeepEnabled }}
  MaxCallCount: {{ .Karma.MaxCallCount }}
  SessionDuration: {{ .Karma.SessionDuration }}
GoContractDeployerWhitelist:
  Enabled: {{ .GoContractDeployerWhitelist.Enabled }}
  DeployerAddressList:
  {{- range .GoContractDeployerWhitelist.DeployerAddressList}}
    - "{{. -}}"
  {{- end}}
TxLimiter:
  Enabled: {{ .TxLimiter.Enabled }}
  SessionDuration: {{ .TxLimiter.SessionDuration }}
  MaxTxsPerSession: {{ .TxLimiter.MaxTxsPerSession }} 
ContractTxLimiter:
  Enabled: {{ .ContractTxLimiter.Enabled }}
  ContractDataRefreshInterval: {{ .ContractTxLimiter.ContractDataRefreshInterval }}
  TierDataRefreshInterval: {{ .ContractTxLimiter.TierDataRefreshInterval }}

#
# ContractLoader
#
ContractLoaders:
  {{- range .ContractLoaders}}
  - "{{. -}}" 
  {{- end}}
#
# Logging
#
LogDestination: "{{ .LogDestination }}"
ContractLogLevel: "{{ .ContractLogLevel }}"
LoomLogLevel: "{{ .LoomLogLevel }}"
BlockchainLogLevel: "{{ .BlockchainLogLevel }}"
LogStateDB: {{ .LogStateDB }}
LogEthDbBatch: {{ .LogEthDbBatch }}
Metrics:
  BlockIndexStore: {{ .Metrics.BlockIndexStore }} 
  EventHandling: {{ .Metrics.EventHandling }}
  Database: {{ .Metrics.Database }}

#
# ChainConfig
#
ChainConfig:
  # Allow deployment of the ChainConfig contract
  ContractEnabled: {{ .ChainConfig.ContractEnabled }}
  # Allow a validator node to auto-enable features supported by the current build
  AutoEnableFeatures: {{ .ChainConfig.AutoEnableFeatures }}
  # How long to wait (in seconds) after the node starts before attempting to auto-enable features
  EnableFeatureStartupDelay: {{ .ChainConfig.EnableFeatureStartupDelay }}
  # Frequency (in seconds) with which the node should auto-enable features
  EnableFeatureInterval: {{ .ChainConfig.EnableFeatureInterval }}
  DAppChainReadURI: {{ .ChainConfig.DAppChainReadURI }}
  DAppChainWriteURI: {{ .ChainConfig.DAppChainWriteURI }}
  # Log level for feature auto-enabler
  LogLevel: {{ .ChainConfig.LogLevel }}
  # Log destination for feature auto-enabler
  LogDestination: {{ .ChainConfig.LogDestination }}

#
# DeployerWhitelist
#
DeployerWhitelist:
  ContractEnabled: {{ .DeployerWhitelist.ContractEnabled }}

#
# UserDeployerWhitelist
#
UserDeployerWhitelist:
  ContractEnabled: {{ .UserDeployerWhitelist.ContractEnabled }}

#
# Plasma Cash
#
PlasmaCash:
  ContractEnabled: {{ .PlasmaCash.ContractEnabled }}
  OracleEnabled: {{ .PlasmaCash.OracleEnabled }}
#
# Block store
#
BlockStore:
  # None | LRU | 2Q
  CacheAlgorithm: {{ .BlockStore.CacheAlgorithm }}
  CacheSize: {{ .BlockStore.CacheSize }}
BlockIndexStore:  
  Enabled: {{ .BlockIndexStore.Enabled }}
  # goleveldb | cleveldb | memdb
  DBBackend: {{ .BlockIndexStore.DBBackend }}
  DBName: {{ .BlockIndexStore.DBName }}
  CacheSizeMegs: {{ .BlockIndexStore.CacheSizeMegs }}
  WriteBufferMegs: {{ .BlockIndexStore.WriteBufferMegs }}
#
# Cashing store 
#
CachingStoreConfig: 
  CachingEnabled: {{ .CachingStoreConfig.CachingEnabled }}
  # Number of cache shards, value must be a power of two
  Shards: {{ .CachingStoreConfig.Shards }} 
  # Time after we need to evict the key
  EvictionTimeInSeconds: {{ .CachingStoreConfig.EvictionTimeInSeconds }} 
  # interval at which clean up of expired keys will occur
  CleaningIntervalInSeconds: {{ .CachingStoreConfig.CleaningIntervalInSeconds }} 
  # Total size of cache would be: MaxKeys*MaxSizeOfValueInBytes
  MaxKeys: {{ .CachingStoreConfig.MaxKeys }} 
  MaxSizeOfValueInBytes: {{ .CachingStoreConfig.MaxSizeOfValueInBytes }} 
  # Logs operations
  Verbose: {{ .CachingStoreConfig.Verbose }} 
  LogLevel: "{{ .CachingStoreConfig.LogLevel }}" 
  LogDestination: "{{ .CachingStoreConfig.LogDestination }}" 
#
# Prometheus Push Gateway
#
PrometheusPushGateway:
  #Enable publishing via a Prometheus Pushgateway
  Enabled: {{ .PrometheusPushGateway.Enabled }}  
  #host:port or ip:port of the Pushgateway
  PushGateWayUrl: "{{ .PrometheusPushGateway.PushGateWayUrl}}" 
  #Frequency with which to push metrics to Pushgateway
  PushRateInSeconds: {{ .PrometheusPushGateway.PushRateInSeconds}} 
  JobName: "{{ .PrometheusPushGateway.JobName }}"


#
# Hsm 
#
HsmConfig:
  # flag to enable HSM
  HsmEnabled: {{ .HsmConfig.HsmEnabled }}
  # device type of HSM
  HsmDevType: "{{ .HsmConfig.HsmDevType }}"
  # the path of PKCS#11 library
  HsmP11LibPath: "{{ .HsmConfig.HsmP11LibPath }}"
  # connection URL to YubiHSM
  HsmConnURL: {{ .HsmConfig.HsmConnURL }}
  # Auth key ID for YubiHSM
  HsmAuthKeyID: {{ .HsmConfig.HsmAuthKeyID }}
  # Auth password
  HsmAuthPassword: "{{ .HsmConfig.HsmAuthPassword }}"
  # Sign Key ID for YubiHSM
  HsmSignKeyID: {{ .HsmConfig.HsmSignKeyID }}
  # key domain
  HsmSignKeyDomain: {{ .HsmConfig.HsmSignKeyDomain }}

#
# App store
#
AppStore:
  # 1 - IAVL, 2 - MultiReaderIAVL, 3 - MultiWriterAppStore, defaults to 3
  # WARNING: Once a node is initialized with a specific version it can't be switched to another
  #          version without rebuilding the node.
  Version: {{ .AppStore.Version }}
  # If true the app store will be compacted before it's loaded to reclaim disk space.
  CompactOnLoad: {{ .AppStore.CompactOnLoad }}
  # Maximum number of app store versions to keep, if zero old versions will never be deleted.
  MaxVersions: {{ .AppStore.MaxVersions }}
  # Number of seconds to wait after pruning a batch of old versions from the app store.
  # If this is set to zero the app store will only be pruned after a new version is saved.
  PruneInterval: {{ .AppStore.PruneInterval }}
  # Number of versions to prune at a time.
  PruneBatchSize: {{ .AppStore.PruneBatchSize }}
  # If true the app store will write EVM state to both IAVLStore and EvmStore
  # This config works with AppStore Version 3 (MultiWriterAppStore) only
  SaveEVMStateToIAVL: {{ .AppStore.SaveEVMStateToIAVL }}
{{if .EventStore -}}
#
# EventStore
#
EventStore:
  DBName: {{.EventStore.DBName}}
  DBBackend: {{.EventStore.DBBackend}}
{{end}}

{{if .EvmStore -}}
#
# EvmStore
#
EvmStore:
  # DBName defines evm database file name
  DBName: {{.EvmStore.DBName}}
  # DBBackend defines backend EVM store type
  # available backend types are 'goleveldb', or 'cleveldb'
  DBBackend: {{.EvmStore.DBBackend}}
  # CacheSizeMegs defines cache size (in megabytes) of EVM store
  CacheSizeMegs: {{.EvmStore.CacheSizeMegs}}
  # NumCachedRoots defines a number of in-memory cached EVM roots
  NumCachedRoots: {{.EvmStore.NumCachedRoots}}
{{end}}

# 
#  FnConsensus reactor on/off switch + config
#
{{- if .FnConsensus}}
FnConsensus:
  {{- if .FnConsensus.Reactor }}
  Reactor:
    OverrideValidators:
      {{- range $i, $v := .FnConsensus.Reactor.OverrideValidators}}
      - Address: {{ $v.Address }}
        VotingPower: {{ $v.VotingPower }}
      {{- end}}
    FnVoteSigningThreshold: {{ .FnConsensus.Reactor.FnVoteSigningThreshold }}
  {{- end}}
  Enabled: {{.FnConsensus.Enabled}}
{{end}}
#
# EventDispatcher
#
EventDispatcher:
  # Available dispatcher: "db_indexer" | "log" | "redis"
  Dispatcher: {{.EventDispatcher.Dispatcher}}
  {{if eq .EventDispatcher.Dispatcher "redis"}}
  # Redis will be use when Dispatcher is "redis"
  Redis:
    URI: "{{.EventDispatcher.Redis.URI}}"
  {{end}}
#
# Tx signing & accounts
#
Auth:
  Chains:
    {{- range $k, $v := .Auth.Chains}}
    {{$k}}:
      TxType: "{{.TxType -}}"
      AccountType: {{.AccountType -}}
    {{- end}}
# These should pretty much never be changed
RootDir: "{{ .RootDir }}"
DBName: "{{ .DBName }}"
GenesisFile: "{{ .GenesisFile }}"
PluginsDir: "{{ .PluginsDir }}"
#
# Here be dragons, don't change the defaults unless you know what you're doing
#
EVMDebugEnabled: {{ .EVMDebugEnabled }}
AllowNamedEvmContracts: {{ .AllowNamedEvmContracts }}

` + transferGatewayLoomYamlTemplate<|MERGE_RESOLUTION|>--- conflicted
+++ resolved
@@ -346,11 +346,7 @@
 	var gen Genesis
 	err = dec.Decode(&gen)
 	if err != nil {
-<<<<<<< HEAD
-		return nil, errors.Wrap(err, "Failed to load genesis file")
-=======
 		return nil, errors.Wrap(err,"Failed to load genesis.json file")
->>>>>>> 4ce61319
 	}
 
 	return &gen, nil
