--- conflicted
+++ resolved
@@ -111,14 +111,12 @@
 	EventStore      *events.EventStoreConfig
 	EventDispatcher *events.EventDispatcherConfig
 
-<<<<<<< HEAD
 	FnConsensus *FnConsensusConfig
-=======
+
 	Auth *auth.Config
 
 	// Dragons
 	EVMDebugEnabled bool
->>>>>>> d480e326
 }
 
 type Metrics struct {
@@ -334,13 +332,10 @@
 
 	cfg.EventDispatcher = events.DefaultEventDispatcherConfig()
 	cfg.EventStore = events.DefaultEventStoreConfig()
-<<<<<<< HEAD
 
 	cfg.FnConsensus = DefaultFnConsensusConfig()
 
-=======
 	cfg.Auth = auth.DefaultConfig()
->>>>>>> d480e326
 	return cfg
 }
 
