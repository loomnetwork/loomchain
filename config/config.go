--- conflicted
+++ resolved
@@ -255,20 +255,11 @@
 		EVMAccountsEnabled:         false,
 		EVMDebugEnabled:            false,
 
-<<<<<<< HEAD
-		Oracle:              "",
-		DeployEnabled:       true,
-		CallEnabled:         true,
-		CallSessionDuration: 1,
-		BootLegacyDPoS:      false,
-		DPOSVersion:         1,
-=======
 		Oracle:         "",
 		DeployEnabled:  true,
 		CallEnabled:    true,
 		BootLegacyDPoS: false,
 		DPOSVersion:    1,
->>>>>>> 0ac545f7
 	}
 	cfg.TransferGateway = gateway.DefaultConfig(cfg.RPCProxyPort)
 	cfg.LoomCoinTransferGateway = gateway.DefaultLoomCoinTGConfig(cfg.RPCProxyPort)
