--- conflicted
+++ resolved
@@ -112,7 +112,6 @@
 	EventHandling bool
 }
 
-<<<<<<< HEAD
 type FnConsensusConfig struct {
 	Enabled bool
 }
@@ -121,10 +120,10 @@
 	return &FnConsensusConfig{
 		Enabled: false,
 	}
-=======
+}
+
 type DBBackendConfig struct {
 	CacheSizeMegs int
->>>>>>> 63a8fa27
 }
 
 type KarmaConfig struct {
