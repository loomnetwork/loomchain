--- conflicted
+++ resolved
@@ -313,14 +313,11 @@
 
 	cfg.EventDispatcher = events.DefaultEventDispatcherConfig()
 	cfg.EventStore = events.DefaultEventStoreConfig()
-<<<<<<< HEAD
 
 	cfg.FnConsensus = DefaultFnConsensusConfig()
-=======
 	if cfg.TransferGateway.ContractEnabled || cfg.LoomCoinTransferGateway.ContractEnabled || cfg.PlasmaCash.ContractEnabled {
 		cfg.AddressMapping = true
 	}
->>>>>>> bc4bf411
 	return cfg
 }
 
