package config

import (
	"bytes"
	"encoding/json"
	"fmt"
	"html/template"
	"io/ioutil"
	"os"
	"path"
	"path/filepath"
	"strings"

	"github.com/pkg/errors"
	"github.com/spf13/viper"

	"github.com/loomnetwork/loomchain/auth"
	plasmacfg "github.com/loomnetwork/loomchain/builtin/plugins/plasma_cash/config"
	genesiscfg "github.com/loomnetwork/loomchain/config/genesis"
	"github.com/loomnetwork/loomchain/events"
	"github.com/loomnetwork/loomchain/evm"
	hsmpv "github.com/loomnetwork/loomchain/privval/hsm"
	receipts "github.com/loomnetwork/loomchain/receipts/handler"
	registry "github.com/loomnetwork/loomchain/registry/factory"
	"github.com/loomnetwork/loomchain/rpc/eth"
	"github.com/loomnetwork/loomchain/store"
	blockindex "github.com/loomnetwork/loomchain/store/block_index"
	"github.com/loomnetwork/loomchain/throttle"

	"github.com/loomnetwork/loomchain/db"

	"github.com/loomnetwork/loomchain/fnConsensus"
)

type (
	Genesis        = genesiscfg.Genesis
	ContractConfig = genesiscfg.ContractConfig
)
type Config struct {
	// Cluster
	ChainID                    string
	RegistryVersion            int32
	ReceiptsVersion            int32
	EVMPersistentTxReceiptsMax uint64

	// When this setting is enabled Loom EVM accounts are hooked up to the builtin ethcoin Go contract,
	// which makes it possible to use the payable/transfer features of the EVM to transfer ETH in
	// Solidity contracts running on the Loom EVM. This setting is disabled by default, which means
	// all the EVM accounts always have a zero balance.
	EVMAccountsEnabled bool
	DPOSVersion        int64

	// Controls whether or not empty blocks should be generated periodically if there are no txs or
	// AppHash changes. Defaults to true.
	CreateEmptyBlocks bool

	// Enable mempool.wal
	MempoolWalEnabled bool

	// Network
	RPCListenAddress     string
	RPCProxyPort         int32
	RPCBindAddress       string
	UnsafeRPCBindAddress string
	UnsafeRPCEnabled     bool

	Peers           string
	PersistentPeers string

	// Throttle
	Oracle                      string
	DeployEnabled               bool
	CallEnabled                 bool
	SessionDuration             int64
	Karma                       *KarmaConfig
	GoContractDeployerWhitelist *throttle.GoContractDeployerWhitelistConfig
	TxLimiter                   *throttle.TxLimiterConfig
	ContractTxLimiter           *throttle.ContractTxLimiterConfig
	// Logging
	LogDestination          string
	ContractLogLevel        string
	LoomLogLevel            string
	BlockchainLogLevel      string
	LogStateDB              bool
	LogEthDbBatch           bool
	Metrics                 *Metrics
	SampleGoContractEnabled bool

	//ChainConfig
	ChainConfig *ChainConfigConfig

	//DeployerWhitelist
	DeployerWhitelist *DeployerWhitelistConfig

	// UserDeployerWhitelist
	UserDeployerWhitelist *UserDeployerWhitelistConfig

	// Transfer gateway
	TransferGateway         *TransferGatewayConfig
	LoomCoinTransferGateway *TransferGatewayConfig
	TronTransferGateway     *TransferGatewayConfig
	BinanceTransferGateway  *TransferGatewayConfig

	// Plasma Cash
	PlasmaCash *plasmacfg.PlasmaCashSerializableConfig
	// Blockstore config
	BlockStore      *store.BlockStoreConfig
	BlockIndexStore *blockindex.BlockIndexStoreConfig
	// Cashing store
	CachingStoreConfig *store.CachingStoreConfig

	//Prometheus
	PrometheusPushGateway *PrometheusPushGatewayConfig

	//Contracts
	ContractLoaders []string
	//Hsm
	HsmConfig *hsmpv.HsmConfig

	// Oracle serializable
	// todo Cannot be read in from file due to nested pointers to structs.
	DPOSv2OracleConfig *OracleSerializableConfig

	// AppStore
	AppStore *store.AppStoreConfig

	// Should pretty much never be changed
	RootDir     string
	DBName      string
	DBBackend   string
	GenesisFile string
	PluginsDir  string

	DBBackendConfig *DBBackendConfig

	// Event store
	EventStore      *events.EventStoreConfig
	EventDispatcher *events.EventDispatcherConfig

	FnConsensus *FnConsensusConfig

	Auth *auth.Config

	EvmStore *evm.EvmStoreConfig
	// Allow deployment of named EVM contracts (should only be used in tests!)
	AllowNamedEvmContracts bool

	// Dragons
	EVMTracer *EVMTracer
	// Set to true to disable minimum required build number check on node startup
	SkipMinBuildCheck bool

	Web3 *eth.Web3Config

	DPOS *DPOSConfig
}

type Metrics struct {
	BlockIndexStore bool
	EventHandling   bool
	Database        bool
}

type FnConsensusConfig struct {
	Enabled bool
	Reactor *fnConsensus.ReactorConfigParsable
}

func DefaultFnConsensusConfig() *FnConsensusConfig {
	return &FnConsensusConfig{
		Enabled: false,
		Reactor: fnConsensus.DefaultReactorConfigParsable(),
	}
}

<<<<<<< HEAD
type EVMTracer struct {
	Enabled        bool   // enable tracer
	Tracer         string //enable JavaScript-based transaction tracing,
	DisableMemory  bool   // disable memory capture
	DisableStack   bool   // disable stack capture
	DisableStorage bool   // disable storage capture
	Limit          int    // maximum length of output, but zero means unlimited
}

func DefaultEvmTraceConfig() *EVMTracer {
	return &EVMTracer{
		Enabled: false,
	}
}

=======
type DPOSConfig struct {
	BootstrapNodes           []string
	TotalStakedCacheDuration int64
}

func DefaultDPOSConfig() *DPOSConfig {
	return &DPOSConfig{
		BootstrapNodes: []string{
			"default:0x0e99fc16e32e568971908f2ce54b967a42663a26",
			"default:0xac3211caecc45940a6d2ba006ca465a647d8464f",
			"default:0x69c48768dbac492908161be787b7a5658192df35",
			"default:0x2a3a7c850586d4f80a12ac1952f88b1b69ef48e1",
			"default:0x4a1b8b15e50ce63cc6f65603ea79be09206cae70",
			"default:0x0ce7b61c97a6d5083356f115288f9266553e191e",
		},
		TotalStakedCacheDuration: 60, // 60 seconds
	}
}

func (dposCfg *DPOSConfig) BootstrapNodesList() map[string]bool {
	bootstrapNodesList := map[string]bool{}
	for _, addr := range dposCfg.BootstrapNodes {
		bootstrapNodesList[strings.ToLower(addr)] = true
	}
	return bootstrapNodesList
}

>>>>>>> 90badc48
type DBBackendConfig struct {
	CacheSizeMegs   int
	WriteBufferMegs int
}

type KarmaConfig struct {
	Enabled         bool  // Activate karma module
	ContractEnabled bool  // Allows you to deploy karma contract to collect data even if chain doesn't use it
	UpkeepEnabled   bool  // Adds an upkeep cost to deployed and active contracts for each user
	MaxCallCount    int64 // Maximum number call transactions per session duration
	SessionDuration int64 // Session length in seconds
}

type PrometheusPushGatewayConfig struct {
	Enabled           bool   //Enable publishing via a Prometheus Pushgatewa
	PushGateWayUrl    string //host:port or ip:port of the Pushgateway
	PushRateInSeconds int64  // Frequency with which to push metrics to Pushgateway
	JobName           string
}

type ChainConfigConfig struct {
	// Allow deployment of the ChainConfig contract
	ContractEnabled bool
	// Allow a validator node to auto-enable features supported by the current build
	AutoEnableFeatures bool
	// How long to wait (in seconds) after the node starts before attempting to auto-enable features
	EnableFeatureStartupDelay int64
	// Frequency (in seconds) with which the node should auto-enable features
	EnableFeatureInterval int64
	// DAppChain URI feature auto-enabler should use to query the chain
	DAppChainReadURI string
	// DAppChain URI feature auto-enabler should use to submit txs to the chain
	DAppChainWriteURI string
	// Log level for feature auto-enabler
	LogLevel string
	// Log destination for feature auto-enabler
	LogDestination string
}

type DeployerWhitelistConfig struct {
	ContractEnabled bool
}

type UserDeployerWhitelistConfig struct {
	ContractEnabled bool
}

func DefaultDBBackendConfig() *DBBackendConfig {
	return &DBBackendConfig{
		CacheSizeMegs:   1042, //1 Gigabyte
		WriteBufferMegs: 500,  //500 megabyte
	}
}

func DefaultMetrics() *Metrics {
	return &Metrics{
		BlockIndexStore: false,
		EventHandling:   true,
		Database:        true,
	}
}

func DefaultKarmaConfig() *KarmaConfig {
	return &KarmaConfig{
		Enabled:         false,
		ContractEnabled: false,
		UpkeepEnabled:   false,
		MaxCallCount:    0,
		SessionDuration: 0,
	}
}

func DefaultPrometheusPushGatewayConfig() *PrometheusPushGatewayConfig {
	return &PrometheusPushGatewayConfig{
		Enabled:           false,
		PushGateWayUrl:    "http://localhost:9091",
		PushRateInSeconds: 60,
		JobName:           "Loommetrics",
	}
}

func DefaultChainConfigConfig(rpcProxyPort int32) *ChainConfigConfig {
	return &ChainConfigConfig{
		ContractEnabled:           true,
		AutoEnableFeatures:        true,
		EnableFeatureStartupDelay: 5 * 60,  // wait 5 mins after startup before auto-enabling features
		EnableFeatureInterval:     15 * 60, // auto-enable features every 15 minutes
		DAppChainReadURI:          fmt.Sprintf("http://127.0.0.1:%d/query", rpcProxyPort),
		DAppChainWriteURI:         fmt.Sprintf("http://127.0.0.1:%d/rpc", rpcProxyPort),
		LogLevel:                  "info",
		LogDestination:            "file://chainconfig.log",
	}
}

func DefaultDeployerWhitelistConfig() *DeployerWhitelistConfig {
	return &DeployerWhitelistConfig{
		ContractEnabled: false,
	}
}

func DefaultUserDeployerWhitelistConfig() *UserDeployerWhitelistConfig {
	return &UserDeployerWhitelistConfig{
		ContractEnabled: true,
	}
}

//Structure for LOOM ENV

type Env struct {
	Version         string `json:"version"`
	Build           string `json:"build"`
	BuildVariant    string `json:"buildvariant"`
	GitSha          string `json:"gitsha"`
	GoLoom          string `json:"goloom"`
	TransferGateway string `json:"transfergateway"`
	GoEthereum      string `json:"goethereum"`
	GoPlugin        string `json:"goplugin"`
	Btcd            string `json:"btcd"`
	PluginPath      string `json:"pluginpath"`
	Peers           string `json:"peers"`
}

// TODO: Move to loomchain/rpc package
//Structure for Loom ENVINFO - ENV + Genesis + Loom.yaml

type EnvInfo struct {
	Env         Env     `json:"env"`
	LoomGenesis Genesis `json:"loomGenesis"`
	LoomConfig  Config  `json:"loomConfig"`
}

func ParseConfig() (*Config, error) {
	v := viper.New()
	v.AutomaticEnv()
	v.SetEnvPrefix("LOOM")

	v.SetConfigName("loom")                        // name of config file (without extension)
	v.AddConfigPath("./")                          // search root directory
	v.AddConfigPath(filepath.Join("./", "config")) // search root directory /config
	v.AddConfigPath("./../../../")

	if err := v.ReadInConfig(); err != nil {
		return nil, err
	}
	conf := DefaultConfig()
	err := v.Unmarshal(conf)
	if err != nil {
		return nil, err
	}

	return conf, err
}

func ParseConfigFrom(filename string) (*Config, error) {
	v := viper.New()
	v.AutomaticEnv()
	v.SetEnvPrefix("LOOM")

	v.SetConfigName(filename)                      // name of config file (without extension)
	v.AddConfigPath("./")                          // search root directory
	v.AddConfigPath(filepath.Join("./", "config")) // search root directory /config
	v.AddConfigPath("./../../../")

	if err := v.ReadInConfig(); err != nil {
		return nil, err
	}
	conf := DefaultConfig()
	err := v.Unmarshal(conf)
	if err != nil {
		return nil, err
	}

	return conf, err
}

func ReadGenesis(path string) (*Genesis, error) {
	file, err := os.Open(path)
	if err != nil {
		return nil, err
	}

	dec := json.NewDecoder(file)

	var gen Genesis
	if err := dec.Decode(&gen); err != nil {
		return nil, errors.Wrap(err, "failed to decode loom genesis file")
	}

	return &gen, nil
}

func DefaultConfig() *Config {
	cfg := &Config{
		RootDir:                    ".",
		DBName:                     "app",
		DBBackend:                  db.GoLevelDBBackend,
		GenesisFile:                "genesis.json",
		PluginsDir:                 "contracts",
		RPCListenAddress:           "tcp://127.0.0.1:46657", // TODO this is an ephemeral port in linux, we should move this
		ContractLogLevel:           "info",
		LoomLogLevel:               "info",
		LogDestination:             "",
		BlockchainLogLevel:         "error",
		Peers:                      "",
		PersistentPeers:            "",
		ChainID:                    "",
		RPCProxyPort:               46658,
		RPCBindAddress:             "tcp://0.0.0.0:46658",
		UnsafeRPCEnabled:           false,
		UnsafeRPCBindAddress:       "tcp://127.0.0.1:26680",
		CreateEmptyBlocks:          true,
		MempoolWalEnabled:          false,
		ContractLoaders:            []string{"static"},
		LogStateDB:                 false,
		LogEthDbBatch:              false,
		RegistryVersion:            int32(registry.RegistryV2),
		ReceiptsVersion:            int32(receipts.ReceiptHandlerLevelDb),
		EVMPersistentTxReceiptsMax: receipts.DefaultMaxReceipts,
		SessionDuration:            600,
		EVMAccountsEnabled:         false,
		SampleGoContractEnabled:    false,

		Oracle:                 "",
		DeployEnabled:          true,
		CallEnabled:            true,
		DPOSVersion:            3,
		AllowNamedEvmContracts: false,
		SkipMinBuildCheck:      false,
	}
	cfg.TransferGateway = DefaultTGConfig(cfg.RPCProxyPort)
	cfg.LoomCoinTransferGateway = DefaultLoomCoinTGConfig(cfg.RPCProxyPort)
	cfg.TronTransferGateway = DefaultTronTGConfig(cfg.RPCProxyPort)
	cfg.BinanceTransferGateway = DefaultBinanceTGConfig()
	cfg.PlasmaCash = plasmacfg.DefaultConfig()
	cfg.AppStore = store.DefaultConfig()
	cfg.HsmConfig = hsmpv.DefaultConfig()
	cfg.TxLimiter = throttle.DefaultTxLimiterConfig()
	cfg.ContractTxLimiter = throttle.DefaultContractTxLimiterConfig()
	cfg.GoContractDeployerWhitelist = throttle.DefaultGoContractDeployerWhitelistConfig()
	cfg.DPOSv2OracleConfig = DefaultDPOS2OracleConfig()
	cfg.CachingStoreConfig = store.DefaultCachingStoreConfig()
	cfg.BlockStore = store.DefaultBlockStoreConfig()
	cfg.BlockIndexStore = blockindex.DefaultBlockIndexStoreConfig()
	cfg.Metrics = DefaultMetrics()
	cfg.Karma = DefaultKarmaConfig()
	cfg.ChainConfig = DefaultChainConfigConfig(cfg.RPCProxyPort)
	cfg.DeployerWhitelist = DefaultDeployerWhitelistConfig()
	cfg.UserDeployerWhitelist = DefaultUserDeployerWhitelistConfig()
	cfg.DBBackendConfig = DefaultDBBackendConfig()
	cfg.PrometheusPushGateway = DefaultPrometheusPushGatewayConfig()
	cfg.EventDispatcher = events.DefaultEventDispatcherConfig()
	cfg.EventStore = events.DefaultEventStoreConfig()
	cfg.EvmStore = evm.DefaultEvmStoreConfig()
	cfg.Web3 = eth.DefaultWeb3Config()
<<<<<<< HEAD
	cfg.EVMTracer = DefaultEvmTraceConfig()
=======
	cfg.DPOS = DefaultDPOSConfig()

>>>>>>> 90badc48
	cfg.FnConsensus = DefaultFnConsensusConfig()

	cfg.Auth = auth.DefaultConfig()
	return cfg
}

func (c *Config) AddressMapperContractEnabled() bool {
	return c.TransferGateway.ContractEnabled ||
		c.LoomCoinTransferGateway.ContractEnabled ||
		c.TronTransferGateway.ContractEnabled ||
		c.PlasmaCash.ContractEnabled ||
		c.Auth.AddressMapperContractRequired()
}

// Clone returns a deep clone of the config.
func (c *Config) Clone() *Config {
	if c == nil {
		return nil
	}
	clone := *c
	clone.TransferGateway = c.TransferGateway.Clone()
	clone.LoomCoinTransferGateway = c.LoomCoinTransferGateway.Clone()
	clone.TronTransferGateway = c.TronTransferGateway.Clone()
	clone.PlasmaCash = c.PlasmaCash.Clone()
	clone.AppStore = c.AppStore.Clone()
	clone.HsmConfig = c.HsmConfig.Clone()
	clone.TxLimiter = c.TxLimiter.Clone()
	clone.ContractTxLimiter = c.ContractTxLimiter.Clone()
	clone.EventStore = c.EventStore.Clone()
	clone.EventDispatcher = c.EventDispatcher.Clone()
	clone.Auth = c.Auth.Clone()
	return &clone
}

func (c *Config) fullPath(p string) string {
	full, err := filepath.Abs(path.Join(c.RootDir, p))
	if err != nil {
		panic(err)
	}
	return full
}

func (c *Config) RootPath() string {
	return c.fullPath(c.RootDir)
}

func (c *Config) GenesisPath() string {
	return c.fullPath(c.GenesisFile)
}

func (c *Config) PluginsPath() string {
	return c.fullPath(c.PluginsDir)
}

func (c *Config) WriteToFile(filename string) error {
	var buf bytes.Buffer
	cfgTemplate, err := parseCfgTemplate()
	if err != nil {
		return err
	}
	if err := cfgTemplate.Execute(&buf, c); err != nil {
		return err
	}
	return ioutil.WriteFile(filename, buf.Bytes(), 0644)
}

var cfgTemplate *template.Template

func parseCfgTemplate() (*template.Template, error) {
	if cfgTemplate != nil {
		return cfgTemplate, nil
	}

	var err error
	cfgTemplate, err = template.New("loomYamlTemplate").Parse(defaultLoomYamlTemplate)
	if err != nil {
		return nil, err
	}
	return cfgTemplate, nil
}

const defaultLoomYamlTemplate = `# Loom Node config file
# See https://loomx.io/developers/docs/en/loom-yaml.html for additional info.
# 
# Cluster-wide settings that must not change after cluster is initialized.
#
# Cluster ID
ChainID: "{{ .ChainID }}"
RegistryVersion: {{ .RegistryVersion }}
ReceiptsVersion: {{ .ReceiptsVersion }}
EVMPersistentTxReceiptsMax: {{ .EVMPersistentTxReceiptsMax }}
EVMAccountsEnabled: {{ .EVMAccountsEnabled }}
DPOSVersion: {{ .DPOSVersion }}
CreateEmptyBlocks: {{ .CreateEmptyBlocks }}
MempoolWalEnabled: {{ .MempoolWalEnabled }}
#
# Network
#
RPCListenAddress: "{{ .RPCListenAddress }}"
RPCProxyPort: {{ .RPCProxyPort }}
RPCBindAddress: "{{ .RPCBindAddress }}"
UnsafeRPCEnabled: {{ .UnsafeRPCEnabled }}
UnsafeRPCBindAddress: "{{ .UnsafeRPCBindAddress }}"
Peers: "{{ .Peers }}"
PersistentPeers: "{{ .PersistentPeers }}"
#
# Throttle
#
Oracle: "{{ .Oracle }}"
DeployEnabled: {{ .DeployEnabled }}
CallEnabled: {{ .CallEnabled }}
SessionDuration: {{ .SessionDuration }}
Karma:
  Enabled: {{ .Karma.Enabled }}
  ContractEnabled: {{ .Karma.ContractEnabled }}
  UpkeepEnabled: {{ .Karma.UpkeepEnabled }}
  MaxCallCount: {{ .Karma.MaxCallCount }}
  SessionDuration: {{ .Karma.SessionDuration }}
GoContractDeployerWhitelist:
  Enabled: {{ .GoContractDeployerWhitelist.Enabled }}
  DeployerAddressList:
  {{- range .GoContractDeployerWhitelist.DeployerAddressList}}
    - "{{. -}}"
  {{- end}}
TxLimiter:
  Enabled: {{ .TxLimiter.Enabled }}
  SessionDuration: {{ .TxLimiter.SessionDuration }}
  MaxTxsPerSession: {{ .TxLimiter.MaxTxsPerSession }} 
ContractTxLimiter:
  Enabled: {{ .ContractTxLimiter.Enabled }}
  ContractDataRefreshInterval: {{ .ContractTxLimiter.ContractDataRefreshInterval }}
  TierDataRefreshInterval: {{ .ContractTxLimiter.TierDataRefreshInterval }}

#
# ContractLoader
#
ContractLoaders:
  {{- range .ContractLoaders}}
  - "{{. -}}" 
  {{- end}}
#
# Logging
#
LogDestination: "{{ .LogDestination }}"
ContractLogLevel: "{{ .ContractLogLevel }}"
LoomLogLevel: "{{ .LoomLogLevel }}"
BlockchainLogLevel: "{{ .BlockchainLogLevel }}"
LogStateDB: {{ .LogStateDB }}
LogEthDbBatch: {{ .LogEthDbBatch }}
Metrics:
  BlockIndexStore: {{ .Metrics.BlockIndexStore }} 
  EventHandling: {{ .Metrics.EventHandling }}
  Database: {{ .Metrics.Database }}

#
# ChainConfig
#
ChainConfig:
  # Allow deployment of the ChainConfig contract
  ContractEnabled: {{ .ChainConfig.ContractEnabled }}
  # Allow a validator node to auto-enable features supported by the current build
  AutoEnableFeatures: {{ .ChainConfig.AutoEnableFeatures }}
  # How long to wait (in seconds) after the node starts before attempting to auto-enable features
  EnableFeatureStartupDelay: {{ .ChainConfig.EnableFeatureStartupDelay }}
  # Frequency (in seconds) with which the node should auto-enable features
  EnableFeatureInterval: {{ .ChainConfig.EnableFeatureInterval }}
  DAppChainReadURI: {{ .ChainConfig.DAppChainReadURI }}
  DAppChainWriteURI: {{ .ChainConfig.DAppChainWriteURI }}
  # Log level for feature auto-enabler
  LogLevel: {{ .ChainConfig.LogLevel }}
  # Log destination for feature auto-enabler
  LogDestination: {{ .ChainConfig.LogDestination }}

#
# DeployerWhitelist
#
DeployerWhitelist:
  ContractEnabled: {{ .DeployerWhitelist.ContractEnabled }}

#
# UserDeployerWhitelist
#
UserDeployerWhitelist:
  ContractEnabled: {{ .UserDeployerWhitelist.ContractEnabled }}
#
# SampleGoContractEnabled
#
SampleGoContractEnabled: {{ .SampleGoContractEnabled }}

#
# Plasma Cash
#
PlasmaCash:
  ContractEnabled: {{ .PlasmaCash.ContractEnabled }}
  OracleEnabled: {{ .PlasmaCash.OracleEnabled }}
#
# Block store
#
BlockStore:
  # None | LRU | 2Q
  CacheAlgorithm: {{ .BlockStore.CacheAlgorithm }}
  CacheSize: {{ .BlockStore.CacheSize }}
BlockIndexStore:  
  Enabled: {{ .BlockIndexStore.Enabled }}
  # goleveldb | cleveldb | memdb
  DBBackend: {{ .BlockIndexStore.DBBackend }}
  DBName: {{ .BlockIndexStore.DBName }}
  CacheSizeMegs: {{ .BlockIndexStore.CacheSizeMegs }}
  WriteBufferMegs: {{ .BlockIndexStore.WriteBufferMegs }}
#
# Cashing store 
#
CachingStoreConfig: 
  CachingEnabled: {{ .CachingStoreConfig.CachingEnabled }}
  # Number of cache shards, value must be a power of two
  Shards: {{ .CachingStoreConfig.Shards }} 
  # Time after we need to evict the key
  EvictionTimeInSeconds: {{ .CachingStoreConfig.EvictionTimeInSeconds }} 
  # interval at which clean up of expired keys will occur
  CleaningIntervalInSeconds: {{ .CachingStoreConfig.CleaningIntervalInSeconds }} 
  # Total size of cache would be: MaxKeys*MaxSizeOfValueInBytes
  MaxKeys: {{ .CachingStoreConfig.MaxKeys }} 
  MaxSizeOfValueInBytes: {{ .CachingStoreConfig.MaxSizeOfValueInBytes }} 
  # Logs operations
  Verbose: {{ .CachingStoreConfig.Verbose }} 
  LogLevel: "{{ .CachingStoreConfig.LogLevel }}" 
  LogDestination: "{{ .CachingStoreConfig.LogDestination }}" 
#
# Prometheus Push Gateway
#
PrometheusPushGateway:
  #Enable publishing via a Prometheus Pushgateway
  Enabled: {{ .PrometheusPushGateway.Enabled }}  
  #host:port or ip:port of the Pushgateway
  PushGateWayUrl: "{{ .PrometheusPushGateway.PushGateWayUrl}}" 
  #Frequency with which to push metrics to Pushgateway
  PushRateInSeconds: {{ .PrometheusPushGateway.PushRateInSeconds}} 
  JobName: "{{ .PrometheusPushGateway.JobName }}"


#
# Hsm 
#
HsmConfig:
  # flag to enable HSM
  HsmEnabled: {{ .HsmConfig.HsmEnabled }}
  # device type of HSM
  HsmDevType: "{{ .HsmConfig.HsmDevType }}"
  # the path of PKCS#11 library
  HsmP11LibPath: "{{ .HsmConfig.HsmP11LibPath }}"
  # connection URL to YubiHSM
  HsmConnURL: {{ .HsmConfig.HsmConnURL }}
  # Auth key ID for YubiHSM
  HsmAuthKeyID: {{ .HsmConfig.HsmAuthKeyID }}
  # Auth password
  HsmAuthPassword: "{{ .HsmConfig.HsmAuthPassword }}"
  # Sign Key ID for YubiHSM
  HsmSignKeyID: {{ .HsmConfig.HsmSignKeyID }}
  # key domain
  HsmSignKeyDomain: {{ .HsmConfig.HsmSignKeyDomain }}

#
# App store
#
AppStore:
  # 1 - IAVL, 2 - MultiReaderIAVL, 3 - MultiWriterAppStore, defaults to 3
  # WARNING: Once a node is initialized with a specific version it can't be switched to another
  #          version without rebuilding the node.
  Version: {{ .AppStore.Version }}
  # If true the app store will be compacted before it's loaded to reclaim disk space.
  CompactOnLoad: {{ .AppStore.CompactOnLoad }}
  # Maximum number of app store versions to keep, if zero old versions will never be deleted.
  MaxVersions: {{ .AppStore.MaxVersions }}
  # Number of seconds to wait after pruning a batch of old versions from the app store.
  # If this is set to zero the app store will only be pruned after a new version is saved.
  PruneInterval: {{ .AppStore.PruneInterval }}
  # Number of versions to prune at a time.
  PruneBatchSize: {{ .AppStore.PruneBatchSize }}
  # If true the app store will write EVM state to both IAVLStore and EvmStore
  # This config works with AppStore Version 3 (MultiWriterAppStore) only
  SaveEVMStateToIAVL: {{ .AppStore.SaveEVMStateToIAVL }}
{{if .EventStore -}}
#
# EventStore
#
EventStore:
  DBName: {{.EventStore.DBName}}
  DBBackend: {{.EventStore.DBBackend}}
{{end}}

{{if .EvmStore -}}
#
# EvmStore
#
EvmStore:
  # DBName defines evm database file name
  DBName: {{.EvmStore.DBName}}
  # DBBackend defines backend EVM store type
  # available backend types are 'goleveldb', or 'cleveldb'
  DBBackend: {{.EvmStore.DBBackend}}
  # CacheSizeMegs defines cache size (in megabytes) of EVM store
  CacheSizeMegs: {{.EvmStore.CacheSizeMegs}}
  # NumCachedRoots defines a number of in-memory cached EVM roots
  NumCachedRoots: {{.EvmStore.NumCachedRoots}}
{{end}}

{{if .Web3 -}}
#
# Configuration of Web3 JSON-RPC methods served on the /eth endpoint.
#
Web3:
  # Specifies the maximum number of blocks eth_getLogs will query per request
  GetLogsMaxBlockRange: {{.Web3.GetLogsMaxBlockRange}}
{{end}}

# 
# FnConsensus reactor on/off switch + config
#
{{- if .FnConsensus }}
FnConsensus:
  Enabled: {{ .FnConsensus.Enabled }}
  {{- if .FnConsensus.Reactor }}
  Reactor:
    # Set to false to make the node forward messages without tracking consensus state
    IsValidator: {{ .FnConsensus.Reactor.IsValidator }}
    FnVoteSigningThreshold: {{ .FnConsensus.Reactor.FnVoteSigningThreshold }}
    {{- if .FnConsensus.Reactor.OverrideValidators }}
    OverrideValidators:
      {{- range $i, $v := .FnConsensus.Reactor.OverrideValidators }}
      - Address: {{ $v.Address }}
        VotingPower: {{ $v.VotingPower }}
      {{- end }}
    {{- end }}
  {{- end }}
{{- end }}

#
# EventDispatcher
#
EventDispatcher:
  # Available dispatcher: "db_indexer" | "log" | "redis"
  Dispatcher: {{.EventDispatcher.Dispatcher}}
  {{if eq .EventDispatcher.Dispatcher "redis"}}
  # Redis will be use when Dispatcher is "redis"
  Redis:
    URI: "{{.EventDispatcher.Redis.URI}}"
  {{end}}
#
# Tx signing & accounts
#
Auth:
  Chains:
    {{- range $k, $v := .Auth.Chains}}
    {{$k}}:
      TxType: "{{.TxType -}}"
      AccountType: {{.AccountType -}}
    {{- end}}
# These should pretty much never be changed
RootDir: "{{ .RootDir }}"
DBName: "{{ .DBName }}"
GenesisFile: "{{ .GenesisFile }}"
PluginsDir: "{{ .PluginsDir }}"

{{if .DPOS -}}
#
# Configuration of DPOSv3 JSON-RPC methods served on /query endpoint.
#
DPOS:
  # Specifies addresses of bootstrap nodes
  BootstrapNodes:
  {{- range .DPOS.BootstrapNodes}}
    - "{{. -}}"
  {{- end}}
  # How long (in seconds) the response from the dpos_total_staked RPC method should be cached.
  TotalStakedCacheDuration: {{ .DPOS.TotalStakedCacheDuration }}
{{end}}

#
# Here be dragons, don't change the defaults unless you know what you're doing
#
{{- if .EVMTracer }}
EVMTracer: 
  Enabled: {{ .EVMTracer.Enabled }}
  Tracer: "{{ .EVMTracer.Tracer }}" 
  DisableMemory: {{ .EVMTracer.DisableMemory }} 
  DisableStack: {{ .EVMTracer.DisableStack }} 
  DisableStorage: {{ .EVMTracer.DisableStorage }} 
  Limit: {{ .EVMTracer.Limit }} 
{{- end}}
AllowNamedEvmContracts: {{ .AllowNamedEvmContracts }}
# Set to true to disable minimum required build number check on node startup
SkipMinBuildCheck: {{ .SkipMinBuildCheck }}
` + transferGatewayLoomYamlTemplate<|MERGE_RESOLUTION|>--- conflicted
+++ resolved
@@ -26,7 +26,6 @@
 	"github.com/loomnetwork/loomchain/store"
 	blockindex "github.com/loomnetwork/loomchain/store/block_index"
 	"github.com/loomnetwork/loomchain/throttle"
-
 	"github.com/loomnetwork/loomchain/db"
 
 	"github.com/loomnetwork/loomchain/fnConsensus"
@@ -173,7 +172,6 @@
 	}
 }
 
-<<<<<<< HEAD
 type EVMTracer struct {
 	Enabled        bool   // enable tracer
 	Tracer         string //enable JavaScript-based transaction tracing,
@@ -189,7 +187,6 @@
 	}
 }
 
-=======
 type DPOSConfig struct {
 	BootstrapNodes           []string
 	TotalStakedCacheDuration int64
@@ -217,7 +214,6 @@
 	return bootstrapNodesList
 }
 
->>>>>>> 90badc48
 type DBBackendConfig struct {
 	CacheSizeMegs   int
 	WriteBufferMegs int
@@ -472,12 +468,9 @@
 	cfg.EventStore = events.DefaultEventStoreConfig()
 	cfg.EvmStore = evm.DefaultEvmStoreConfig()
 	cfg.Web3 = eth.DefaultWeb3Config()
-<<<<<<< HEAD
 	cfg.EVMTracer = DefaultEvmTraceConfig()
-=======
 	cfg.DPOS = DefaultDPOSConfig()
 
->>>>>>> 90badc48
 	cfg.FnConsensus = DefaultFnConsensusConfig()
 
 	cfg.Auth = auth.DefaultConfig()
