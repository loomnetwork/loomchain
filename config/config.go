--- conflicted
+++ resolved
@@ -150,8 +150,8 @@
 	SkipMinBuildCheck bool
 
 	Web3 *eth.Web3Config
-<<<<<<< HEAD
-	Geth *GoEthereumConfig
+	Geth *GethConfig
+	DPOS *DPOSConfig
 }
 
 type GethConfig struct {
@@ -164,10 +164,6 @@
 		EnableStateObjectDirtyStorageKeysSorting: true,
 		EnableTrieDatabasePreimageKeysSorting:    true,
 	}
-=======
-
-	DPOS *DPOSConfig
->>>>>>> 49448f05
 }
 
 type Metrics struct {
@@ -470,11 +466,8 @@
 	cfg.EventStore = events.DefaultEventStoreConfig()
 	cfg.EvmStore = evm.DefaultEvmStoreConfig()
 	cfg.Web3 = eth.DefaultWeb3Config()
-<<<<<<< HEAD
 	cfg.Geth = DefaultGethConfig()
-=======
 	cfg.DPOS = DefaultDPOSConfig()
->>>>>>> 49448f05
 
 	cfg.FnConsensus = DefaultFnConsensusConfig()
 
@@ -839,8 +832,6 @@
 GenesisFile: "{{ .GenesisFile }}"
 PluginsDir: "{{ .PluginsDir }}"
 
-<<<<<<< HEAD
-=======
 {{if .DPOS -}}
 #
 # Configuration of DPOSv3 JSON-RPC methods served on /query endpoint.
@@ -855,7 +846,6 @@
   TotalStakedCacheDuration: {{ .DPOS.TotalStakedCacheDuration }}
 {{end}}
 
->>>>>>> 49448f05
 #
 # Here be dragons, don't change the defaults unless you know what you're doing
 #
