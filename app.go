--- conflicted
+++ resolved
@@ -690,16 +690,10 @@
 		return abci.ResponseDeliverTx{Code: 1, Log: err.Error()}
 	}
 
-<<<<<<< HEAD
+	a.EventHandler.Commit(uint64(a.curBlockHeader.GetHeight()))
+
 	saveEvmTxReceipt := r.Info == utils.CallEVM || r.Info == utils.DeployEvm ||
 		state.FeatureEnabled(features.EvmTxReceiptsVersion3, false) || a.ReceiptsVersion == 3
-=======
-	if !isCheckTx {
-		a.EventHandler.Commit(uint64(a.curBlockHeader.GetHeight()))
-
-		saveEvmTxReceipt := r.Info == utils.CallEVM || r.Info == utils.DeployEvm ||
-			state.FeatureEnabled(features.EvmTxReceiptsVersion3, false) || a.ReceiptsVersion == 3
->>>>>>> 23b9c202
 
 	if saveEvmTxReceipt {
 		if err := a.EventHandler.LegacyEthSubscriptionSet().EmitTxEvent(r.Data, r.Info); err != nil {
