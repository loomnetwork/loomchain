package loomchain

import (
	"bytes"
	"context"
	"fmt"
	"time"

	"github.com/loomnetwork/go-loom/util"
	"github.com/loomnetwork/loomchain/eth/utils"
	"github.com/loomnetwork/loomchain/registry"

	"github.com/go-kit/kit/metrics"
	kitprometheus "github.com/go-kit/kit/metrics/prometheus"
	loom "github.com/loomnetwork/go-loom"
	"github.com/loomnetwork/go-loom/plugin"
	"github.com/loomnetwork/go-loom/types"
	"github.com/loomnetwork/loomchain/log"
	"github.com/loomnetwork/loomchain/store"
	stdprometheus "github.com/prometheus/client_golang/prometheus"
	abci "github.com/tendermint/tendermint/abci/types"
	"github.com/tendermint/tendermint/libs/common"
)

type ReadOnlyState interface {
	store.KVReader
	Validators() []*loom.Validator
	Block() types.BlockHeader
	// Release should free up any underlying system resources. Must be safe to invoke multiple times.
	Release()
	FeatureEnabled(string, bool) bool
}

type State interface {
	ReadOnlyState
	store.KVWriter
	Context() context.Context
	WithContext(ctx context.Context) State
	WithPrefix(prefix []byte) State
	SetFeature(string, bool)
}

type StoreState struct {
	ctx             context.Context
	store           store.KVStore
	block           types.BlockHeader
	validators      loom.ValidatorSet
	getValidatorSet GetValidatorSet
}

var _ = State(&StoreState{})

func blockHeaderFromAbciHeader(header *abci.Header) types.BlockHeader {
	return types.BlockHeader{
		ChainID: header.ChainID,
		Height:  header.Height,
		Time:    header.Time.Unix(),
		NumTxs:  int32(header.NumTxs), //TODO this cast doesnt look right
		LastBlockID: types.BlockID{
			Hash: header.LastBlockId.Hash,
		},
		ValidatorsHash: header.ValidatorsHash,
		AppHash:        header.AppHash,
	}
}

func NewStoreState(
	ctx context.Context,
	store store.KVStore,
	block abci.Header,
	curBlockHash []byte,
	getValidatorSet GetValidatorSet,
) *StoreState {
	blockHeader := blockHeaderFromAbciHeader(&block)
	blockHeader.CurrentHash = curBlockHash
	return &StoreState{
		ctx:             ctx,
		store:           store,
		block:           blockHeader,
		validators:      loom.NewValidatorSet(),
		getValidatorSet: getValidatorSet,
	}
}

func (c *StoreState) Range(prefix []byte) plugin.RangeData {
	return c.store.Range(prefix)
}

func (s *StoreState) Get(key []byte) []byte {
	return s.store.Get(key)
}

func (s *StoreState) Has(key []byte) bool {
	return s.store.Has(key)
}

func (s *StoreState) Validators() []*loom.Validator {
	if (len(s.validators) == 0) && (s.getValidatorSet != nil) {
		validatorSet, err := s.getValidatorSet(s)
		if err != nil {
			panic(err)
		}
		// cache the validator set for the current state
		s.validators = validatorSet
	}
	return s.validators.Slice()
}

func (s *StoreState) Set(key, value []byte) {
	s.store.Set(key, value)
}

func (s *StoreState) Delete(key []byte) {
	s.store.Delete(key)
}

func (s *StoreState) Block() types.BlockHeader {
	return s.block
}

func (s *StoreState) Context() context.Context {
	return s.ctx
}

var (
	featurePrefix = "feature"
)

func featureKey(featureName string) []byte {
	return util.PrefixKey([]byte(featurePrefix), []byte(featureName))
}

func (s *StoreState) FeatureEnabled(name string, val bool) bool {

	data := s.store.Get(featureKey(name))
	if len(data) == 0 {
		return val
	}
	if bytes.Equal(data, []byte{1}) {
		return true
	}
	return false
}

func (s *StoreState) SetFeature(name string, val bool) {
	data := []byte{0}
	if val {
		data = []byte{1}
	}
	s.store.Set(featureKey(name), data)
}

func (s *StoreState) WithContext(ctx context.Context) State {
	return &StoreState{
		store:           s.store,
		block:           s.block,
		ctx:             ctx,
		validators:      s.validators,
		getValidatorSet: s.getValidatorSet,
	}
}

func (s *StoreState) WithPrefix(prefix []byte) State {
	return &StoreState{
		store:           store.PrefixKVStore(prefix, s.store),
		block:           s.block,
		ctx:             s.ctx,
		validators:      s.validators,
		getValidatorSet: s.getValidatorSet,
	}
}

func (s *StoreState) Release() {
	// noop
}

// StoreStateSnapshot is a read-only snapshot of the app state at particular point in time,
// it's unaffected by any changes to the app state. Multiple snapshots can exist at any one
// time, but each snapshot should only be accessed from one thread at a time. After a snapshot
// is no longer needed call Release() to free up underlying resources. Live snapshots may prevent
// the underlying DB from writing new data in the most space efficient manner, so aim to minimize
// their lifetime.
type StoreStateSnapshot struct {
	*StoreState
	storeSnapshot store.Snapshot
}

// TODO: Ideally StoreStateSnapshot should only implement ReadOnlyState interface, but that will
//       require updating a bunch of the existing State consumers to also handle ReadOnlyState.
var _ = State(&StoreStateSnapshot{})

// NewStoreStateSnapshot creates a new snapshot of the app state.
func NewStoreStateSnapshot(ctx context.Context, snap store.Snapshot, block abci.Header, curBlockHash []byte, getValidatorSet GetValidatorSet) *StoreStateSnapshot {
	return &StoreStateSnapshot{
		StoreState:    NewStoreState(ctx, &readOnlyKVStoreAdapter{snap}, block, curBlockHash, getValidatorSet),
		storeSnapshot: snap,
	}
}

// Release releases the underlying store snapshot, safe to call multiple times.
func (s *StoreStateSnapshot) Release() {
	if s.storeSnapshot != nil {
		s.storeSnapshot.Release()
		s.storeSnapshot = nil
	}
}

// For all the times you need a read-only store.KVStore but you only have a store.KVReader.
type readOnlyKVStoreAdapter struct {
	store.KVReader
}

func (s *readOnlyKVStoreAdapter) Set(key, value []byte) {
	panic("kvStoreSnapshotAdapter.Set not implemented")
}

func (s *readOnlyKVStoreAdapter) Delete(key []byte) {
	panic("kvStoreSnapshotAdapter.Delete not implemented")
}

type TxHandler interface {
	ProcessTx(state State, txBytes []byte, isCheckTx bool) (TxHandlerResult, error)
}

type TxHandlerFunc func(state State, txBytes []byte, isCheckTx bool) (TxHandlerResult, error)

type TxHandlerResult struct {
	Data             []byte
	ValidatorUpdates []abci.Validator
	Info             string
	// Tags to associate with the tx that produced this result. Tags can be used to filter txs
	// via the ABCI query interface (see https://godoc.org/github.com/tendermint/tendermint/libs/pubsub/query)
	Tags []common.KVPair
}

func (f TxHandlerFunc) ProcessTx(state State, txBytes []byte, isCheckTx bool) (TxHandlerResult, error) {
	return f(state, txBytes, isCheckTx)
}

type QueryHandler interface {
	Handle(state ReadOnlyState, path string, data []byte) ([]byte, error)
}

type OriginHandler interface {
	ValidateOrigin(input []byte, chainId string, currentBlockHeight int64) error
	Reset(currentBlockHeight int64)
}

type KarmaHandler interface {
	Upkeep() error
}

type ValidatorsManager interface {
	BeginBlock(abci.RequestBeginBlock, int64) error
	EndBlock(abci.RequestEndBlock) ([]abci.ValidatorUpdate, error)
}

type ChainConfigManager interface {
	EnableFeatures(blockHeight int64) error
}

type GetValidatorSet func(state State) (loom.ValidatorSet, error)

type ValidatorsManagerFactoryFunc func(state State) (ValidatorsManager, error)

type ChainConfigManagerFactoryFunc func(state State) (ChainConfigManager, error)

type Application struct {
	lastBlockHeader abci.Header
	curBlockHeader  abci.Header
	curBlockHash    []byte
	Store           store.VersionedKVStore
	Init            func(State) error
	TxHandler
	QueryHandler
	EventHandler
	ReceiptHandlerProvider
	CreateValidatorManager   ValidatorsManagerFactoryFunc
	CreateChainConfigManager ChainConfigManagerFactoryFunc
	OriginHandler
	// Callback function used to construct a contract upkeep handler at the start of each block,
	// should return a nil handler when the contract upkeep feature is disabled.
<<<<<<< HEAD
	CreateContractUpkeepHandler func(State, loom.Address) (KarmaHandler, error)
=======
	CreateContractUpkeepHandler func(state State) (KarmaHandler, error)
	GetValidatorSet             GetValidatorSet
>>>>>>> 0d57daad
	EventStore                  store.EventStore
}

var _ abci.Application = &Application{}

//Metrics
var (
	deliverTxLatency    metrics.Histogram
	checkTxLatency      metrics.Histogram
	commitBlockLatency  metrics.Histogram
	requestCount        metrics.Counter
	committedBlockCount metrics.Counter
)

func init() {
	fieldKeys := []string{"method", "error"}
	requestCount = kitprometheus.NewCounterFrom(stdprometheus.CounterOpts{
		Namespace: "loomchain",
		Subsystem: "application",
		Name:      "request_count",
		Help:      "Number of requests received.",
	}, fieldKeys)
	deliverTxLatency = kitprometheus.NewSummaryFrom(stdprometheus.SummaryOpts{
		Namespace: "loomchain",
		Subsystem: "application",
		Name:      "delivertx_latency_microseconds",
		Help:      "Total duration of delivertx in microseconds.",
	}, fieldKeys)

	checkTxLatency = kitprometheus.NewSummaryFrom(stdprometheus.SummaryOpts{
		Namespace: "loomchain",
		Subsystem: "application",
		Name:      "checktx_latency_microseconds",
		Help:      "Total duration of checktx in microseconds.",
	}, fieldKeys)
	commitBlockLatency = kitprometheus.NewSummaryFrom(stdprometheus.SummaryOpts{
		Namespace: "loomchain",
		Subsystem: "application",
		Name:      "commit_block_latency_microseconds",
		Help:      "Total duration of commit block in microseconds.",
	}, fieldKeys)

	committedBlockCount = kitprometheus.NewCounterFrom(stdprometheus.CounterOpts{
		Namespace: "loomchain",
		Subsystem: "application",
		Name:      "block_count",
		Help:      "Number of committed blocks.",
	}, fieldKeys)
}

func (a *Application) Info(req abci.RequestInfo) abci.ResponseInfo {
	return abci.ResponseInfo{
		LastBlockAppHash: a.Store.Hash(),
		LastBlockHeight:  a.Store.Version(),
	}
}

func (a *Application) SetOption(req abci.RequestSetOption) abci.ResponseSetOption {
	return abci.ResponseSetOption{}
}

func (a *Application) InitChain(req abci.RequestInitChain) abci.ResponseInitChain {
	if a.height() != 1 {
		panic("state version is not 1")
	}

	state := NewStoreState(
		context.Background(),
		a.Store,
		abci.Header{},
		nil,
		a.GetValidatorSet,
	)

	if a.Init != nil {
		err := a.Init(state)
		if err != nil {
			panic(err)
		}
	}
	return abci.ResponseInitChain{}
}

func (a *Application) BeginBlock(req abci.RequestBeginBlock) abci.ResponseBeginBlock {
	block := req.Header
	if block.Height != a.height() {
		panic(fmt.Sprintf("app height %d doesn't match BeginBlock height %d", a.height(), block.Height))
	}

	a.curBlockHeader = block
	a.curBlockHash = req.Hash

	if a.CreateContractUpkeepHandler != nil {
		upkeepStoreTx := store.WrapAtomic(a.Store).BeginTx()
		upkeepState := NewStoreState(
			context.Background(),
			upkeepStoreTx,
			a.curBlockHeader,
			a.curBlockHash,
			a.GetValidatorSet,
		)
		contractUpkeepHandler, err := a.CreateContractUpkeepHandler(upkeepState, loom.RootAddress(a.curBlockHeader.ChainID))
		if err != nil {
			panic(err)
		}
		if contractUpkeepHandler != nil {
			if err := contractUpkeepHandler.Upkeep(); err != nil {
				panic(err)
			}
			upkeepStoreTx.Commit()
		}
	}

	a.OriginHandler.Reset(a.curBlockHeader.Height)

	storeTx := store.WrapAtomic(a.Store).BeginTx()
	state := NewStoreState(
		context.Background(),
		storeTx,
		a.curBlockHeader,
		nil,
		a.GetValidatorSet,
	)

	validatorManager, err := a.CreateValidatorManager(state)
	if err != registry.ErrNotFound {
		if err != nil {
			panic(err)
		}

		err = validatorManager.BeginBlock(req, a.height())
		if err != nil {
			panic(err)
		}
	}

	//Enable Features
	chainConfigManager, err := a.CreateChainConfigManager(state)
	if err != nil {
		panic(err)
	}
	if chainConfigManager != nil {
		if err := chainConfigManager.EnableFeatures(a.height()); err != nil {
			panic(err)
		}
	}

	storeTx.Commit()

	return abci.ResponseBeginBlock{}
}

func (a *Application) EndBlock(req abci.RequestEndBlock) abci.ResponseEndBlock {
	if req.Height != a.height() {
		panic(fmt.Sprintf("app height %d doesn't match EndBlock height %d", a.height(), req.Height))
	}

	storeTx := store.WrapAtomic(a.Store).BeginTx()
	state := NewStoreState(
		context.Background(),
		storeTx,
		a.curBlockHeader,
		nil,
		a.GetValidatorSet,
	)
	receiptHandler, err := a.ReceiptHandlerProvider.StoreAt(a.height(), state.FeatureEnabled(EvmTxReceiptsVersion2Feature, false))
	if err != nil {
		panic(err)
	}
	if err := receiptHandler.CommitBlock(state, a.height()); err != nil {
		storeTx.Rollback()
		// TODO: maybe panic instead?
		log.Error(fmt.Sprintf("aborted committing block receipts, %v", err.Error()))
	} else {
		storeTx.Commit()
	}

	storeTx = store.WrapAtomic(a.Store).BeginTx()
	state = NewStoreState(
		context.Background(),
		storeTx,
		a.curBlockHeader,
		nil,
		a.GetValidatorSet,
	)

	validatorManager, err := a.CreateValidatorManager(state)
	if err != registry.ErrNotFound {
		if err != nil {
			panic(err)
		}
		validators, err := validatorManager.EndBlock(req)
		if err != nil {
			panic(err)
		}

		storeTx.Commit()

		return abci.ResponseEndBlock{
			ValidatorUpdates: validators,
		}
	}
	return abci.ResponseEndBlock{
		ValidatorUpdates: []abci.ValidatorUpdate{},
	}
}

func (a *Application) CheckTx(txBytes []byte) abci.ResponseCheckTx {
	ok := abci.ResponseCheckTx{Code: abci.CodeTypeOK}

	var err error
	defer func(begin time.Time) {
		lvs := []string{"method", "CheckTx", "error", fmt.Sprint(err != nil)}
		checkTxLatency.With(lvs...).Observe(time.Since(begin).Seconds())
	}(time.Now())

	// If the chain is configured not to generate empty blocks then CheckTx may be called before
	// BeginBlock when the application restarts, which means that both curBlockHeader and
	// lastBlockHeader will be default initialized. Instead of invoking a contract method with
	// a vastly innacurate block header simply skip invoking the contract. This has the minor
	// disadvantage of letting an potentially invalid tx propagate to other nodes, but this should
	// only happen on node restarts, and only if the node doesn't receive any txs from it's peers
	// before a client sends it a tx.
	if a.curBlockHeader.Height == 0 {
		return ok
	}

	_, err = a.processTx(txBytes, true)
	if err != nil {
		log.Error(fmt.Sprintf("CheckTx: %s", err.Error()))
		return abci.ResponseCheckTx{Code: 1, Log: err.Error()}
	}

	return ok
}
func (a *Application) DeliverTx(txBytes []byte) abci.ResponseDeliverTx {
	var err error
	defer func(begin time.Time) {
		lvs := []string{"method", "DeliverTx", "error", fmt.Sprint(err != nil)}
		requestCount.With(lvs...).Add(1)
		deliverTxLatency.With(lvs...).Observe(time.Since(begin).Seconds())
	}(time.Now())

	r, err := a.processTx(txBytes, false)
	if err != nil {
		log.Error(fmt.Sprintf("DeliverTx: %s", err.Error()))
		return abci.ResponseDeliverTx{Code: 1, Log: err.Error()}
	}
	return abci.ResponseDeliverTx{Code: abci.CodeTypeOK, Data: r.Data, Tags: r.Tags, Info: r.Info}
}

func (a *Application) processTx(txBytes []byte, isCheckTx bool) (TxHandlerResult, error) {
	var err error
	//TODO we should be keeping this across multiple checktx, and only rolling back after they all complete
	// for now the nonce will have a special cache that it rolls back each block
	storeTx := store.WrapAtomic(a.Store).BeginTx()

	state := NewStoreState(
		context.Background(),
		storeTx,
		a.curBlockHeader,
		a.curBlockHash,
		a.GetValidatorSet,
	)

	if isCheckTx {
		err := a.OriginHandler.ValidateOrigin(txBytes, state.Block().ChainID, state.Block().Height)
		if err != nil {
			storeTx.Rollback()
			return TxHandlerResult{}, err
		}
	}

	receiptHandler, err := a.ReceiptHandlerProvider.StoreAt(a.height(), state.FeatureEnabled(EvmTxReceiptsVersion2Feature, false))
	if err != nil {
		panic(err)
	}

	r, err := a.TxHandler.ProcessTx(state, txBytes, isCheckTx)
	if err != nil {
		storeTx.Rollback()
		// TODO: save receipt & hash of failed EVM tx to node-local persistent cache (not app state)
		receiptHandler.DiscardCurrentReceipt()
		return r, err
	}

	if !isCheckTx {
		if r.Info == utils.CallEVM || r.Info == utils.DeployEvm {
			err := a.EventHandler.LegacyEthSubscriptionSet().EmitTxEvent(r.Data, r.Info)
			if err != nil {
				log.Error("Emit Tx Event error", "err", err)
			}
			reader, err := a.ReceiptHandlerProvider.ReaderAt(state.Block().Height, state.FeatureEnabled(EvmTxReceiptsVersion2Feature, false))
			if err != nil {
				log.Error("failed to load receipt", "height", state.Block().Height, "err", err)
			} else {
				if reader.GetCurrentReceipt() != nil {
					if err = a.EventHandler.EthSubscriptionSet().EmitTxEvent(reader.GetCurrentReceipt().TxHash); err != nil {
						log.Error("failed to load receipt", "err", err)
					}
				}
			}
			receiptHandler.CommitCurrentReceipt()
		}
		storeTx.Commit()
	}
	return r, nil
}

// Commit commits the current block
func (a *Application) Commit() abci.ResponseCommit {
	var err error
	defer func(begin time.Time) {
		lvs := []string{"method", "Commit", "error", fmt.Sprint(err != nil)}
		committedBlockCount.With(lvs...).Add(1)
		commitBlockLatency.With(lvs...).Observe(time.Since(begin).Seconds())
	}(time.Now())
	appHash, _, err := a.Store.SaveVersion()
	if err != nil {
		panic(err)
	}

	height := a.curBlockHeader.GetHeight()
	go func(height int64, blockHeader abci.Header) {
		if err := a.EventHandler.EmitBlockTx(uint64(height), blockHeader.Time); err != nil {
			log.Error("Emit Block Event error", "err", err)
		}
		if err := a.EventHandler.LegacyEthSubscriptionSet().EmitBlockEvent(blockHeader); err != nil {
			log.Error("Emit Block Event error", "err", err)
		}
		if err := a.EventHandler.EthSubscriptionSet().EmitBlockEvent(blockHeader); err != nil {
			log.Error("Emit Block Event error", "err", err)
		}
	}(height, a.curBlockHeader)
	a.lastBlockHeader = a.curBlockHeader

	if err := a.Store.Prune(); err != nil {
		log.Error("failed to prune app.db", "err", err)
	}

	return abci.ResponseCommit{
		Data: appHash,
	}
}

func (a *Application) Query(req abci.RequestQuery) abci.ResponseQuery {
	if a.QueryHandler == nil {
		return abci.ResponseQuery{Code: 1, Log: "not implemented"}
	}

	result, err := a.QueryHandler.Handle(a.ReadOnlyState(), req.Path, req.Data)
	if err != nil {
		return abci.ResponseQuery{Code: 1, Log: err.Error()}
	}

	return abci.ResponseQuery{Code: abci.CodeTypeOK, Value: result}
}

func (a *Application) height() int64 {
	return a.Store.Version() + 1
}

func (a *Application) ReadOnlyState() State {
	// FIXME: Figure out a less ugly way to do this
	var readOnlyStore store.Snapshot
	// TODO: Caching store needs to be updated to handle real snapshots from MultiReaderIAVLStore
	if cachingStore, ok := (a.Store.(*store.CachingStore)); ok {
		readOnlyStore = store.NewReadOnlyCachingStore(cachingStore)
	} else {
		readOnlyStore = a.Store.GetSnapshot()
	}

	// TODO: the store snapshot should be created atomically, otherwise the block header might
	//       not match the state... need to figure out why this hasn't spectacularly failed already
	return NewStoreStateSnapshot(
		nil,
		readOnlyStore,
		a.lastBlockHeader,
		nil, // TODO: last block hash!
		a.GetValidatorSet,
	)
}<|MERGE_RESOLUTION|>--- conflicted
+++ resolved
@@ -106,6 +106,10 @@
 	return s.validators.Slice()
 }
 
+func (s *StoreState) SetValidatorPower(pubKey []byte, power int64) {
+	s.validators.Set(&types.Validator{PubKey: pubKey, Power: power})
+}
+
 func (s *StoreState) Set(key, value []byte) {
 	s.store.Set(key, value)
 }
@@ -280,12 +284,8 @@
 	OriginHandler
 	// Callback function used to construct a contract upkeep handler at the start of each block,
 	// should return a nil handler when the contract upkeep feature is disabled.
-<<<<<<< HEAD
 	CreateContractUpkeepHandler func(State, loom.Address) (KarmaHandler, error)
-=======
-	CreateContractUpkeepHandler func(state State) (KarmaHandler, error)
 	GetValidatorSet             GetValidatorSet
->>>>>>> 0d57daad
 	EventStore                  store.EventStore
 }
 
