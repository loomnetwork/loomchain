--- conflicted
+++ resolved
@@ -259,13 +259,8 @@
 	EnableFeatures(blockHeight int64) error
 }
 
-<<<<<<< HEAD
-type CoinDeflationManager interface {
+type CoinPolicyManager interface {
 	MintCoins() error
-=======
-type CoinPolicyManager interface {
-	MintCoins(blockHeight int64) error
->>>>>>> 900e037d
 }
 
 type GetValidatorSet func(state State) (loom.ValidatorSet, error)
@@ -455,13 +450,8 @@
 		panic(err)
 	}
 
-<<<<<<< HEAD
-	if coinDeflationManager != nil {
-		if err := coinDeflationManager.MintCoins(); err != nil {
-=======
 	if coinPolicyManager != nil {
-		if err := coinPolicyManager.MintCoins(a.height()); err != nil {
->>>>>>> 900e037d
+		if err := coinPolicyManager.MintCoins(); err != nil {
 			panic(err)
 		}
 	}
