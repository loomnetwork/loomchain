package loomchain

import (
	"bytes"
	"context"
	"fmt"
	"time"

	"github.com/loomnetwork/loomchain/eth/utils"
	"github.com/loomnetwork/loomchain/features"
	"github.com/loomnetwork/loomchain/registry"
	"github.com/loomnetwork/loomchain/state"

	"github.com/go-kit/kit/metrics"
	kitprometheus "github.com/go-kit/kit/metrics/prometheus"
	cctypes "github.com/loomnetwork/go-loom/builtin/types/chainconfig"
	stdprometheus "github.com/prometheus/client_golang/prometheus"
	abci "github.com/tendermint/tendermint/abci/types"
	ttypes "github.com/tendermint/tendermint/types"

	"github.com/loomnetwork/loomchain/log"
	"github.com/loomnetwork/loomchain/store"
	blockindex "github.com/loomnetwork/loomchain/store/block_index"
	evmaux "github.com/loomnetwork/loomchain/store/evm_aux"
)

/*
type ReadOnlyState interface {
	store.KVReader
	Validators() []*loom.Validator
	Block() types.BlockHeader
	// Release should free up any underlying system resources. Must be safe to invoke multiple times.
	Release()
	FeatureEnabled(string, bool) bool
	Config() *cctypes.Config
	EnabledFeatures() []string
}

type State interface {
	ReadOnlyState
	store.KVWriter
	Context() context.Context
	WithContext(ctx context.Context) State
	WithPrefix(prefix []byte) State
	SetFeature(string, bool)
	ChangeConfigSetting(name, value string) error
}

type StoreState struct {
	ctx             context.Context
	store           store.KVStore
	block           types.BlockHeader
	validators      loom.ValidatorSet
	getValidatorSet GetValidatorSet
	config          *cctypes.Config
}

var _ = State(&StoreState{})

func blockHeaderFromAbciHeader(header *abci.Header) types.BlockHeader {
	return types.BlockHeader{
		ChainID: header.ChainID,
		Height:  header.Height,
		Time:    header.Time.Unix(),
		NumTxs:  int32(header.NumTxs), //TODO this cast doesnt look right
		LastBlockID: types.BlockID{
			Hash: header.LastBlockId.Hash,
		},
		ValidatorsHash: header.ValidatorsHash,
		AppHash:        header.AppHash,
	}
}

func NewStoreState(
	ctx context.Context,
	store store.KVStore,
	block abci.Header,
	curBlockHash []byte,
	getValidatorSet GetValidatorSet,
) *StoreState {
	blockHeader := blockHeaderFromAbciHeader(&block)
	blockHeader.CurrentHash = curBlockHash
	return &StoreState{
		ctx:             ctx,
		store:           store,
		block:           blockHeader,
		validators:      loom.NewValidatorSet(),
		getValidatorSet: getValidatorSet,
	}
}

func (s *StoreState) WithOnChainConfig(config *cctypes.Config) *StoreState {
	s.config = config
	return s
}

func (s *StoreState) Range(prefix []byte) plugin.RangeData {
	return s.store.Range(prefix)
}

func (s *StoreState) Get(key []byte) []byte {
	return s.store.Get(key)
}

func (s *StoreState) Has(key []byte) bool {
	return s.store.Has(key)
}

func (s *StoreState) Validators() []*loom.Validator {
	if (len(s.validators) == 0) && (s.getValidatorSet != nil) {
		validatorSet, err := s.getValidatorSet(s)
		if err != nil {
			panic(err)
		}
		// cache the validator set for the current state
		s.validators = validatorSet
	}
	return s.validators.Slice()
}

func (s *StoreState) Set(key, value []byte) {
	s.store.Set(key, value)
}

func (s *StoreState) Delete(key []byte) {
	s.store.Delete(key)
}

func (s *StoreState) Block() types.BlockHeader {
	return s.block
}

func (s *StoreState) Context() context.Context {
	return s.ctx
}

const (
	featurePrefix = "feature"
)

func featureKey(featureName string) []byte {
	return util.PrefixKey([]byte(featurePrefix), []byte(featureName))
}

func (s *StoreState) EnabledFeatures() []string {
	featuresFromState := s.Range([]byte(featurePrefix))
	enabledFeatures := make([]string, 0, len(featuresFromState))
	for _, m := range featuresFromState {
		if bytes.Equal(m.Value, []byte{1}) {
			enabledFeatures = append(enabledFeatures, string(m.Key))
		}
	}
	return enabledFeatures
}

func (s *StoreState) FeatureEnabled(name string, val bool) bool {
	data := s.store.Get(featureKey(name))
	if len(data) == 0 {
		return val
	}
	if bytes.Equal(data, []byte{1}) {
		return true
	}
	return false
}

func (s *StoreState) SetFeature(name string, val bool) {
	data := []byte{0}
	if val {
		data = []byte{1}
	}
	s.store.Set(featureKey(name), data)
}

// ChangeConfigSetting updates the value of the given on-chain config setting.
// If an error occurs while trying to update the config the change is rolled back, if the rollback
// itself fails this function will panic.
func (s *StoreState) ChangeConfigSetting(name, value string) error {
	cfg, err := store.LoadOnChainConfig(s.store)
	if err != nil {
		panic(err)
	}
	if err := config.SetConfigSetting(cfg, name, value); err != nil {
		return err
	}
	if err := store.SaveOnChainConfig(s.store, cfg); err != nil {
		return err
	}
	// invalidate cached config so it's reloaded next time it's accessed
	s.config = nil
	return nil
}

// Config returns the current on-chain config.
func (s *StoreState) Config() *cctypes.Config {
	if s.config == nil {
		var err error
		s.config, err = store.LoadOnChainConfig(s.store)
		if err != nil {
			panic(err)
		}
	}
	return s.config
}

func (s *StoreState) WithContext(ctx context.Context) State {
	return &StoreState{
		store:           s.store,
		block:           s.block,
		ctx:             ctx,
		validators:      s.validators,
		getValidatorSet: s.getValidatorSet,
	}
}

func (s *StoreState) WithPrefix(prefix []byte) State {
	return &StoreState{
		store:           store.PrefixKVStore(prefix, s.store),
		block:           s.block,
		ctx:             s.ctx,
		validators:      s.validators,
		getValidatorSet: s.getValidatorSet,
	}
}

func (s *StoreState) Release() {
	// noop
}

// StoreStateSnapshot is a read-only snapshot of the app state at particular point in time,
// it's unaffected by any changes to the app state. Multiple snapshots can exist at any one
// time, but each snapshot should only be accessed from one thread at a time. After a snapshot
// is no longer needed call Release() to free up underlying resources. Live snapshots may prevent
// the underlying DB from writing new data in the most space efficient manner, so aim to minimize
// their lifetime.
type StoreStateSnapshot struct {
	*StoreState
	storeSnapshot store.Snapshot
}

// TODO: Ideally StoreStateSnapshot should only implement ReadOnlyState interface, but that will
//       require updating a bunch of the existing State consumers to also handle ReadOnlyState.
var _ = State(&StoreStateSnapshot{})

// NewStoreStateSnapshot creates a new snapshot of the app state.
func NewStoreStateSnapshot(
	ctx context.Context, snap store.Snapshot, block abci.Header, curBlockHash []byte,
	getValidatorSet GetValidatorSet,
) *StoreStateSnapshot {
	return &StoreStateSnapshot{
		StoreState:    NewStoreState(ctx, &readOnlyKVStoreAdapter{snap}, block, curBlockHash, getValidatorSet),
		storeSnapshot: snap,
	}
}

// Release releases the underlying store snapshot, safe to call multiple times.
func (s *StoreStateSnapshot) Release() {
	if s.storeSnapshot != nil {
		s.storeSnapshot.Release()
		s.storeSnapshot = nil
	}
}

// For all the times you need a read-only store.KVStore but you only have a store.KVReader.
type readOnlyKVStoreAdapter struct {
	store.KVReader
}

func (s *readOnlyKVStoreAdapter) Set(key, value []byte) {
	panic("kvStoreSnapshotAdapter.Set not implemented")
}

func (s *readOnlyKVStoreAdapter) Delete(key []byte) {
	panic("kvStoreSnapshotAdapter.Delete not implemented")
}
*/
/*
type TxHandler interface {
	ProcessTx(s state.State, txBytes []byte, isCheckTx bool) (TxHandlerResult, error)
}

type TxHandlerFunc func(s state.State, txBytes []byte, isCheckTx bool) (TxHandlerResult, error)

type TxHandlerResult struct {
	Data             []byte
	ValidatorUpdates []abci.Validator
	Info             string
	// Tags to associate with the tx that produced this result. Tags can be used to filter txs
	// via the ABCI query interface (see https://godoc.org/github.com/tendermint/tendermint/libs/pubsub/query)
	Tags []common.KVPair
}

func (f TxHandlerFunc) ProcessTx(s state.State, txBytes []byte, isCheckTx bool) (TxHandlerResult, error) {
	return f(s, txBytes, isCheckTx)
}*/

type QueryHandler interface {
	Handle(s state.ReadOnlyState, path string, data []byte) ([]byte, error)
}

type KarmaHandler interface {
	Upkeep() error
}

type ValidatorsManager interface {
	BeginBlock(abci.RequestBeginBlock, int64) error
	EndBlock(abci.RequestEndBlock) ([]abci.ValidatorUpdate, error)
}

type ChainConfigManager interface {
	EnableFeatures(blockHeight int64) error
	UpdateConfig() (int, error)
}

//type GetValidatorSet func(state.State) (loom.ValidatorSet, error)

type ValidatorsManagerFactoryFunc func(state.State) (ValidatorsManager, error)

type ChainConfigManagerFactoryFunc func(state.State) (ChainConfigManager, error)

type Application struct {
	lastBlockHeader abci.Header
	curBlockHeader  abci.Header
	curBlockHash    []byte
	Store           store.VersionedKVStore
	Init            func(state.State) error
	TxHandler
	QueryHandler
	EventHandler
	ReceiptHandlerProvider
	EvmAuxStore *evmaux.EvmAuxStore
	blockindex.BlockIndexStore
	CreateValidatorManager   ValidatorsManagerFactoryFunc
	CreateChainConfigManager ChainConfigManagerFactoryFunc
	// Callback function used to construct a contract upkeep handler at the start of each block,
	// should return a nil handler when the contract upkeep feature is disabled.
	CreateContractUpkeepHandler func(state.State) (KarmaHandler, error)
	GetValidatorSet             state.GetValidatorSet
	EventStore                  store.EventStore
	config                      *cctypes.Config
	childTxRefs                 []evmaux.ChildTxRef // links Tendermint txs to EVM txs
	ReceiptsVersion             int32
}

var _ abci.Application = &Application{}

//Metrics
var (
	deliverTxLatency     metrics.Histogram
	checkTxLatency       metrics.Histogram
	commitBlockLatency   metrics.Histogram
	beginBlockLatency    metrics.Histogram
	endBlockLatency      metrics.Histogram
	requestCount         metrics.Counter
	committedBlockCount  metrics.Counter
	validatorFuncLatency metrics.Histogram
)

func init() {
	fieldKeys := []string{"method", "error"}
	requestCount = kitprometheus.NewCounterFrom(stdprometheus.CounterOpts{
		Namespace: "loomchain",
		Subsystem: "application",
		Name:      "request_count",
		Help:      "Number of requests received.",
	}, fieldKeys)
	deliverTxLatency = kitprometheus.NewSummaryFrom(stdprometheus.SummaryOpts{
		Namespace:  "loomchain",
		Subsystem:  "application",
		Name:       "delivertx_latency_microseconds",
		Help:       "Total duration of delivertx in microseconds.",
		Objectives: map[float64]float64{0.5: 0.05, 0.9: 0.01, 0.99: 0.001},
	}, []string{"method", "error", "evm"})

	checkTxLatency = kitprometheus.NewSummaryFrom(stdprometheus.SummaryOpts{
		Namespace:  "loomchain",
		Subsystem:  "application",
		Name:       "checktx_latency_microseconds",
		Help:       "Total duration of checktx in microseconds.",
		Objectives: map[float64]float64{0.5: 0.05, 0.9: 0.01, 0.99: 0.001},
	}, fieldKeys)
	commitBlockLatency = kitprometheus.NewSummaryFrom(stdprometheus.SummaryOpts{
		Namespace:  "loomchain",
		Subsystem:  "application",
		Name:       "commit_block_latency_microseconds",
		Help:       "Total duration of commit block in microseconds.",
		Objectives: map[float64]float64{0.5: 0.05, 0.9: 0.01, 0.99: 0.001},
	}, fieldKeys)
	beginBlockLatency = kitprometheus.NewSummaryFrom(stdprometheus.SummaryOpts{
		Namespace:  "loomchain",
		Subsystem:  "application",
		Name:       "begin_block_latency",
		Help:       "Total duration of begin block in seconds.",
		Objectives: map[float64]float64{0.5: 0.05, 0.9: 0.01, 0.99: 0.001},
	}, []string{"method"})
	endBlockLatency = kitprometheus.NewSummaryFrom(stdprometheus.SummaryOpts{
		Namespace:  "loomchain",
		Subsystem:  "application",
		Name:       "end_block_latency",
		Help:       "Total duration of end block in seconds.",
		Objectives: map[float64]float64{0.5: 0.05, 0.9: 0.01, 0.99: 0.001},
	}, []string{"method"})

	committedBlockCount = kitprometheus.NewCounterFrom(stdprometheus.CounterOpts{
		Namespace: "loomchain",
		Subsystem: "application",
		Name:      "block_count",
		Help:      "Number of committed blocks.",
	}, fieldKeys)

	validatorFuncLatency = kitprometheus.NewSummaryFrom(stdprometheus.SummaryOpts{
		Namespace:  "loomchain",
		Subsystem:  "application",
		Name:       "validator_election_latency",
		Help:       "Total duration of validator election in seconds.",
		Objectives: map[float64]float64{0.5: 0.05, 0.9: 0.01, 0.99: 0.001},
	}, []string{})
}

func (a *Application) Info(req abci.RequestInfo) abci.ResponseInfo {
	return abci.ResponseInfo{
		LastBlockAppHash: a.Store.Hash(),
		LastBlockHeight:  a.Store.Version(),
	}
}

func (a *Application) SetOption(req abci.RequestSetOption) abci.ResponseSetOption {
	return abci.ResponseSetOption{}
}

func (a *Application) InitChain(req abci.RequestInitChain) abci.ResponseInitChain {
	if a.height() != 1 {
		panic("state version is not 1")
	}

	s := state.NewStoreState(
		context.Background(),
		a.Store,
		abci.Header{
			ChainID: req.ChainId,
		},
		nil,
		a.GetValidatorSet,
	)

	if a.Init != nil {
		err := a.Init(s)
		if err != nil {
			panic(err)
		}
	}

	return abci.ResponseInitChain{}
}

func (a *Application) BeginBlock(req abci.RequestBeginBlock) abci.ResponseBeginBlock {
	defer func(begin time.Time) {
		lvs := []string{"method", "BeginBlock"}
		beginBlockLatency.With(lvs...).Observe(time.Since(begin).Seconds())
	}(time.Now())

	block := req.Header
	if block.Height != a.height() {
		panic(fmt.Sprintf("app height %d doesn't match BeginBlock height %d", a.height(), block.Height))
	}

	if a.config == nil {
		var err error
		a.config, err = store.LoadOnChainConfig(a.Store)
		if err != nil {
			panic(err)
		}
	}

	a.curBlockHeader = block
	a.curBlockHash = req.Hash

	if a.CreateContractUpkeepHandler != nil {
		upkeepStoreTx := store.WrapAtomic(a.Store).BeginTx()
		upkeepState := state.NewStoreState(
			context.Background(),
			upkeepStoreTx,
			a.curBlockHeader,
			a.curBlockHash,
			a.GetValidatorSet,
		).WithOnChainConfig(a.config)
		contractUpkeepHandler, err := a.CreateContractUpkeepHandler(upkeepState)
		if err != nil {
			panic(err)
		}
		if contractUpkeepHandler != nil {
			if err := contractUpkeepHandler.Upkeep(); err != nil {
				panic(err)
			}
			upkeepStoreTx.Commit()
		}
	}

	storeTx := store.WrapAtomic(a.Store).BeginTx()
	s := state.NewStoreState(
		context.Background(),
		storeTx,
		a.curBlockHeader,
		nil,
		a.GetValidatorSet,
	).WithOnChainConfig(a.config)

	validatorManager, err := a.CreateValidatorManager(s)
	if err != registry.ErrNotFound {
		if err != nil {
			panic(err)
		}

		err = validatorManager.BeginBlock(req, a.height())
		if err != nil {
			panic(err)
		}
	}

	//Enable Features
	chainConfigManager, err := a.CreateChainConfigManager(s)
	if err != nil {
		panic(err)
	}
	if chainConfigManager != nil {
		if err := chainConfigManager.EnableFeatures(a.height()); err != nil {
			panic(err)
		}

		numConfigChanges, err := chainConfigManager.UpdateConfig()
		if err != nil {
			panic(err)
		}

		if numConfigChanges > 0 {
			// invalidate cached config so it's reloaded next time it's accessed
			a.config = nil
		}
	}

	storeTx.Commit()

	return abci.ResponseBeginBlock{}
}

func (a *Application) EndBlock(req abci.RequestEndBlock) abci.ResponseEndBlock {
	defer func(begin time.Time) {
		lvs := []string{"method", "EndBlock"}
		endBlockLatency.With(lvs...).Observe(time.Since(begin).Seconds())
	}(time.Now())

	if req.Height != a.height() {
		panic(fmt.Sprintf("app height %d doesn't match EndBlock height %d", a.height(), req.Height))
	}

	// TODO: receiptHandler.CommitBlock() should be moved to Application.Commit()
	storeTx := store.WrapAtomic(a.Store).BeginTx()
<<<<<<< HEAD
	//s := state.NewStoreState(
	//	context.Background(),
	//	storeTx,
	//	a.curBlockHeader,
	//	nil,
	//	a.GetValidatorSet,
	//).WithOnChainConfig(a.config)
=======
>>>>>>> de85b9b2
	receiptHandler := a.ReceiptHandlerProvider.Store()
	if err := receiptHandler.CommitBlock(a.height()); err != nil {
		storeTx.Rollback()
		// TODO: maybe panic instead?
		log.Error(fmt.Sprintf("aborted committing block receipts, %v", err.Error()))
	} else {
		storeTx.Commit()
	}

	storeTx = store.WrapAtomic(a.Store).BeginTx()
<<<<<<< HEAD
	s := state.NewStoreState(
=======
	state := NewStoreState(
>>>>>>> de85b9b2
		context.Background(),
		storeTx,
		a.curBlockHeader,
		nil,
		a.GetValidatorSet,
	).WithOnChainConfig(a.config)

	validatorManager, err := a.CreateValidatorManager(s)
	if err != registry.ErrNotFound {
		if err != nil {
			panic(err)
		}
		t2 := time.Now()
		validators, err := validatorManager.EndBlock(req)

		diffsecs := time.Since(t2).Seconds()
		validatorFuncLatency.Observe(diffsecs)

		log.Info(fmt.Sprintf("validator manager took %f seconds-----\n", diffsecs))
		if err != nil {
			panic(err)
		}
		storeTx.Commit()

		return abci.ResponseEndBlock{
			ValidatorUpdates: validators,
		}
	}
	return abci.ResponseEndBlock{
		ValidatorUpdates: []abci.ValidatorUpdate{},
	}
}

func (a *Application) CheckTx(txBytes []byte) abci.ResponseCheckTx {
	var err error
	defer func(begin time.Time) {
		lvs := []string{"method", "CheckTx", "error", fmt.Sprint(err != nil)}
		checkTxLatency.With(lvs...).Observe(time.Since(begin).Seconds())
	}(time.Now())

	// If the chain is configured not to generate empty blocks then CheckTx may be called before
	// BeginBlock when the application restarts, which means that both curBlockHeader and
	// lastBlockHeader will be default initialized. Instead of invoking a contract method with
	// a vastly innacurate block header simply skip invoking the contract. This has the minor
	// disadvantage of letting an potentially invalid tx propagate to other nodes, but this should
	// only happen on node restarts, and only if the node doesn't receive any txs from it's peers
	// before a client sends it a tx.
	if a.curBlockHeader.Height == 0 {
		return abci.ResponseCheckTx{Code: abci.CodeTypeOK}
	}

	storeTx := store.WrapAtomic(a.Store).BeginTx()
	defer storeTx.Rollback()

	state := NewStoreState(
		context.Background(),
		storeTx,
		a.curBlockHeader,
		a.curBlockHash,
		a.GetValidatorSet,
	).WithOnChainConfig(a.config)

	// Receipts & events generated in CheckTx must be discarded since the app state changes they
	// reflect aren't persisted.
	defer a.ReceiptHandlerProvider.Store().DiscardCurrentReceipt()
	defer a.EventHandler.Rollback()

	_, err = a.TxHandler.ProcessTx(state, txBytes, true)
	if err != nil {
		log.Error("CheckTx", "err", err)
		return abci.ResponseCheckTx{Code: 1, Log: err.Error()}
	}

	return abci.ResponseCheckTx{Code: abci.CodeTypeOK}
}

func (a *Application) DeliverTx(txBytes []byte) abci.ResponseDeliverTx {
	var txFailed, isEvmTx bool
	defer func(begin time.Time) {
		lvs := []string{
			"method", "DeliverTx",
			"error", fmt.Sprint(txFailed),
			"evm", fmt.Sprint(isEvmTx),
		}
		requestCount.With(lvs[:4]...).Add(1)
		deliverTxLatency.With(lvs...).Observe(time.Since(begin).Seconds())
	}(time.Now())

	storeTx := store.WrapAtomic(a.Store).BeginTx()
	defer storeTx.Rollback()

	state := NewStoreState(
		context.Background(),
		storeTx,
		a.curBlockHeader,
		a.curBlockHash,
		a.GetValidatorSet,
	).WithOnChainConfig(a.config)

	var r abci.ResponseDeliverTx

	if state.FeatureEnabled(features.EvmTxReceiptsVersion3_1, false) {
		r = a.deliverTx2(storeTx, txBytes)
	} else {
		r = a.deliverTx(storeTx, txBytes)
	}

	txFailed = r.Code != abci.CodeTypeOK
	// TODO: this isn't 100% reliable when txFailed == true
	isEvmTx = r.Info == utils.CallEVM || r.Info == utils.DeployEvm
	return r
}

// This version of DeliverTx doesn't store the receipts for failed EVM txs.
func (a *Application) deliverTx(storeTx store.KVStoreTx, txBytes []byte) abci.ResponseDeliverTx {
	r, err := a.processTx(storeTx, txBytes, false)
	if err != nil {
		log.Error(fmt.Sprintf("DeliverTx: %s", err.Error()))
		return abci.ResponseDeliverTx{Code: 1, Log: err.Error()}
	}
	return abci.ResponseDeliverTx{Code: abci.CodeTypeOK, Data: r.Data, Tags: r.Tags, Info: r.Info}
}

<<<<<<< HEAD
func (a *Application) processTx(txBytes []byte, isCheckTx bool) (TxHandlerResult, error) {
	//TODO we should be keeping this across multiple checktx, and only rolling back after they all complete
	// for now the nonce will have a special cache that it rolls back each block
	storeTx := store.WrapAtomic(a.Store).BeginTx()

	s := state.NewStoreState(
=======
func (a *Application) processTx(storeTx store.KVStoreTx, txBytes []byte, isCheckTx bool) (TxHandlerResult, error) {
	state := NewStoreState(
>>>>>>> de85b9b2
		context.Background(),
		storeTx,
		a.curBlockHeader,
		a.curBlockHash,
		a.GetValidatorSet,
	).WithOnChainConfig(a.config)

	receiptHandler := a.ReceiptHandlerProvider.Store()
	defer receiptHandler.DiscardCurrentReceipt()
	defer a.EventHandler.Rollback()

	r, err := a.TxHandler.ProcessTx(s, txBytes, isCheckTx)
	if err != nil {
		return r, err
	}

	if !isCheckTx {
		a.EventHandler.Commit(uint64(a.curBlockHeader.GetHeight()))

		saveEvmTxReceipt := r.Info == utils.CallEVM || r.Info == utils.DeployEvm ||
			s.FeatureEnabled(features.EvmTxReceiptsVersion3, false) || a.ReceiptsVersion == 3

		if saveEvmTxReceipt {
			if err := a.EventHandler.LegacyEthSubscriptionSet().EmitTxEvent(r.Data, r.Info); err != nil {
				log.Error("Emit Tx Event error", "err", err)
			}

			reader := a.ReceiptHandlerProvider.Reader()
			if reader.GetCurrentReceipt() != nil {
				receiptTxHash := reader.GetCurrentReceipt().TxHash
				if err := a.EventHandler.EthSubscriptionSet().EmitTxEvent(receiptTxHash); err != nil {
					log.Error("failed to emit tx event to subscribers", "err", err)
				}
				txHash := ttypes.Tx(txBytes).Hash()
				// If a receipt was generated for an EVM tx add a link between the TM tx hash and the EVM tx hash
				// so that we can use it to lookup relevant events using the TM tx hash.
				if !bytes.Equal(txHash, receiptTxHash) {
					a.childTxRefs = append(a.childTxRefs, evmaux.ChildTxRef{
						ParentTxHash: txHash,
						ChildTxHash:  receiptTxHash,
					})
				}
				receiptHandler.CommitCurrentReceipt()
			}
		}
		storeTx.Commit()
	}
	return r, nil
}

// This version of DeliverTx stores the receipts for failed EVM txs.
func (a *Application) deliverTx2(storeTx store.KVStoreTx, txBytes []byte) abci.ResponseDeliverTx {
	state := NewStoreState(
		context.Background(),
		storeTx,
		a.curBlockHeader,
		a.curBlockHash,
		a.GetValidatorSet,
	).WithOnChainConfig(a.config)

	receiptHandler := a.ReceiptHandlerProvider.Store()
	defer receiptHandler.DiscardCurrentReceipt()
	defer a.EventHandler.Rollback()

	r, txErr := a.TxHandler.ProcessTx(state, txBytes, false)

	// Store the receipt even if the tx itself failed
	var receiptTxHash []byte
	if a.ReceiptHandlerProvider.Reader().GetCurrentReceipt() != nil {
		receiptTxHash = a.ReceiptHandlerProvider.Reader().GetCurrentReceipt().TxHash
		txHash := ttypes.Tx(txBytes).Hash()
		// If a receipt was generated for an EVM tx add a link between the TM tx hash and the EVM tx hash
		// so that we can use it to lookup relevant events using the TM tx hash.
		if !bytes.Equal(txHash, receiptTxHash) {
			a.childTxRefs = append(a.childTxRefs, evmaux.ChildTxRef{
				ParentTxHash: txHash,
				ChildTxHash:  receiptTxHash,
			})
		}
		receiptHandler.CommitCurrentReceipt()
	}

	if txErr != nil {
		log.Error("DeliverTx", "err", txErr)
		// FIXME: Really shouldn't be using r.Data if txErr != nil, but need to refactor TxHandler.ProcessTx
		//        so it only returns r with the correct status code & log fields.
		// Pass the EVM tx hash (if any) back to Tendermint so it stores it in block results
		return abci.ResponseDeliverTx{Code: 1, Data: r.Data, Log: txErr.Error()}
	}

	a.EventHandler.Commit(uint64(a.curBlockHeader.GetHeight()))
	storeTx.Commit()

	// FIXME: Really shouldn't be sending out events until the whole block is committed because
	//        the state changes from the tx won't be visible to queries until after Application.Commit()
	if err := a.EventHandler.LegacyEthSubscriptionSet().EmitTxEvent(r.Data, r.Info); err != nil {
		log.Error("Emit Tx Event error", "err", err)
	}

	if len(receiptTxHash) > 0 {
		if err := a.EventHandler.EthSubscriptionSet().EmitTxEvent(receiptTxHash); err != nil {
			log.Error("failed to emit tx event to subscribers", "err", err)
		}
	}

	return abci.ResponseDeliverTx{Code: abci.CodeTypeOK, Data: r.Data, Tags: r.Tags, Info: r.Info}
}

// Commit commits the current block
func (a *Application) Commit() abci.ResponseCommit {
	var err error
	defer func(begin time.Time) {
		lvs := []string{"method", "Commit", "error", fmt.Sprint(err != nil)}
		committedBlockCount.With(lvs...).Add(1)
		commitBlockLatency.With(lvs...).Observe(time.Since(begin).Seconds())
	}(time.Now())
	appHash, _, err := a.Store.SaveVersion()
	if err != nil {
		panic(err)
	}

	height := a.curBlockHeader.GetHeight()

	if err := a.EvmAuxStore.SaveChildTxRefs(a.childTxRefs); err != nil {
		// TODO: consider panic instead
		log.Error("Failed to save Tendermint -> EVM tx hash refs", "height", height, "err", err)
	}
	a.childTxRefs = nil

	go func(height int64, blockHeader abci.Header) {
		if err := a.EventHandler.EmitBlockTx(uint64(height), blockHeader.Time); err != nil {
			log.Error("Emit Block Event error", "err", err)
		}
		if err := a.EventHandler.LegacyEthSubscriptionSet().EmitBlockEvent(blockHeader); err != nil {
			log.Error("Emit Block Event error", "err", err)
		}
		if err := a.EventHandler.EthSubscriptionSet().EmitBlockEvent(blockHeader); err != nil {
			log.Error("Emit Block Event error", "err", err)
		}
	}(height, a.curBlockHeader)
	a.lastBlockHeader = a.curBlockHeader

	if err := a.Store.Prune(); err != nil {
		log.Error("failed to prune app.db", "err", err)
	}

	if a.BlockIndexStore != nil {
		a.BlockIndexStore.SetBlockHashAtHeight(uint64(height), a.curBlockHash)
	}

	return abci.ResponseCommit{
		Data: appHash,
	}
}

func (a *Application) Query(req abci.RequestQuery) abci.ResponseQuery {
	if a.QueryHandler == nil {
		return abci.ResponseQuery{Code: 1, Log: "not implemented"}
	}

	result, err := a.QueryHandler.Handle(a.ReadOnlyState(), req.Path, req.Data)
	if err != nil {
		return abci.ResponseQuery{Code: 1, Log: err.Error()}
	}

	return abci.ResponseQuery{Code: abci.CodeTypeOK, Value: result}
}

func (a *Application) height() int64 {
	return a.Store.Version() + 1
}
func (a *Application) ReadOnlyState() state.State {
	// TODO: the store snapshot should be created atomically, otherwise the block header might
	//       not match the state... need to figure out why this hasn't spectacularly failed already
	return state.NewStoreStateSnapshot(
		nil,
		a.Store.GetSnapshot(),
		a.lastBlockHeader,
		nil, // TODO: last block hash!
		a.GetValidatorSet,
	)
}<|MERGE_RESOLUTION|>--- conflicted
+++ resolved
@@ -555,16 +555,6 @@
 
 	// TODO: receiptHandler.CommitBlock() should be moved to Application.Commit()
 	storeTx := store.WrapAtomic(a.Store).BeginTx()
-<<<<<<< HEAD
-	//s := state.NewStoreState(
-	//	context.Background(),
-	//	storeTx,
-	//	a.curBlockHeader,
-	//	nil,
-	//	a.GetValidatorSet,
-	//).WithOnChainConfig(a.config)
-=======
->>>>>>> de85b9b2
 	receiptHandler := a.ReceiptHandlerProvider.Store()
 	if err := receiptHandler.CommitBlock(a.height()); err != nil {
 		storeTx.Rollback()
@@ -575,11 +565,7 @@
 	}
 
 	storeTx = store.WrapAtomic(a.Store).BeginTx()
-<<<<<<< HEAD
 	s := state.NewStoreState(
-=======
-	state := NewStoreState(
->>>>>>> de85b9b2
 		context.Background(),
 		storeTx,
 		a.curBlockHeader,
@@ -634,7 +620,7 @@
 	storeTx := store.WrapAtomic(a.Store).BeginTx()
 	defer storeTx.Rollback()
 
-	state := NewStoreState(
+	s := state.NewStoreState(
 		context.Background(),
 		storeTx,
 		a.curBlockHeader,
@@ -647,7 +633,7 @@
 	defer a.ReceiptHandlerProvider.Store().DiscardCurrentReceipt()
 	defer a.EventHandler.Rollback()
 
-	_, err = a.TxHandler.ProcessTx(state, txBytes, true)
+	_, err = a.TxHandler.ProcessTx(s, txBytes, true)
 	if err != nil {
 		log.Error("CheckTx", "err", err)
 		return abci.ResponseCheckTx{Code: 1, Log: err.Error()}
@@ -671,7 +657,7 @@
 	storeTx := store.WrapAtomic(a.Store).BeginTx()
 	defer storeTx.Rollback()
 
-	state := NewStoreState(
+	s := state.NewStoreState(
 		context.Background(),
 		storeTx,
 		a.curBlockHeader,
@@ -681,7 +667,7 @@
 
 	var r abci.ResponseDeliverTx
 
-	if state.FeatureEnabled(features.EvmTxReceiptsVersion3_1, false) {
+	if s.FeatureEnabled(features.EvmTxReceiptsVersion3_1, false) {
 		r = a.deliverTx2(storeTx, txBytes)
 	} else {
 		r = a.deliverTx(storeTx, txBytes)
@@ -703,17 +689,8 @@
 	return abci.ResponseDeliverTx{Code: abci.CodeTypeOK, Data: r.Data, Tags: r.Tags, Info: r.Info}
 }
 
-<<<<<<< HEAD
-func (a *Application) processTx(txBytes []byte, isCheckTx bool) (TxHandlerResult, error) {
-	//TODO we should be keeping this across multiple checktx, and only rolling back after they all complete
-	// for now the nonce will have a special cache that it rolls back each block
-	storeTx := store.WrapAtomic(a.Store).BeginTx()
-
+func (a *Application) processTx(storeTx store.KVStoreTx, txBytes []byte, isCheckTx bool) (TxHandlerResult, error) {
 	s := state.NewStoreState(
-=======
-func (a *Application) processTx(storeTx store.KVStoreTx, txBytes []byte, isCheckTx bool) (TxHandlerResult, error) {
-	state := NewStoreState(
->>>>>>> de85b9b2
 		context.Background(),
 		storeTx,
 		a.curBlockHeader,
@@ -766,7 +743,7 @@
 
 // This version of DeliverTx stores the receipts for failed EVM txs.
 func (a *Application) deliverTx2(storeTx store.KVStoreTx, txBytes []byte) abci.ResponseDeliverTx {
-	state := NewStoreState(
+	s := state.NewStoreState(
 		context.Background(),
 		storeTx,
 		a.curBlockHeader,
@@ -778,7 +755,7 @@
 	defer receiptHandler.DiscardCurrentReceipt()
 	defer a.EventHandler.Rollback()
 
-	r, txErr := a.TxHandler.ProcessTx(state, txBytes, false)
+	r, txErr := a.TxHandler.ProcessTx(s, txBytes, false)
 
 	// Store the receipt even if the tx itself failed
 	var receiptTxHash []byte
