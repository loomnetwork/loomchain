package loomchain

import (
	"bytes"
	"context"
	"fmt"
	"time"

	"github.com/loomnetwork/go-loom/config"
	"github.com/loomnetwork/go-loom/util"
	"github.com/loomnetwork/loomchain/eth/utils"
	"github.com/loomnetwork/loomchain/registry"

	"github.com/go-kit/kit/metrics"
	kitprometheus "github.com/go-kit/kit/metrics/prometheus"
	"github.com/loomnetwork/go-loom"
	cctypes "github.com/loomnetwork/go-loom/builtin/types/chainconfig"
	"github.com/loomnetwork/go-loom/plugin"
	"github.com/loomnetwork/go-loom/types"
	"github.com/loomnetwork/loomchain/log"
	"github.com/loomnetwork/loomchain/store"
	blockindex "github.com/loomnetwork/loomchain/store/block_index"
	evmaux "github.com/loomnetwork/loomchain/store/evm_aux"
	stdprometheus "github.com/prometheus/client_golang/prometheus"
	abci "github.com/tendermint/tendermint/abci/types"
	"github.com/tendermint/tendermint/libs/common"
	ttypes "github.com/tendermint/tendermint/types"
)

type ReadOnlyState interface {
	store.KVReader
	Validators() []*loom.Validator
	Block() types.BlockHeader
	// Release should free up any underlying system resources. Must be safe to invoke multiple times.
	Release()
	FeatureEnabled(string, bool) bool
	Config() *cctypes.Config
	EnabledFeatures() []string
}

type State interface {
	ReadOnlyState
	store.KVWriter
	Context() context.Context
	WithContext(ctx context.Context) State
	WithPrefix(prefix []byte) State
	SetFeature(string, bool)
	ChangeConfigSetting(name, value string) error
}

type StoreState struct {
	ctx             context.Context
	store           store.KVStore
	block           types.BlockHeader
	validators      loom.ValidatorSet
	getValidatorSet GetValidatorSet
	config          *cctypes.Config
}

var _ = State(&StoreState{})

func blockHeaderFromAbciHeader(header *abci.Header) types.BlockHeader {
	return types.BlockHeader{
		ChainID: header.ChainID,
		Height:  header.Height,
		Time:    header.Time.Unix(),
		NumTxs:  int32(header.NumTxs), //TODO this cast doesnt look right
		LastBlockID: types.BlockID{
			Hash: header.LastBlockId.Hash,
		},
		ValidatorsHash: header.ValidatorsHash,
		AppHash:        header.AppHash,
	}
}

func NewStoreState(
	ctx context.Context,
	store store.KVStore,
	block abci.Header,
	curBlockHash []byte,
	getValidatorSet GetValidatorSet,
) *StoreState {
	blockHeader := blockHeaderFromAbciHeader(&block)
	blockHeader.CurrentHash = curBlockHash
	return &StoreState{
		ctx:             ctx,
		store:           store,
		block:           blockHeader,
		validators:      loom.NewValidatorSet(),
		getValidatorSet: getValidatorSet,
	}
}

func (s *StoreState) WithOnChainConfig(config *cctypes.Config) *StoreState {
	s.config = config
	return s
}

func (s *StoreState) Range(prefix []byte) plugin.RangeData {
	return s.store.Range(prefix)
}

func (s *StoreState) Get(key []byte) []byte {
	return s.store.Get(key)
}

func (s *StoreState) Has(key []byte) bool {
	return s.store.Has(key)
}

func (s *StoreState) Validators() []*loom.Validator {
	if (len(s.validators) == 0) && (s.getValidatorSet != nil) {
		validatorSet, err := s.getValidatorSet(s)
		if err != nil {
			panic(err)
		}
		// cache the validator set for the current state
		s.validators = validatorSet
	}
	return s.validators.Slice()
}

func (s *StoreState) Set(key, value []byte) {
	s.store.Set(key, value)
}

func (s *StoreState) Delete(key []byte) {
	s.store.Delete(key)
}

func (s *StoreState) Block() types.BlockHeader {
	return s.block
}

func (s *StoreState) Context() context.Context {
	return s.ctx
}

const (
	featurePrefix = "feature"
)

func featureKey(featureName string) []byte {
	return util.PrefixKey([]byte(featurePrefix), []byte(featureName))
}

func (s *StoreState) EnabledFeatures() []string {
	featuresFromState := s.Range([]byte(featurePrefix))
	enabledFeatures := make([]string, 0, len(featuresFromState))
	for _, m := range featuresFromState {
		if bytes.Equal(m.Value, []byte{1}) {
			enabledFeatures = append(enabledFeatures, string(m.Key))
		}
	}
	return enabledFeatures
}

func (s *StoreState) FeatureEnabled(name string, val bool) bool {
	data := s.store.Get(featureKey(name))
	if len(data) == 0 {
		return val
	}
	if bytes.Equal(data, []byte{1}) {
		return true
	}
	return false
}

func (s *StoreState) SetFeature(name string, val bool) {
	data := []byte{0}
	if val {
		data = []byte{1}
	}
	s.store.Set(featureKey(name), data)
}

// ChangeConfigSetting updates the value of the given on-chain config setting.
// If an error occurs while trying to update the config the change is rolled back, if the rollback
// itself fails this function will panic.
func (s *StoreState) ChangeConfigSetting(name, value string) error {
	cfg, err := store.LoadOnChainConfig(s.store)
	if err != nil {
		panic(err)
	}
	if err := config.SetConfigSetting(cfg, name, value); err != nil {
		return err
	}
	if err := store.SaveOnChainConfig(s.store, cfg); err != nil {
		return err
	}
	// invalidate cached config so it's reloaded next time it's accessed
	s.config = nil
	return nil
}

// Config returns the current on-chain config.
func (s *StoreState) Config() *cctypes.Config {
	if s.config == nil {
		var err error
		s.config, err = store.LoadOnChainConfig(s.store)
		if err != nil {
			panic(err)
		}
	}
	return s.config
}

func (s *StoreState) WithContext(ctx context.Context) State {
	return &StoreState{
		store:           s.store,
		block:           s.block,
		ctx:             ctx,
		validators:      s.validators,
		getValidatorSet: s.getValidatorSet,
	}
}

func (s *StoreState) WithPrefix(prefix []byte) State {
	return &StoreState{
		store:           store.PrefixKVStore(prefix, s.store),
		block:           s.block,
		ctx:             s.ctx,
		validators:      s.validators,
		getValidatorSet: s.getValidatorSet,
	}
}

func (s *StoreState) Release() {
	// noop
}

// StoreStateSnapshot is a read-only snapshot of the app state at particular point in time,
// it's unaffected by any changes to the app state. Multiple snapshots can exist at any one
// time, but each snapshot should only be accessed from one thread at a time. After a snapshot
// is no longer needed call Release() to free up underlying resources. Live snapshots may prevent
// the underlying DB from writing new data in the most space efficient manner, so aim to minimize
// their lifetime.
type StoreStateSnapshot struct {
	*StoreState
	storeSnapshot store.Snapshot
}

// TODO: Ideally StoreStateSnapshot should only implement ReadOnlyState interface, but that will
//       require updating a bunch of the existing State consumers to also handle ReadOnlyState.
var _ = State(&StoreStateSnapshot{})

// NewStoreStateSnapshot creates a new snapshot of the app state.
func NewStoreStateSnapshot(
	ctx context.Context, snap store.Snapshot, block abci.Header, curBlockHash []byte,
	getValidatorSet GetValidatorSet,
) *StoreStateSnapshot {
	return &StoreStateSnapshot{
		StoreState:    NewStoreState(ctx, &readOnlyKVStoreAdapter{snap}, block, curBlockHash, getValidatorSet),
		storeSnapshot: snap,
	}
}

// Release releases the underlying store snapshot, safe to call multiple times.
func (s *StoreStateSnapshot) Release() {
	if s.storeSnapshot != nil {
		s.storeSnapshot.Release()
		s.storeSnapshot = nil
	}
}

// For all the times you need a read-only store.KVStore but you only have a store.KVReader.
type readOnlyKVStoreAdapter struct {
	store.KVReader
}

func (s *readOnlyKVStoreAdapter) Set(key, value []byte) {
	panic("kvStoreSnapshotAdapter.Set not implemented")
}

func (s *readOnlyKVStoreAdapter) Delete(key []byte) {
	panic("kvStoreSnapshotAdapter.Delete not implemented")
}

type TxHandler interface {
	ProcessTx(state State, txBytes []byte, isCheckTx bool) (TxHandlerResult, error)
}

type TxHandlerFunc func(state State, txBytes []byte, isCheckTx bool) (TxHandlerResult, error)

type TxHandlerResult struct {
	Data             []byte
	ValidatorUpdates []abci.Validator
	Info             string
	// Tags to associate with the tx that produced this result. Tags can be used to filter txs
	// via the ABCI query interface (see https://godoc.org/github.com/tendermint/tendermint/libs/pubsub/query)
	Tags []common.KVPair
}

func (f TxHandlerFunc) ProcessTx(state State, txBytes []byte, isCheckTx bool) (TxHandlerResult, error) {
	return f(state, txBytes, isCheckTx)
}

type QueryHandler interface {
	Handle(state ReadOnlyState, path string, data []byte) ([]byte, error)
}

type KarmaHandler interface {
	Upkeep() error
}

type ValidatorsManager interface {
	BeginBlock(abci.RequestBeginBlock, int64) error
	EndBlock(abci.RequestEndBlock) ([]abci.ValidatorUpdate, error)
}

type ChainConfigManager interface {
	EnableFeatures(blockHeight int64) error
	UpdateConfig() (int, error)
}

type GetValidatorSet func(state State) (loom.ValidatorSet, error)

type ValidatorsManagerFactoryFunc func(state State) (ValidatorsManager, error)

type ChainConfigManagerFactoryFunc func(state State) (ChainConfigManager, error)

type Application struct {
	lastBlockHeader abci.Header
	curBlockHeader  abci.Header
	curBlockHash    []byte
	Store           store.VersionedKVStore
	Init            func(State) error
	TxHandler
	QueryHandler
	EventHandler
	ReceiptHandlerProvider
	EvmAuxStore *evmaux.EvmAuxStore
	blockindex.BlockIndexStore
	CreateValidatorManager   ValidatorsManagerFactoryFunc
	CreateChainConfigManager ChainConfigManagerFactoryFunc
	// Callback function used to construct a contract upkeep handler at the start of each block,
	// should return a nil handler when the contract upkeep feature is disabled.
	CreateContractUpkeepHandler func(state State) (KarmaHandler, error)
	GetValidatorSet             GetValidatorSet
	EventStore                  store.EventStore
	config                      *cctypes.Config
	childTxRefs                 []evmaux.ChildTxRef // links Tendermint txs to EVM txs
}

var _ abci.Application = &Application{}

//Metrics
var (
	deliverTxLatency     metrics.Histogram
	checkTxLatency       metrics.Histogram
	commitBlockLatency   metrics.Histogram
	beginBlockLatency    metrics.Histogram
	endBlockLatency      metrics.Histogram
	requestCount         metrics.Counter
	committedBlockCount  metrics.Counter
	validatorFuncLatency metrics.Histogram
)

func init() {
	fieldKeys := []string{"method", "error"}
	requestCount = kitprometheus.NewCounterFrom(stdprometheus.CounterOpts{
		Namespace: "loomchain",
		Subsystem: "application",
		Name:      "request_count",
		Help:      "Number of requests received.",
	}, fieldKeys)
	deliverTxLatency = kitprometheus.NewSummaryFrom(stdprometheus.SummaryOpts{
		Namespace:  "loomchain",
		Subsystem:  "application",
		Name:       "delivertx_latency_microseconds",
		Help:       "Total duration of delivertx in microseconds.",
		Objectives: map[float64]float64{0.5: 0.05, 0.9: 0.01, 0.99: 0.001},
	}, []string{"method", "error", "evm"})

	checkTxLatency = kitprometheus.NewSummaryFrom(stdprometheus.SummaryOpts{
		Namespace:  "loomchain",
		Subsystem:  "application",
		Name:       "checktx_latency_microseconds",
		Help:       "Total duration of checktx in microseconds.",
		Objectives: map[float64]float64{0.5: 0.05, 0.9: 0.01, 0.99: 0.001},
	}, fieldKeys)
	commitBlockLatency = kitprometheus.NewSummaryFrom(stdprometheus.SummaryOpts{
		Namespace:  "loomchain",
		Subsystem:  "application",
		Name:       "commit_block_latency_microseconds",
		Help:       "Total duration of commit block in microseconds.",
		Objectives: map[float64]float64{0.5: 0.05, 0.9: 0.01, 0.99: 0.001},
	}, fieldKeys)
	beginBlockLatency = kitprometheus.NewSummaryFrom(stdprometheus.SummaryOpts{
		Namespace:  "loomchain",
		Subsystem:  "application",
		Name:       "begin_block_latency",
		Help:       "Total duration of begin block in seconds.",
		Objectives: map[float64]float64{0.5: 0.05, 0.9: 0.01, 0.99: 0.001},
	}, []string{"method"})
	endBlockLatency = kitprometheus.NewSummaryFrom(stdprometheus.SummaryOpts{
		Namespace:  "loomchain",
		Subsystem:  "application",
		Name:       "end_block_latency",
		Help:       "Total duration of end block in seconds.",
		Objectives: map[float64]float64{0.5: 0.05, 0.9: 0.01, 0.99: 0.001},
	}, []string{"method"})

	committedBlockCount = kitprometheus.NewCounterFrom(stdprometheus.CounterOpts{
		Namespace: "loomchain",
		Subsystem: "application",
		Name:      "block_count",
		Help:      "Number of committed blocks.",
	}, fieldKeys)

	validatorFuncLatency = kitprometheus.NewSummaryFrom(stdprometheus.SummaryOpts{
		Namespace:  "loomchain",
		Subsystem:  "application",
		Name:       "validator_election_latency",
		Help:       "Total duration of validator election in seconds.",
		Objectives: map[float64]float64{0.5: 0.05, 0.9: 0.01, 0.99: 0.001},
	}, []string{})
}

func (a *Application) Info(req abci.RequestInfo) abci.ResponseInfo {
	return abci.ResponseInfo{
		LastBlockAppHash: a.Store.Hash(),
		LastBlockHeight:  a.Store.Version(),
	}
}

func (a *Application) SetOption(req abci.RequestSetOption) abci.ResponseSetOption {
	return abci.ResponseSetOption{}
}

func (a *Application) InitChain(req abci.RequestInitChain) abci.ResponseInitChain {
	if a.height() != 1 {
		panic("state version is not 1")
	}

	state := NewStoreState(
		context.Background(),
		a.Store,
		abci.Header{
			ChainID: req.ChainId,
		},
		nil,
		a.GetValidatorSet,
	)

	if a.Init != nil {
		err := a.Init(state)
		if err != nil {
			panic(err)
		}
	}

	return abci.ResponseInitChain{}
}

func (a *Application) BeginBlock(req abci.RequestBeginBlock) abci.ResponseBeginBlock {
	defer func(begin time.Time) {
		lvs := []string{"method", "BeginBlock"}
		beginBlockLatency.With(lvs...).Observe(time.Since(begin).Seconds())
	}(time.Now())

	block := req.Header
	if block.Height != a.height() {
		panic(fmt.Sprintf("app height %d doesn't match BeginBlock height %d", a.height(), block.Height))
	}

	if a.config == nil {
		var err error
		a.config, err = store.LoadOnChainConfig(a.Store)
		if err != nil {
			panic(err)
		}
	}

	a.curBlockHeader = block
	a.curBlockHash = req.Hash

	if a.CreateContractUpkeepHandler != nil {
		upkeepStoreTx := store.WrapAtomic(a.Store).BeginTx()
		upkeepState := NewStoreState(
			context.Background(),
			upkeepStoreTx,
			a.curBlockHeader,
			a.curBlockHash,
			a.GetValidatorSet,
		).WithOnChainConfig(a.config)
		contractUpkeepHandler, err := a.CreateContractUpkeepHandler(upkeepState)
		if err != nil {
			panic(err)
		}
		if contractUpkeepHandler != nil {
			if err := contractUpkeepHandler.Upkeep(); err != nil {
				panic(err)
			}
			upkeepStoreTx.Commit()
		}
	}

	storeTx := store.WrapAtomic(a.Store).BeginTx()
	state := NewStoreState(
		context.Background(),
		storeTx,
		a.curBlockHeader,
		nil,
		a.GetValidatorSet,
	).WithOnChainConfig(a.config)

	validatorManager, err := a.CreateValidatorManager(state)
	if err != registry.ErrNotFound {
		if err != nil {
			panic(err)
		}

		err = validatorManager.BeginBlock(req, a.height())
		if err != nil {
			panic(err)
		}
	}

	//Enable Features
	chainConfigManager, err := a.CreateChainConfigManager(state)
	if err != nil {
		panic(err)
	}
	if chainConfigManager != nil {
		if err := chainConfigManager.EnableFeatures(a.height()); err != nil {
			panic(err)
		}

		numConfigChanges, err := chainConfigManager.UpdateConfig()
		if err != nil {
			panic(err)
		}

		if numConfigChanges > 0 {
			// invalidate cached config so it's reloaded next time it's accessed
			a.config = nil
		}
	}

	storeTx.Commit()

	return abci.ResponseBeginBlock{}
}

func (a *Application) EndBlock(req abci.RequestEndBlock) abci.ResponseEndBlock {
	defer func(begin time.Time) {
		lvs := []string{"method", "EndBlock"}
		endBlockLatency.With(lvs...).Observe(time.Since(begin).Seconds())
	}(time.Now())

	if req.Height != a.height() {
		panic(fmt.Sprintf("app height %d doesn't match EndBlock height %d", a.height(), req.Height))
	}

	storeTx := store.WrapAtomic(a.Store).BeginTx()
	state := NewStoreState(
		context.Background(),
		storeTx,
		a.curBlockHeader,
		nil,
		a.GetValidatorSet,
	).WithOnChainConfig(a.config)
	receiptHandler := a.ReceiptHandlerProvider.Store()
	if err := receiptHandler.CommitBlock(a.height()); err != nil {
		storeTx.Rollback()
		// TODO: maybe panic instead?
		log.Error(fmt.Sprintf("aborted committing block receipts, %v", err.Error()))
	} else {
		storeTx.Commit()
	}

	storeTx = store.WrapAtomic(a.Store).BeginTx()
	state = NewStoreState(
		context.Background(),
		storeTx,
		a.curBlockHeader,
		nil,
		a.GetValidatorSet,
	).WithOnChainConfig(a.config)

	validatorManager, err := a.CreateValidatorManager(state)
	if err != registry.ErrNotFound {
		if err != nil {
			panic(err)
		}
		t2 := time.Now()
		validators, err := validatorManager.EndBlock(req)

		diffsecs := time.Since(t2).Seconds()
		validatorFuncLatency.Observe(diffsecs)

		log.Info(fmt.Sprintf("validator manager took %f seconds-----\n", diffsecs))
		if err != nil {
			panic(err)
		}
		storeTx.Commit()

		return abci.ResponseEndBlock{
			ValidatorUpdates: validators,
		}
	}
	return abci.ResponseEndBlock{
		ValidatorUpdates: []abci.ValidatorUpdate{},
	}
}

func (a *Application) CheckTx(txBytes []byte) abci.ResponseCheckTx {
	ok := abci.ResponseCheckTx{Code: abci.CodeTypeOK}

	var err error
	defer func(begin time.Time) {
		lvs := []string{"method", "CheckTx", "error", fmt.Sprint(err != nil)}
		checkTxLatency.With(lvs...).Observe(time.Since(begin).Seconds())
	}(time.Now())

	// If the chain is configured not to generate empty blocks then CheckTx may be called before
	// BeginBlock when the application restarts, which means that both curBlockHeader and
	// lastBlockHeader will be default initialized. Instead of invoking a contract method with
	// a vastly innacurate block header simply skip invoking the contract. This has the minor
	// disadvantage of letting an potentially invalid tx propagate to other nodes, but this should
	// only happen on node restarts, and only if the node doesn't receive any txs from it's peers
	// before a client sends it a tx.
	if a.curBlockHeader.Height == 0 {
		return ok
	}

	_, err = a.processTx(txBytes, true)
	if err != nil {
		log.Error(fmt.Sprintf("CheckTx: %s", err.Error()))
		return abci.ResponseCheckTx{Code: 1, Log: err.Error()}
	}

	return ok
}
func (a *Application) DeliverTx(txBytes []byte) abci.ResponseDeliverTx {
	var err error
	isEvmTx := false
	defer func(begin time.Time) {
		lvs := []string{
			"method", "DeliverTx",
			"error", fmt.Sprint(err != nil),
			"evm", fmt.Sprintf("%t", isEvmTx),
		}
		requestCount.With(lvs[:4]...).Add(1)
		deliverTxLatency.With(lvs...).Observe(time.Since(begin).Seconds())
	}(time.Now())

	state := NewStoreState(
		context.Background(),
		a.Store,
		a.curBlockHeader,
		a.curBlockHash,
		a.GetValidatorSet,
	)

	r, err := a.processTx(txBytes, false)
	if err != nil {
		log.Error(fmt.Sprintf("DeliverTx: %s", err.Error()))
		if state.FeatureEnabled(EvmTxReceiptsVersion2_1Feature, false) {
			return abci.ResponseDeliverTx{Code: 1, Data: r.Data, Log: err.Error()}
		}
		return abci.ResponseDeliverTx{Code: 1, Log: err.Error()}
	}
	if r.Info == utils.CallEVM || r.Info == utils.DeployEvm {
		isEvmTx = true
	}
	return abci.ResponseDeliverTx{Code: abci.CodeTypeOK, Data: r.Data, Tags: r.Tags, Info: r.Info}
}

func (a *Application) processTx(txBytes []byte, isCheckTx bool) (TxHandlerResult, error) {
	//TODO we should be keeping this across multiple checktx, and only rolling back after they all complete
	// for now the nonce will have a special cache that it rolls back each block
	storeTx := store.WrapAtomic(a.Store).BeginTx()

	state := NewStoreState(
		context.Background(),
		storeTx,
		a.curBlockHeader,
		a.curBlockHash,
		a.GetValidatorSet,
	).WithOnChainConfig(a.config)

	receiptHandler := a.ReceiptHandlerProvider.Store()
	defer receiptHandler.DiscardCurrentReceipt()

	r, err := a.TxHandler.ProcessTx(state, txBytes, isCheckTx)
	if err != nil {
		receiptHandler.CommitCurrentReceipt()
		storeTx.Rollback()
<<<<<<< HEAD
=======
		// TODO: save receipt & hash of failed EVM tx to node-local persistent cache (not app state)
>>>>>>> 58da7562
		return r, err
	}

	if !isCheckTx {
		if err := a.EventHandler.LegacyEthSubscriptionSet().EmitTxEvent(r.Data, r.Info); err != nil {
			log.Error("Emit Tx Event error", "err", err)
		}

		reader := a.ReceiptHandlerProvider.Reader()
		if reader.GetCurrentReceipt() != nil {
			receiptTxHash := reader.GetCurrentReceipt().TxHash
			if err := a.EventHandler.EthSubscriptionSet().EmitTxEvent(receiptTxHash); err != nil {
				log.Error("failed to emit tx event to subscribers", "err", err)
			}
			txHash := ttypes.Tx(txBytes).Hash()
			// If a receipt was generated for an EVM tx add a link between the TM tx hash and the EVM tx hash
			// so that we can use it to lookup relevant events using the TM tx hash.
			if !bytes.Equal(txHash, receiptTxHash) {
				a.childTxRefs = append(a.childTxRefs, evmaux.ChildTxRef{
					ParentTxHash: txHash,
					ChildTxHash:  receiptTxHash,
				})
			}
			receiptHandler.CommitCurrentReceipt()
		}
		storeTx.Commit()
	}
	return r, nil
}

// Commit commits the current block
func (a *Application) Commit() abci.ResponseCommit {
	var err error
	defer func(begin time.Time) {
		lvs := []string{"method", "Commit", "error", fmt.Sprint(err != nil)}
		committedBlockCount.With(lvs...).Add(1)
		commitBlockLatency.With(lvs...).Observe(time.Since(begin).Seconds())
	}(time.Now())
	appHash, _, err := a.Store.SaveVersion()
	if err != nil {
		panic(err)
	}

	a.EvmAuxStore.SaveChildTxRefs(a.childTxRefs)
	a.childTxRefs = nil

	height := a.curBlockHeader.GetHeight()
	go func(height int64, blockHeader abci.Header) {
		if err := a.EventHandler.EmitBlockTx(uint64(height), blockHeader.Time); err != nil {
			log.Error("Emit Block Event error", "err", err)
		}
		if err := a.EventHandler.LegacyEthSubscriptionSet().EmitBlockEvent(blockHeader); err != nil {
			log.Error("Emit Block Event error", "err", err)
		}
		if err := a.EventHandler.EthSubscriptionSet().EmitBlockEvent(blockHeader); err != nil {
			log.Error("Emit Block Event error", "err", err)
		}
	}(height, a.curBlockHeader)
	a.lastBlockHeader = a.curBlockHeader

	if err := a.Store.Prune(); err != nil {
		log.Error("failed to prune app.db", "err", err)
	}

	if a.BlockIndexStore != nil {
		a.BlockIndexStore.SetBlockHashAtHeight(uint64(height), a.curBlockHash)
	}

	return abci.ResponseCommit{
		Data: appHash,
	}
}

func (a *Application) Query(req abci.RequestQuery) abci.ResponseQuery {
	if a.QueryHandler == nil {
		return abci.ResponseQuery{Code: 1, Log: "not implemented"}
	}

	result, err := a.QueryHandler.Handle(a.ReadOnlyState(), req.Path, req.Data)
	if err != nil {
		return abci.ResponseQuery{Code: 1, Log: err.Error()}
	}

	return abci.ResponseQuery{Code: abci.CodeTypeOK, Value: result}
}

func (a *Application) height() int64 {
	return a.Store.Version() + 1
}
func (a *Application) ReadOnlyState() State {
	// TODO: the store snapshot should be created atomically, otherwise the block header might
	//       not match the state... need to figure out why this hasn't spectacularly failed already
	return NewStoreStateSnapshot(
		nil,
		a.Store.GetSnapshot(),
		a.lastBlockHeader,
		nil, // TODO: last block hash!
		a.GetValidatorSet,
	)
}<|MERGE_RESOLUTION|>--- conflicted
+++ resolved
@@ -686,12 +686,10 @@
 
 	r, err := a.TxHandler.ProcessTx(state, txBytes, isCheckTx)
 	if err != nil {
-		receiptHandler.CommitCurrentReceipt()
+		if !isCheckTx {
+			receiptHandler.CommitCurrentReceipt()
+		}
 		storeTx.Rollback()
-<<<<<<< HEAD
-=======
-		// TODO: save receipt & hash of failed EVM tx to node-local persistent cache (not app state)
->>>>>>> 58da7562
 		return r, err
 	}
 
