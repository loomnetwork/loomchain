--- conflicted
+++ resolved
@@ -253,23 +253,21 @@
 	a.curBlockHeader = block
 	a.validatorUpdates = nil
 
-<<<<<<< HEAD
 	if a.height() > 1 {
-		storeTx := store.WrapAtomic(a.Store).BeginTx()
+		receiptStoreTx := store.WrapAtomic(a.Store).BeginTx()
 		state := NewStoreState(
 			context.Background(),
-			storeTx,
+			receiptStoreTx,
 			a.curBlockHeader,
 		)
 		if err := a.ReceiptHandler.CommitBlock(state, a.height()-1); err != nil {
-			storeTx.Rollback()
+			receiptStoreTx.Rollback()
 			log.Error(fmt.Sprintf("aborted committing block receipts, %v", err.Error()))
 		} else {
-			storeTx.Commit()
+			receiptStoreTx.Commit()
 		}
 	}
 
-=======
 	storeTx := store.WrapAtomic(a.Store).BeginTx()
 	state := NewStoreState(
 		context.Background(),
@@ -288,13 +286,25 @@
 
 	storeTx.Commit()
 
->>>>>>> 82b4eadf
 	return abci.ResponseBeginBlock{}
 }
 
 func (a *Application) EndBlock(req abci.RequestEndBlock) abci.ResponseEndBlock {
 	if req.Height != a.height() {
 		panic("state version does not match end block height")
+	}
+
+	storeTx := store.WrapAtomic(a.Store).BeginTx()
+	state := NewStoreState(
+		context.Background(),
+		storeTx,
+		a.curBlockHeader,
+	)
+	if err := a.ReceiptHandler.CommitBlock(state, a.height()); err != nil {
+		storeTx.Rollback()
+		log.Error(fmt.Sprintf("aborted committing block receipts, %v", err.Error()))
+	} else {
+		storeTx.Commit()
 	}
 
 	var validators []abci.Validator
