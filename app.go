--- conflicted
+++ resolved
@@ -12,15 +12,14 @@
 
 	"github.com/go-kit/kit/metrics"
 	kitprometheus "github.com/go-kit/kit/metrics/prometheus"
-	stdprometheus "github.com/prometheus/client_golang/prometheus"
-	abci "github.com/tendermint/tendermint/abci/types"
-	"github.com/tendermint/tendermint/libs/common"
-
-	"github.com/loomnetwork/go-loom"
+	loom "github.com/loomnetwork/go-loom"
 	"github.com/loomnetwork/go-loom/plugin"
 	"github.com/loomnetwork/go-loom/types"
 	"github.com/loomnetwork/loomchain/log"
 	"github.com/loomnetwork/loomchain/store"
+	stdprometheus "github.com/prometheus/client_golang/prometheus"
+	abci "github.com/tendermint/tendermint/abci/types"
+	"github.com/tendermint/tendermint/libs/common"
 )
 
 type ReadOnlyState interface {
@@ -553,22 +552,16 @@
 
 	if !isCheckTx {
 		if r.Info == utils.CallEVM || r.Info == utils.DeployEvm {
-<<<<<<< HEAD
 			err := a.EventHandler.EthDepreciatedSubscriptionSet().EmitTxEvent(r.Data, r.Info)
 			if err != nil {
-				log.Error("emit deprecieated tx event ", "err", err)
+				log.Error("Emit Tx Event error", "err", err)
 			}
 			reader, err := a.ReceiptHandlerProvider.ReaderAt(state.Block().Height)
 			if err != nil {
-				log.Error("receipt provider at height", state.Block().Height, "err", err)
+				log.Error("receipt provider at height error", state.Block().Height, "err", err)
 			}
 			if err = a.EventHandler.EthSubscriptionSet().EmitTxEvent(reader.GetCurrentReceipt().TxHash); err != nil {
-				log.Error("emit tx event err", err)
-=======
-			err := a.EventHandler.EthSubscriptionSet().EmitTxEvent(r.Data, r.Info)
-			if err != nil {
-				log.Error("Emit Tx Event error", "err", err)
->>>>>>> dbfd0496
+				log.Error("Emit Tx Event error", err)
 			}
 			receiptHandler.CommitCurrentReceipt()
 		}
@@ -592,28 +585,15 @@
 
 	height := a.curBlockHeader.GetHeight()
 	go func(height int64, blockHeader abci.Header) {
-<<<<<<< HEAD
 		if err := a.EventHandler.EmitBlockTx(uint64(height), blockHeader.Time); err != nil {
-			log.Error("emit block transaction err", err)
+			log.Error("Emit Block Event error", err)
 		}
 		if err := a.EventHandler.EthSubscriptionSet().EmitBlockEvent(blockHeader); err != nil {
-			log.Error("emit block event err", err)
+			log.Error("Emit Block Event error", err)
 		}
 		if err := a.EventHandler.EthDepreciatedSubscriptionSet().EmitBlockEvent(blockHeader); err != nil {
-			log.Error("emit depreciated block event err", err)
-		}
-=======
-		err := a.EventHandler.EmitBlockTx(uint64(height), blockHeader.Time)
-		if err != nil {
-			log.Error("Emit Block Tx error", "err", err)
-		}
-
-		err = a.EventHandler.EthSubscriptionSet().EmitBlockEvent(blockHeader)
-		if err != nil {
-			log.Error("Emit Block Event error", "err", err)
-		}
-
->>>>>>> dbfd0496
+			log.Error("Emit Block Event error", err)
+		}
 	}(height, a.curBlockHeader)
 	a.lastBlockHeader = a.curBlockHeader
 
