package loomchain

import (
	"context"
	"fmt"
	"time"

	"github.com/loomnetwork/loomchain/eth/utils"
	"github.com/loomnetwork/loomchain/privval/keyalgo"

	stdprometheus "github.com/prometheus/client_golang/prometheus"
	abci "github.com/tendermint/tendermint/abci/types"
	"github.com/tendermint/tendermint/libs/common"

	"github.com/go-kit/kit/metrics"
	kitprometheus "github.com/go-kit/kit/metrics/prometheus"
	"github.com/loomnetwork/go-loom"
	"github.com/loomnetwork/go-loom/plugin"
	"github.com/loomnetwork/go-loom/types"
	"github.com/loomnetwork/loomchain/log"
	"github.com/loomnetwork/loomchain/store"
)

type ReadOnlyState interface {
	store.KVReader
	Validators() []*loom.Validator
	Block() types.BlockHeader
}

type State interface {
	ReadOnlyState
	store.KVWriter
	SetValidatorPower(pubKey []byte, power int64)
	Context() context.Context
	WithContext(ctx context.Context) State
}

type StoreState struct {
	ctx        context.Context
	store      store.KVStore
	block      types.BlockHeader
	validators loom.ValidatorSet
}

var _ = State(&StoreState{})

func blockHeaderFromAbciHeader(header *abci.Header) types.BlockHeader {
	return types.BlockHeader{
		ChainID: header.ChainID,
		Height:  header.Height,
		Time:    header.Time,
		NumTxs:  header.NumTxs,
		LastBlockID: types.BlockID{
			Hash: header.LastBlockHash,
		},
		ValidatorsHash: header.ValidatorsHash,
		AppHash:        header.AppHash,
	}
}

func NewStoreState(ctx context.Context, store store.KVStore, block abci.Header, curBlockHash []byte) *StoreState {
	blockHeader := blockHeaderFromAbciHeader(&block)
	blockHeader.CurrentHash = curBlockHash
	return &StoreState{
		ctx:        ctx,
		store:      store,
		block:      blockHeader,
		validators: loom.NewValidatorSet(),
	}
}

func (c *StoreState) Range(prefix []byte) plugin.RangeData {
	return c.store.Range(prefix)
}

func (s *StoreState) Get(key []byte) []byte {
	return s.store.Get(key)
}

func (s *StoreState) Has(key []byte) bool {
	return s.store.Has(key)
}

func (s *StoreState) Validators() []*loom.Validator {
	return s.validators.Slice()
}

func (s *StoreState) SetValidatorPower(pubKey []byte, power int64) {
	s.validators.Set(&types.Validator{PubKey: pubKey, Power: power})
}

func (s *StoreState) Set(key, value []byte) {
	s.store.Set(key, value)
}

func (s *StoreState) Delete(key []byte) {
	s.store.Delete(key)
}

func (s *StoreState) Block() types.BlockHeader {
	return s.block
}

func (s *StoreState) Context() context.Context {
	return s.ctx
}

func (s *StoreState) WithContext(ctx context.Context) State {
	return &StoreState{
		store:      s.store,
		block:      s.block,
		ctx:        ctx,
		validators: s.validators,
	}
}

func StateWithPrefix(prefix []byte, state State) State {
	return &StoreState{
		store:      store.PrefixKVStore(prefix, state),
		block:      state.Block(),
		ctx:        state.Context(),
		validators: loom.NewValidatorSet(state.Validators()...),
	}
}

type TxHandler interface {
	ProcessTx(state State, txBytes []byte) (TxHandlerResult, error)
}

type TxHandlerFunc func(state State, txBytes []byte) (TxHandlerResult, error)

type TxHandlerResult struct {
	Data             []byte
	ValidatorUpdates []abci.Validator
	Info             string
	// Tags to associate with the tx that produced this result. Tags can be used to filter txs
	// via the ABCI query interface (see https://godoc.org/github.com/tendermint/tendermint/libs/pubsub/query)
	Tags []common.KVPair
}

func (f TxHandlerFunc) ProcessTx(state State, txBytes []byte) (TxHandlerResult, error) {
	return f(state, txBytes)
}

type QueryHandler interface {
	Handle(state ReadOnlyState, path string, data []byte) ([]byte, error)
}

type ValidatorsManager interface {
	Elect()
	Slash(validatorAddr loom.Address)
	Reward(validatorAddr loom.Address)
}

type ValidatorsManagerFactoryFunc func(state State) (ValidatorsManager, error)

type Application struct {
	lastBlockHeader  abci.Header
	curBlockHeader   abci.Header
	curBlockHash     []byte
	validatorUpdates []types.Validator
	UseCheckTx       bool
	Store            store.VersionedKVStore
	Init             func(State) error
	TxHandler
	QueryHandler
	EventHandler
	ReceiptHandler         ReceiptHandler
	CreateValidatorManager ValidatorsManagerFactoryFunc
}

var _ abci.Application = &Application{}

//Metrics
var (
	deliverTxLatency    metrics.Histogram
	checkTxLatency      metrics.Histogram
	commitBlockLatency  metrics.Histogram
	requestCount        metrics.Counter
	committedBlockCount metrics.Counter
)

func init() {
	fieldKeys := []string{"method", "error"}
	requestCount = kitprometheus.NewCounterFrom(stdprometheus.CounterOpts{
		Namespace: "loomchain",
		Subsystem: "application",
		Name:      "request_count",
		Help:      "Number of requests received.",
	}, fieldKeys)
	deliverTxLatency = kitprometheus.NewSummaryFrom(stdprometheus.SummaryOpts{
		Namespace: "loomchain",
		Subsystem: "application",
		Name:      "delivertx_latency_microseconds",
		Help:      "Total duration of delivertx in microseconds.",
	}, fieldKeys)

	checkTxLatency = kitprometheus.NewSummaryFrom(stdprometheus.SummaryOpts{
		Namespace: "loomchain",
		Subsystem: "application",
		Name:      "checktx_latency_microseconds",
		Help:      "Total duration of checktx in microseconds.",
	}, fieldKeys)
	commitBlockLatency = kitprometheus.NewSummaryFrom(stdprometheus.SummaryOpts{
		Namespace: "loomchain",
		Subsystem: "application",
		Name:      "commit_block_latency_microseconds",
		Help:      "Total duration of commit block in microseconds.",
	}, fieldKeys)

	committedBlockCount = kitprometheus.NewCounterFrom(stdprometheus.CounterOpts{
		Namespace: "loomchain",
		Subsystem: "application",
		Name:      "block_count",
		Help:      "Number of committed blocks.",
	}, fieldKeys)
}

func (a *Application) Info(req abci.RequestInfo) abci.ResponseInfo {
	return abci.ResponseInfo{
		LastBlockAppHash: a.Store.Hash(),
		LastBlockHeight:  a.Store.Version(),
	}
}

func (a *Application) SetOption(req abci.RequestSetOption) abci.ResponseSetOption {
	return abci.ResponseSetOption{}
}

func (a *Application) InitChain(req abci.RequestInitChain) abci.ResponseInitChain {
	if a.height() != 1 {
		panic("state version is not 1")
	}

	state := NewStoreState(
		context.Background(),
		a.Store,
		abci.Header{},
		nil,
	)

	if a.Init != nil {
		err := a.Init(state)
		if err != nil {
			panic(err)
		}
	}
	return abci.ResponseInitChain{}
}

func (a *Application) BeginBlock(req abci.RequestBeginBlock) abci.ResponseBeginBlock {
	block := req.Header
	if block.Height != a.height() {
		panic("state version does not match begin block height")
	}

	a.curBlockHeader = block
	a.validatorUpdates = nil
	a.curBlockHash = req.Hash

	storeTx := store.WrapAtomic(a.Store).BeginTx()
	state := NewStoreState(
		context.Background(),
		storeTx,
		a.curBlockHeader,
		nil,
	)
	validatorManager, err := a.CreateValidatorManager(state)
	if err != nil {
		panic(err)
	}

	validatorManager.Slash(loom.RootAddress(a.curBlockHeader.ChainID))

	// Block Reward distribution
	validatorManager.Reward(loom.RootAddress(a.curBlockHeader.ChainID))

	storeTx.Commit()

	return abci.ResponseBeginBlock{}
}

func (a *Application) EndBlock(req abci.RequestEndBlock) abci.ResponseEndBlock {
	if req.Height != a.height() {
		panic("state version does not match end block height")
	}

	storeTx := store.WrapAtomic(a.Store).BeginTx()
	state := NewStoreState(
		context.Background(),
		storeTx,
		a.curBlockHeader,
		nil,
	)
	if err := a.ReceiptHandler.CommitBlock(state, a.height()); err != nil {
		storeTx.Rollback()
		log.Error(fmt.Sprintf("aborted committing block receipts, %v", err.Error()))
	} else {
		storeTx.Commit()
	}

	var validators []abci.Validator
	var pubKeyType string = keyalgo.ABCIPubKeyType

<<<<<<< HEAD
	if privval.GetSecp256k1Enabled() {
		pubKeyType = tmtypes.ABCIPubKeyTypeSecp256k1
	} else {
		pubKeyType = tmtypes.ABCIPubKeyTypeEd25519
	}
=======
>>>>>>> 2160d559
	for _, validator := range a.validatorUpdates {

		validators = append(validators, abci.Validator{
			PubKey: abci.PubKey{
				Data: validator.PubKey,
				Type: pubKeyType,
			},
			Power: validator.Power,
		})
	}

	storeTx = store.WrapAtomic(a.Store).BeginTx()
	state = NewStoreState(
		context.Background(),
		storeTx,
		a.curBlockHeader,
		nil,
	)
	validatorManager, err := a.CreateValidatorManager(state)
	if err != nil {
		panic(err)
	}

	validatorManager.Elect()

	storeTx.Commit()

	return abci.ResponseEndBlock{
		ValidatorUpdates: validators,
	}
}

func (a *Application) CheckTx(txBytes []byte) abci.ResponseCheckTx {
	ok := abci.ResponseCheckTx{Code: abci.CodeTypeOK}
	if !a.UseCheckTx {
		return ok
	}

	var err error
	defer func(begin time.Time) {
		lvs := []string{"method", "CheckTx", "error", fmt.Sprint(err != nil)}
		checkTxLatency.With(lvs...).Observe(time.Since(begin).Seconds())
	}(time.Now())

	// If the chain is configured not to generate empty blocks then CheckTx may be called before
	// BeginBlock when the application restarts, which means that both curBlockHeader and
	// lastBlockHeader will be default initialized. Instead of invoking a contract method with
	// a vastly innacurate block header simply skip invoking the contract. This has the minor
	// disadvantage of letting an potentially invalid tx propagate to other nodes, but this should
	// only happen on node restarts, and only if the node doesn't receive any txs from it's peers
	// before a client sends it a tx.
	if a.curBlockHeader.Height == 0 {
		return ok
	}

	_, err = a.processTx(txBytes, true)
	if err != nil {
		log.Error(fmt.Sprintf("CheckTx: %s", err.Error()))
		return abci.ResponseCheckTx{Code: 1, Log: err.Error()}
	}

	return ok
}
func (a *Application) DeliverTx(txBytes []byte) abci.ResponseDeliverTx {
	var err error
	defer func(begin time.Time) {
		lvs := []string{"method", "DeliverTx", "error", fmt.Sprint(err != nil)}
		requestCount.With(lvs...).Add(1)
		deliverTxLatency.With(lvs...).Observe(time.Since(begin).Seconds())
	}(time.Now())

	r, err := a.processTx(txBytes, false)
	if err != nil {
		log.Error(fmt.Sprintf("DeliverTx: %s", err.Error()))
		return abci.ResponseDeliverTx{Code: 1, Log: err.Error()}
	}
	return abci.ResponseDeliverTx{Code: abci.CodeTypeOK, Data: r.Data, Tags: r.Tags}
}

func (a *Application) processTx(txBytes []byte, fake bool) (TxHandlerResult, error) {
	var err error
	storeTx := store.WrapAtomic(a.Store).BeginTx()
	state := NewStoreState(
		context.Background(),
		storeTx,
		a.curBlockHeader,
		a.curBlockHash,
	)

	r, err := a.TxHandler.ProcessTx(state, txBytes)
	if err != nil {
		storeTx.Rollback()
		// TODO: save receipt & hash of failed EVM tx to node-local persistent cache (not app state)
		a.ReceiptHandler.DiscardCurrentReceipt()
		return r, err
	}
	if !fake {
		if r.Info == utils.CallEVM || r.Info == utils.DeployEvm {
			a.EventHandler.EthSubscriptionSet().EmitTxEvent(r.Data, r.Info)
			a.ReceiptHandler.CommitCurrentReceipt()
		}
		storeTx.Commit()
		vptrs := state.Validators()
		vals := make([]loom.Validator, len(vptrs))
		for i, val := range vptrs {
			vals[i] = *val
		}
		a.validatorUpdates = append(a.validatorUpdates, vals...)
	}
	return r, nil
}

// Commit commits the current block
func (a *Application) Commit() abci.ResponseCommit {
	var err error
	defer func(begin time.Time) {
		lvs := []string{"method", "Commit", "error", fmt.Sprint(err != nil)}
		committedBlockCount.With(lvs...).Add(1)
		commitBlockLatency.With(lvs...).Observe(time.Since(begin).Seconds())
	}(time.Now())
	appHash, _, err := a.Store.SaveVersion()
	if err != nil {
		panic(err)
	}
	height := a.curBlockHeader.GetHeight()
	a.EventHandler.EmitBlockTx(uint64(height))
	a.EventHandler.EthSubscriptionSet().EmitBlockEvent(a.curBlockHeader)
	a.lastBlockHeader = a.curBlockHeader

	if err := a.Store.Prune(); err != nil {
		log.Error("failed to prune app.db", "err", err)
	}

	return abci.ResponseCommit{
		Data: appHash,
	}
}

func (a *Application) Query(req abci.RequestQuery) abci.ResponseQuery {
	if a.QueryHandler == nil {
		return abci.ResponseQuery{Code: 1, Log: "not implemented"}
	}

	result, err := a.QueryHandler.Handle(a.ReadOnlyState(), req.Path, req.Data)
	if err != nil {
		return abci.ResponseQuery{Code: 1, Log: err.Error()}
	}

	return abci.ResponseQuery{Code: abci.CodeTypeOK, Value: result}
}

func (a *Application) height() int64 {
	return a.Store.Version() + 1
}

func (a *Application) ReadOnlyState() State {
	return NewStoreState(
		nil,
		a.Store,
		a.lastBlockHeader,
		nil,
	)
}<|MERGE_RESOLUTION|>--- conflicted
+++ resolved
@@ -302,14 +302,6 @@
 	var validators []abci.Validator
 	var pubKeyType string = keyalgo.ABCIPubKeyType
 
-<<<<<<< HEAD
-	if privval.GetSecp256k1Enabled() {
-		pubKeyType = tmtypes.ABCIPubKeyTypeSecp256k1
-	} else {
-		pubKeyType = tmtypes.ABCIPubKeyTypeEd25519
-	}
-=======
->>>>>>> 2160d559
 	for _, validator := range a.validatorUpdates {
 
 		validators = append(validators, abci.Validator{
