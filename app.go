--- conflicted
+++ resolved
@@ -203,8 +203,9 @@
 var _ = State(&StoreStateSnapshot{})
 
 // NewStoreStateSnapshot creates a new snapshot of the app state.
-func NewStoreStateSnapshot(ctx context.Context, snap store.Snapshot, block abci.Header, curBlockHash []byte,
-	getValidatorSet GetValidatorSet) *StoreStateSnapshot {
+func NewStoreStateSnapshot(
+	ctx context.Context, snap store.Snapshot, block abci.Header, curBlockHash []byte, getValidatorSet GetValidatorSet,
+) *StoreStateSnapshot {
 	return &StoreStateSnapshot{
 		StoreState:    NewStoreState(ctx, &readOnlyKVStoreAdapter{snap}, block, curBlockHash, getValidatorSet),
 		storeSnapshot: snap,
@@ -495,15 +496,7 @@
 		nil,
 		a.GetValidatorSet,
 	)
-<<<<<<< HEAD
-	receiptHandler, err := a.ReceiptHandlerProvider.StoreAt(a.height(),
-		state.FeatureEnabled(EvmTxReceiptsVersion2Feature, false))
-	if err != nil {
-		panic(err)
-	}
-=======
 	receiptHandler := a.ReceiptHandlerProvider.Store()
->>>>>>> d49d1a50
 	if err := receiptHandler.CommitBlock(state, a.height()); err != nil {
 		storeTx.Rollback()
 		// TODO: maybe panic instead?
@@ -613,16 +606,7 @@
 		a.GetValidatorSet,
 	)
 
-<<<<<<< HEAD
-	receiptHandler, err := a.ReceiptHandlerProvider.StoreAt(a.height(),
-		state.FeatureEnabled(EvmTxReceiptsVersion2Feature, false))
-	if err != nil {
-		panic(err)
-	}
-
-=======
 	receiptHandler := a.ReceiptHandlerProvider.Store()
->>>>>>> d49d1a50
 	r, err := a.TxHandler.ProcessTx(state, txBytes, isCheckTx)
 	if err != nil {
 		storeTx.Rollback()
@@ -637,23 +621,10 @@
 			if err != nil {
 				log.Error("Emit Tx Event error", "err", err)
 			}
-<<<<<<< HEAD
-			reader, err := a.ReceiptHandlerProvider.ReaderAt(state.Block().Height,
-				state.FeatureEnabled(EvmTxReceiptsVersion2Feature, false))
-			if err != nil {
-				log.Error("failed to load receipt", "height", state.Block().Height, "err", err)
-			} else {
-				if reader.GetCurrentReceipt() != nil {
-					if err = a.EventHandler.EthSubscriptionSet().
-						EmitTxEvent(reader.GetCurrentReceipt().TxHash); err != nil {
-						log.Error("failed to load receipt", "err", err)
-					}
-=======
 			reader := a.ReceiptHandlerProvider.Reader()
 			if reader.GetCurrentReceipt() != nil {
 				if err = a.EventHandler.EthSubscriptionSet().EmitTxEvent(reader.GetCurrentReceipt().TxHash); err != nil {
 					log.Error("failed to load receipt", "err", err)
->>>>>>> d49d1a50
 				}
 			}
 			receiptHandler.CommitCurrentReceipt()
