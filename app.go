package loomchain

import (
	"context"
	"fmt"
	"time"

	"github.com/loomnetwork/loomchain/eth/utils"

	stdprometheus "github.com/prometheus/client_golang/prometheus"
	abci "github.com/tendermint/tendermint/abci/types"
	"github.com/tendermint/tendermint/libs/common"

	"github.com/go-kit/kit/metrics"
	kitprometheus "github.com/go-kit/kit/metrics/prometheus"
	"github.com/loomnetwork/go-loom"
	"github.com/loomnetwork/go-loom/plugin"
	"github.com/loomnetwork/go-loom/types"
	"github.com/loomnetwork/loomchain/log"
	"github.com/loomnetwork/loomchain/store"
	tmtypes "github.com/tendermint/tendermint/types"
)

type ReadOnlyState interface {
	store.KVReader
	Validators() []*loom.Validator
	Block() types.BlockHeader
}

type State interface {
	ReadOnlyState
	store.KVWriter
	SetValidatorPower(pubKey []byte, power int64)
	Context() context.Context
	WithContext(ctx context.Context) State
}

type StoreState struct {
	ctx        context.Context
	store      store.KVStore
	block      types.BlockHeader
	validators loom.ValidatorSet
}

var _ = State(&StoreState{})

func blockHeaderFromAbciHeader(header *abci.Header) types.BlockHeader {
	return types.BlockHeader{
		ChainID: header.ChainID,
		Height:  header.Height,
		Time:    header.Time,
		NumTxs:  header.NumTxs,
		LastBlockID: types.BlockID{
			Hash: header.LastBlockHash,
		},
		ValidatorsHash: header.ValidatorsHash,
		AppHash:        header.AppHash,
	}
}

func NewStoreState(ctx context.Context, store store.KVStore, block abci.Header) *StoreState {
	return &StoreState{
		ctx:        ctx,
		store:      store,
		block:      blockHeaderFromAbciHeader(&block),
		validators: loom.NewValidatorSet(),
	}
}

func (c *StoreState) Range(prefix []byte) plugin.RangeData {
	return c.store.Range(prefix)
}

func (s *StoreState) Get(key []byte) []byte {
	return s.store.Get(key)
}

func (s *StoreState) Has(key []byte) bool {
	return s.store.Has(key)
}

func (s *StoreState) Validators() []*loom.Validator {
	return s.validators.Slice()
}

func (s *StoreState) SetValidatorPower(pubKey []byte, power int64) {
	s.validators.Set(&types.Validator{PubKey: pubKey, Power: power})
}

func (s *StoreState) Set(key, value []byte) {
	s.store.Set(key, value)
}

func (s *StoreState) Delete(key []byte) {
	s.store.Delete(key)
}

func (s *StoreState) Block() types.BlockHeader {
	return s.block
}

func (s *StoreState) Context() context.Context {
	return s.ctx
}

func (s *StoreState) WithContext(ctx context.Context) State {
	return &StoreState{
		store:      s.store,
		block:      s.block,
		ctx:        ctx,
		validators: s.validators,
	}
}

func StateWithPrefix(prefix []byte, state State) State {
	return &StoreState{
		store:      store.PrefixKVStore(prefix, state),
		block:      state.Block(),
		ctx:        state.Context(),
		validators: loom.NewValidatorSet(state.Validators()...),
	}
}

type TxHandler interface {
	ProcessTx(state State, txBytes []byte) (TxHandlerResult, error)
}

type TxHandlerFunc func(state State, txBytes []byte) (TxHandlerResult, error)

type TxHandlerResult struct {
	Data             []byte
	ValidatorUpdates []abci.Validator
	Info             string
	// Tags to associate with the tx that produced this result. Tags can be used to filter txs
	// via the ABCI query interface (see https://godoc.org/github.com/tendermint/tendermint/libs/pubsub/query)
	Tags []common.KVPair
}

func (f TxHandlerFunc) ProcessTx(state State, txBytes []byte) (TxHandlerResult, error) {
	return f(state, txBytes)
}

type QueryHandler interface {
	Handle(state ReadOnlyState, path string, data []byte) ([]byte, error)
}

type Application struct {
	lastBlockHeader  abci.Header
	curBlockHeader   abci.Header
	validatorUpdates []types.Validator
	UseCheckTx       bool
	Store            store.VersionedKVStore
	Init             func(State) error
	TxHandler
	QueryHandler
	EventHandler
	ReceiptHandler ReceiptHandler
}

var _ abci.Application = &Application{}

//Metrics
var (
	deliverTxLatency    metrics.Histogram
	checkTxLatency      metrics.Histogram
	commitBlockLatency  metrics.Histogram
	requestCount        metrics.Counter
	committedBlockCount metrics.Counter
)

func init() {
	fieldKeys := []string{"method", "error"}
	requestCount = kitprometheus.NewCounterFrom(stdprometheus.CounterOpts{
		Namespace: "loomchain",
		Subsystem: "application",
		Name:      "request_count",
		Help:      "Number of requests received.",
	}, fieldKeys)
	deliverTxLatency = kitprometheus.NewSummaryFrom(stdprometheus.SummaryOpts{
		Namespace: "loomchain",
		Subsystem: "application",
		Name:      "delivertx_latency_microseconds",
		Help:      "Total duration of delivertx in microseconds.",
	}, fieldKeys)

	checkTxLatency = kitprometheus.NewSummaryFrom(stdprometheus.SummaryOpts{
		Namespace: "loomchain",
		Subsystem: "application",
		Name:      "checktx_latency_microseconds",
		Help:      "Total duration of checktx in microseconds.",
	}, fieldKeys)
	commitBlockLatency = kitprometheus.NewSummaryFrom(stdprometheus.SummaryOpts{
		Namespace: "loomchain",
		Subsystem: "application",
		Name:      "commit_block_latency_microseconds",
		Help:      "Total duration of commit block in microseconds.",
	}, fieldKeys)

	committedBlockCount = kitprometheus.NewCounterFrom(stdprometheus.CounterOpts{
		Namespace: "loomchain",
		Subsystem: "application",
		Name:      "block_count",
		Help:      "Number of committed blocks.",
	}, fieldKeys)
}

func (a *Application) Info(req abci.RequestInfo) abci.ResponseInfo {
	return abci.ResponseInfo{
		LastBlockAppHash: a.Store.Hash(),
		LastBlockHeight:  a.Store.Version(),
	}
}

func (a *Application) SetOption(req abci.RequestSetOption) abci.ResponseSetOption {
	return abci.ResponseSetOption{}
}

func (a *Application) InitChain(req abci.RequestInitChain) abci.ResponseInitChain {
	if a.height() != 1 {
		panic("state version is not 1")
	}

	state := NewStoreState(
		context.Background(),
		a.Store,
		abci.Header{},
	)

	if a.Init != nil {
		err := a.Init(state)
		if err != nil {
			panic(err)
		}
	}
	return abci.ResponseInitChain{}
}

func (a *Application) BeginBlock(req abci.RequestBeginBlock) abci.ResponseBeginBlock {
	block := req.Header
	if block.Height != a.height() {
		panic("state version does not match begin block height")
	}
	a.curBlockHeader = block
	a.validatorUpdates = nil

	if a.height() > 1 {
		storeTx := store.WrapAtomic(a.Store).BeginTx()
		state := NewStoreState(
			context.Background(),
			storeTx,
			a.curBlockHeader,
		)
		if err := a.ReceiptHandler.CommitBlock(state, a.height()-1); err != nil {
			storeTx.Rollback()
			log.Error(fmt.Sprintf("aborted committing block receipts, %v", err.Error()))
		} else {
			storeTx.Commit()
		}
	}

	return abci.ResponseBeginBlock{}
}

func (a *Application) EndBlock(req abci.RequestEndBlock) abci.ResponseEndBlock {
	if req.Height != a.height() {
		panic("state version does not match end block height")
	}

	var validators []abci.Validator
	for _, validator := range a.validatorUpdates {
		validators = append(validators, abci.Validator{
			PubKey: abci.PubKey{
				Data: validator.PubKey,
				Type: tmtypes.ABCIPubKeyTypeEd25519,
			},
			Power: validator.Power,
		})
	}
	return abci.ResponseEndBlock{
		ValidatorUpdates: validators,
	}
}

func (a *Application) CheckTx(txBytes []byte) abci.ResponseCheckTx {
	ok := abci.ResponseCheckTx{Code: abci.CodeTypeOK}
	if !a.UseCheckTx {
		return ok
	}

	var err error
	defer func(begin time.Time) {
		lvs := []string{"method", "CheckTx", "error", fmt.Sprint(err != nil)}
		checkTxLatency.With(lvs...).Observe(time.Since(begin).Seconds())
	}(time.Now())

	// If the chain is configured not to generate empty blocks then CheckTx may be called before
	// BeginBlock when the application restarts, which means that both curBlockHeader and
	// lastBlockHeader will be default initialized. Instead of invoking a contract method with
	// a vastly innacurate block header simply skip invoking the contract. This has the minor
	// disadvantage of letting an potentially invalid tx propagate to other nodes, but this should
	// only happen on node restarts, and only if the node doesn't receive any txs from it's peers
	// before a client sends it a tx.
	if a.curBlockHeader.Height == 0 {
		return ok
	}

	_, err = a.processTx(txBytes, true)
	if err != nil {
		log.Error(fmt.Sprintf("CheckTx: %s", err.Error()))
		return abci.ResponseCheckTx{Code: 1, Log: err.Error()}
	}

	return ok
}
func (a *Application) DeliverTx(txBytes []byte) abci.ResponseDeliverTx {
	var err error
	defer func(begin time.Time) {
		lvs := []string{"method", "DeliverTx", "error", fmt.Sprint(err != nil)}
		requestCount.With(lvs...).Add(1)
		deliverTxLatency.With(lvs...).Observe(time.Since(begin).Seconds())
	}(time.Now())

	r, err := a.processTx(txBytes, false)
	if err != nil {
		log.Error(fmt.Sprintf("DeliverTx: %s", err.Error()))
		return abci.ResponseDeliverTx{Code: 1, Log: err.Error()}
	}
	return abci.ResponseDeliverTx{Code: abci.CodeTypeOK, Data: r.Data, Tags: r.Tags, Info: r.Info}
}

func (a *Application) processTx(txBytes []byte, fake bool) (TxHandlerResult, error) {
	var err error
	storeTx := store.WrapAtomic(a.Store).BeginTx()
	state := NewStoreState(
		context.Background(),
		storeTx,
		a.curBlockHeader,
	)

	r, err := a.TxHandler.ProcessTx(state, txBytes)
	if err != nil {
		storeTx.Rollback()
<<<<<<< HEAD
		if r.Info == utils.CallEVM || r.Info == utils.DeployEvm {
			a.ReceiptHandler.SetFailStatusCurrentReceipt()
			a.ReceiptHandler.CommitCurrentReceipt()
		}
=======
		// TODO: save receipt & hash of failed EVM tx to node-local persistent cache (not app state)
		a.ReceiptHandler.DiscardCurrentReceipt()
>>>>>>> 1e9447ef
		return r, err
	}
	if !fake {
		if r.Info == utils.CallEVM || r.Info == utils.DeployEvm {
			a.EventHandler.EthSubscriptionSet().EmitTxEvent(r.Data, r.Info)
			a.ReceiptHandler.CommitCurrentReceipt()
		}
		storeTx.Commit()
		vptrs := state.Validators()
		vals := make([]loom.Validator, len(vptrs))
		for i, val := range vptrs {
			vals[i] = *val
		}
		a.validatorUpdates = append(a.validatorUpdates, vals...)
	}
	return r, nil
}

// Commit commits the current block
func (a *Application) Commit() abci.ResponseCommit {
	var err error
	defer func(begin time.Time) {
		lvs := []string{"method", "Commit", "error", fmt.Sprint(err != nil)}
		committedBlockCount.With(lvs...).Add(1)
		commitBlockLatency.With(lvs...).Observe(time.Since(begin).Seconds())
	}(time.Now())
	appHash, _, err := a.Store.SaveVersion()
	if err != nil {
		panic(err)
	}
	height := a.curBlockHeader.GetHeight()
	a.EventHandler.EmitBlockTx(uint64(height))
	a.EventHandler.EthSubscriptionSet().EmitBlockEvent(a.curBlockHeader)
	a.lastBlockHeader = a.curBlockHeader

	if err := a.Store.Prune(); err != nil {
		log.Error("failed to prune app.db", "err", err)
	}

	return abci.ResponseCommit{
		Data: appHash,
	}
}

func (a *Application) Query(req abci.RequestQuery) abci.ResponseQuery {
	if a.QueryHandler == nil {
		return abci.ResponseQuery{Code: 1, Log: "not implemented"}
	}

	result, err := a.QueryHandler.Handle(a.ReadOnlyState(), req.Path, req.Data)
	if err != nil {
		return abci.ResponseQuery{Code: 1, Log: err.Error()}
	}

	return abci.ResponseQuery{Code: abci.CodeTypeOK, Value: result}
}

func (a *Application) height() int64 {
	return a.Store.Version() + 1
}

func (a *Application) ReadOnlyState() State {
	return NewStoreState(
		nil,
		a.Store,
		a.lastBlockHeader,
	)
}<|MERGE_RESOLUTION|>--- conflicted
+++ resolved
@@ -340,15 +340,12 @@
 	r, err := a.TxHandler.ProcessTx(state, txBytes)
 	if err != nil {
 		storeTx.Rollback()
-<<<<<<< HEAD
 		if r.Info == utils.CallEVM || r.Info == utils.DeployEvm {
 			a.ReceiptHandler.SetFailStatusCurrentReceipt()
 			a.ReceiptHandler.CommitCurrentReceipt()
 		}
-=======
 		// TODO: save receipt & hash of failed EVM tx to node-local persistent cache (not app state)
 		a.ReceiptHandler.DiscardCurrentReceipt()
->>>>>>> 1e9447ef
 		return r, err
 	}
 	if !fake {
