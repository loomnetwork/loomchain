package loomchain

import (
	"bytes"
	"context"
	"fmt"
	"time"

	"github.com/gogo/protobuf/proto"
	"github.com/loomnetwork/go-loom/util"
	"github.com/loomnetwork/loomchain/eth/utils"
	"github.com/loomnetwork/loomchain/registry"

	"github.com/go-kit/kit/metrics"
	kitprometheus "github.com/go-kit/kit/metrics/prometheus"
	loom "github.com/loomnetwork/go-loom"
	cctypes "github.com/loomnetwork/go-loom/builtin/types/chainconfig"
	"github.com/loomnetwork/go-loom/plugin"
	"github.com/loomnetwork/go-loom/types"
	"github.com/loomnetwork/loomchain/log"
	"github.com/loomnetwork/loomchain/store"
	blockindex "github.com/loomnetwork/loomchain/store/block_index"
	evmaux "github.com/loomnetwork/loomchain/store/evm_aux"
	stdprometheus "github.com/prometheus/client_golang/prometheus"
	abci "github.com/tendermint/tendermint/abci/types"
	"github.com/tendermint/tendermint/libs/common"
)

type ReadOnlyState interface {
	store.KVReader
	Validators() []*loom.Validator
	Block() types.BlockHeader
	// Release should free up any underlying system resources. Must be safe to invoke multiple times.
	Release()
	FeatureEnabled(string, bool) bool
<<<<<<< HEAD
	Config() *cctypes.Config
=======
	EnabledFeatures() []string
>>>>>>> f6cb595d
}

type State interface {
	ReadOnlyState
	store.KVWriter
	Context() context.Context
	WithContext(ctx context.Context) State
	WithPrefix(prefix []byte) State
	SetFeature(string, bool)
	SetCfgSetting(*cctypes.CfgSetting)
	RemoveCfgSetting(string)
}

type StoreState struct {
	ctx             context.Context
	store           store.KVStore
	block           types.BlockHeader
	validators      loom.ValidatorSet
	getValidatorSet GetValidatorSet
	config          *cctypes.Config
}

var _ = State(&StoreState{})

func blockHeaderFromAbciHeader(header *abci.Header) types.BlockHeader {
	return types.BlockHeader{
		ChainID: header.ChainID,
		Height:  header.Height,
		Time:    header.Time.Unix(),
		NumTxs:  int32(header.NumTxs), //TODO this cast doesnt look right
		LastBlockID: types.BlockID{
			Hash: header.LastBlockId.Hash,
		},
		ValidatorsHash: header.ValidatorsHash,
		AppHash:        header.AppHash,
	}
}

func NewStoreState(
	ctx context.Context,
	store store.KVStore,
	block abci.Header,
	curBlockHash []byte,
	getValidatorSet GetValidatorSet,
) *StoreState {
	blockHeader := blockHeaderFromAbciHeader(&block)
	blockHeader.CurrentHash = curBlockHash
	return &StoreState{
		ctx:             ctx,
		store:           store,
		block:           blockHeader,
		validators:      loom.NewValidatorSet(),
		getValidatorSet: getValidatorSet,
	}
}

func (c *StoreState) Range(prefix []byte) plugin.RangeData {
	return c.store.Range(prefix)
}

func (s *StoreState) Get(key []byte) []byte {
	return s.store.Get(key)
}

func (s *StoreState) Has(key []byte) bool {
	return s.store.Has(key)
}

func (s *StoreState) Validators() []*loom.Validator {
	if (len(s.validators) == 0) && (s.getValidatorSet != nil) {
		validatorSet, err := s.getValidatorSet(s)
		if err != nil {
			panic(err)
		}
		// cache the validator set for the current state
		s.validators = validatorSet
	}
	return s.validators.Slice()
}

func (s *StoreState) Set(key, value []byte) {
	s.store.Set(key, value)
}

func (s *StoreState) Delete(key []byte) {
	s.store.Delete(key)
}

func (s *StoreState) Block() types.BlockHeader {
	return s.block
}

func (s *StoreState) Context() context.Context {
	return s.ctx
}

var (
	featurePrefix = "feature"
	configPrefix  = "config"
)

func featureKey(featureName string) []byte {
	return util.PrefixKey([]byte(featurePrefix), []byte(featureName))
}

<<<<<<< HEAD
func configKey(configName string) []byte {
	return util.PrefixKey([]byte(configPrefix), []byte(configName))
=======
func (s *StoreState) EnabledFeatures() []string {
	featuresFromState := s.Range([]byte(featurePrefix))
	enabledFeatures := make([]string, 0, len(featuresFromState))
	for _, m := range featuresFromState {
		if bytes.Equal(m.Value, []byte{1}) {
			enabledFeatures = append(enabledFeatures, string(m.Key))
		}
	}
	return enabledFeatures
>>>>>>> f6cb595d
}

func (s *StoreState) FeatureEnabled(name string, val bool) bool {
	data := s.store.Get(featureKey(name))
	if len(data) == 0 {
		return val
	}
	if bytes.Equal(data, []byte{1}) {
		return true
	}
	return false
}

func (s *StoreState) SetFeature(name string, val bool) {
	data := []byte{0}
	if val {
		data = []byte{1}
	}
	s.store.Set(featureKey(name), data)
}

func (s *StoreState) SetCfgSetting(cfgSetting *cctypes.CfgSetting) {
	cfgBytes, err := proto.Marshal(cfgSetting)
	if err != nil {
		panic(err)
	}
	s.store.Set(configKey(cfgSetting.Name), cfgBytes)
}

func (s *StoreState) RemoveCfgSetting(cfgSettingName string) {
	s.store.Delete(configKey(cfgSettingName))
}

func (s *StoreState) Config() *cctypes.Config {
	config := defaultConfig()
	cfgSettingsRange := s.store.Range([]byte(configPrefix))
	for _, cfgSettingBytes := range cfgSettingsRange {
		if cfgSettingBytes.Value != nil {
			var cfgSetting cctypes.CfgSetting
			err := proto.Unmarshal(cfgSettingBytes.Value, &cfgSetting)
			if err != nil {
				panic(err)
			}
			if cfgSetting.Version <= config.Version {
				_ = setConfig(config, cfgSetting.Name, cfgSetting.Value)
			}
		}
	}
	return config
}

func (s *StoreState) WithContext(ctx context.Context) State {
	return &StoreState{
		store:           s.store,
		block:           s.block,
		ctx:             ctx,
		validators:      s.validators,
		getValidatorSet: s.getValidatorSet,
	}
}

func (s *StoreState) WithPrefix(prefix []byte) State {
	return &StoreState{
		store:           store.PrefixKVStore(prefix, s.store),
		block:           s.block,
		ctx:             s.ctx,
		validators:      s.validators,
		getValidatorSet: s.getValidatorSet,
	}
}

func (s *StoreState) Release() {
	// noop
}

// StoreStateSnapshot is a read-only snapshot of the app state at particular point in time,
// it's unaffected by any changes to the app state. Multiple snapshots can exist at any one
// time, but each snapshot should only be accessed from one thread at a time. After a snapshot
// is no longer needed call Release() to free up underlying resources. Live snapshots may prevent
// the underlying DB from writing new data in the most space efficient manner, so aim to minimize
// their lifetime.
type StoreStateSnapshot struct {
	*StoreState
	storeSnapshot store.Snapshot
}

// TODO: Ideally StoreStateSnapshot should only implement ReadOnlyState interface, but that will
//       require updating a bunch of the existing State consumers to also handle ReadOnlyState.
var _ = State(&StoreStateSnapshot{})

// NewStoreStateSnapshot creates a new snapshot of the app state.
func NewStoreStateSnapshot(ctx context.Context, snap store.Snapshot, block abci.Header, curBlockHash []byte, getValidatorSet GetValidatorSet) *StoreStateSnapshot {
	return &StoreStateSnapshot{
		StoreState:    NewStoreState(ctx, &readOnlyKVStoreAdapter{snap}, block, curBlockHash, getValidatorSet),
		storeSnapshot: snap,
	}
}

// Release releases the underlying store snapshot, safe to call multiple times.
func (s *StoreStateSnapshot) Release() {
	if s.storeSnapshot != nil {
		s.storeSnapshot.Release()
		s.storeSnapshot = nil
	}
}

// For all the times you need a read-only store.KVStore but you only have a store.KVReader.
type readOnlyKVStoreAdapter struct {
	store.KVReader
}

func (s *readOnlyKVStoreAdapter) Set(key, value []byte) {
	panic("kvStoreSnapshotAdapter.Set not implemented")
}

func (s *readOnlyKVStoreAdapter) Delete(key []byte) {
	panic("kvStoreSnapshotAdapter.Delete not implemented")
}

type TxHandler interface {
	ProcessTx(state State, txBytes []byte, isCheckTx bool) (TxHandlerResult, error)
}

type TxHandlerFunc func(state State, txBytes []byte, isCheckTx bool) (TxHandlerResult, error)

type TxHandlerResult struct {
	Data             []byte
	ValidatorUpdates []abci.Validator
	Info             string
	// Tags to associate with the tx that produced this result. Tags can be used to filter txs
	// via the ABCI query interface (see https://godoc.org/github.com/tendermint/tendermint/libs/pubsub/query)
	Tags []common.KVPair
}

func (f TxHandlerFunc) ProcessTx(state State, txBytes []byte, isCheckTx bool) (TxHandlerResult, error) {
	return f(state, txBytes, isCheckTx)
}

type QueryHandler interface {
	Handle(state ReadOnlyState, path string, data []byte) ([]byte, error)
}

type KarmaHandler interface {
	Upkeep() error
}

type ValidatorsManager interface {
	BeginBlock(abci.RequestBeginBlock, int64) error
	EndBlock(abci.RequestEndBlock) ([]abci.ValidatorUpdate, error)
}

type ChainConfigManager interface {
	EnableFeatures(blockHeight int64) error
	UpdateConfig() error
}

type GetValidatorSet func(state State) (loom.ValidatorSet, error)

type ValidatorsManagerFactoryFunc func(state State) (ValidatorsManager, error)

type ChainConfigManagerFactoryFunc func(state State) (ChainConfigManager, error)

type Application struct {
	lastBlockHeader abci.Header
	curBlockHeader  abci.Header
	curBlockHash    []byte
	Store           store.VersionedKVStore
	Init            func(State) error
	TxHandler
	QueryHandler
	EventHandler
	ReceiptHandlerProvider
	EvmAuxStore *evmaux.EvmAuxStore
	blockindex.BlockIndexStore
	CreateValidatorManager   ValidatorsManagerFactoryFunc
	CreateChainConfigManager ChainConfigManagerFactoryFunc
	// Callback function used to construct a contract upkeep handler at the start of each block,
	// should return a nil handler when the contract upkeep feature is disabled.
	CreateContractUpkeepHandler func(state State) (KarmaHandler, error)
	GetValidatorSet             GetValidatorSet
	EventStore                  store.EventStore
}

var _ abci.Application = &Application{}

//Metrics
var (
	deliverTxLatency     metrics.Histogram
	checkTxLatency       metrics.Histogram
	commitBlockLatency   metrics.Histogram
	requestCount         metrics.Counter
	committedBlockCount  metrics.Counter
	validatorFuncLatency metrics.Histogram
)

func init() {
	fieldKeys := []string{"method", "error"}
	requestCount = kitprometheus.NewCounterFrom(stdprometheus.CounterOpts{
		Namespace: "loomchain",
		Subsystem: "application",
		Name:      "request_count",
		Help:      "Number of requests received.",
	}, fieldKeys)
	deliverTxLatency = kitprometheus.NewSummaryFrom(stdprometheus.SummaryOpts{
		Namespace:  "loomchain",
		Subsystem:  "application",
		Name:       "delivertx_latency_microseconds",
		Help:       "Total duration of delivertx in microseconds.",
		Objectives: map[float64]float64{0.5: 0.05, 0.9: 0.01, 0.99: 0.001},
	}, []string{"method", "error", "evm"})

	checkTxLatency = kitprometheus.NewSummaryFrom(stdprometheus.SummaryOpts{
		Namespace:  "loomchain",
		Subsystem:  "application",
		Name:       "checktx_latency_microseconds",
		Help:       "Total duration of checktx in microseconds.",
		Objectives: map[float64]float64{0.5: 0.05, 0.9: 0.01, 0.99: 0.001},
	}, fieldKeys)
	commitBlockLatency = kitprometheus.NewSummaryFrom(stdprometheus.SummaryOpts{
		Namespace:  "loomchain",
		Subsystem:  "application",
		Name:       "commit_block_latency_microseconds",
		Help:       "Total duration of commit block in microseconds.",
		Objectives: map[float64]float64{0.5: 0.05, 0.9: 0.01, 0.99: 0.001},
	}, fieldKeys)

	committedBlockCount = kitprometheus.NewCounterFrom(stdprometheus.CounterOpts{
		Namespace: "loomchain",
		Subsystem: "application",
		Name:      "block_count",
		Help:      "Number of committed blocks.",
	}, fieldKeys)

	validatorFuncLatency = kitprometheus.NewSummaryFrom(stdprometheus.SummaryOpts{
		Namespace:  "loomchain",
		Subsystem:  "application",
		Name:       "validator_election_latency",
		Help:       "Total duration of validator election in seconds.",
		Objectives: map[float64]float64{0.5: 0.05, 0.9: 0.01, 0.99: 0.001},
	}, []string{})
}

func (a *Application) Info(req abci.RequestInfo) abci.ResponseInfo {
	return abci.ResponseInfo{
		LastBlockAppHash: a.Store.Hash(),
		LastBlockHeight:  a.Store.Version(),
	}
}

func (a *Application) SetOption(req abci.RequestSetOption) abci.ResponseSetOption {
	return abci.ResponseSetOption{}
}

func (a *Application) InitChain(req abci.RequestInitChain) abci.ResponseInitChain {
	if a.height() != 1 {
		panic("state version is not 1")
	}

	state := NewStoreState(
		context.Background(),
		a.Store,
		abci.Header{},
		nil,
		a.GetValidatorSet,
	)

	if a.Init != nil {
		err := a.Init(state)
		if err != nil {
			panic(err)
		}
	}
	return abci.ResponseInitChain{}
}

func (a *Application) BeginBlock(req abci.RequestBeginBlock) abci.ResponseBeginBlock {
	block := req.Header
	if block.Height != a.height() {
		panic(fmt.Sprintf("app height %d doesn't match BeginBlock height %d", a.height(), block.Height))
	}

	a.curBlockHeader = block
	a.curBlockHash = req.Hash

	if a.CreateContractUpkeepHandler != nil {
		upkeepStoreTx := store.WrapAtomic(a.Store).BeginTx()
		upkeepState := NewStoreState(
			context.Background(),
			upkeepStoreTx,
			a.curBlockHeader,
			a.curBlockHash,
			a.GetValidatorSet,
		)
		contractUpkeepHandler, err := a.CreateContractUpkeepHandler(upkeepState)
		if err != nil {
			panic(err)
		}
		if contractUpkeepHandler != nil {
			if err := contractUpkeepHandler.Upkeep(); err != nil {
				panic(err)
			}
			upkeepStoreTx.Commit()
		}
	}

	storeTx := store.WrapAtomic(a.Store).BeginTx()
	state := NewStoreState(
		context.Background(),
		storeTx,
		a.curBlockHeader,
		nil,
		a.GetValidatorSet,
	)

	validatorManager, err := a.CreateValidatorManager(state)
	if err != registry.ErrNotFound {
		if err != nil {
			panic(err)
		}

		err = validatorManager.BeginBlock(req, a.height())
		if err != nil {
			panic(err)
		}
	}

	//Enable Features
	chainConfigManager, err := a.CreateChainConfigManager(state)
	if err != nil {
		panic(err)
	}
	if chainConfigManager != nil {
		if err := chainConfigManager.EnableFeatures(a.height()); err != nil {
			panic(err)
		}

		if state.FeatureEnabled(ChainCfgVersion1_3, false) {
			if err := chainConfigManager.UpdateConfig(); err != nil {
				panic(err)
			}
		}
	}

	storeTx.Commit()

	return abci.ResponseBeginBlock{}
}

func (a *Application) EndBlock(req abci.RequestEndBlock) abci.ResponseEndBlock {
	if req.Height != a.height() {
		panic(fmt.Sprintf("app height %d doesn't match EndBlock height %d", a.height(), req.Height))
	}

	storeTx := store.WrapAtomic(a.Store).BeginTx()
	state := NewStoreState(
		context.Background(),
		storeTx,
		a.curBlockHeader,
		nil,
		a.GetValidatorSet,
	)
	receiptHandler, err := a.ReceiptHandlerProvider.StoreAt(a.height(), state.FeatureEnabled(EvmTxReceiptsVersion2Feature, false))
	if err != nil {
		panic(err)
	}
	if err := receiptHandler.CommitBlock(state, a.height()); err != nil {
		storeTx.Rollback()
		// TODO: maybe panic instead?
		log.Error(fmt.Sprintf("aborted committing block receipts, %v", err.Error()))
	} else {
		storeTx.Commit()
	}

	storeTx = store.WrapAtomic(a.Store).BeginTx()
	state = NewStoreState(
		context.Background(),
		storeTx,
		a.curBlockHeader,
		nil,
		a.GetValidatorSet,
	)

	validatorManager, err := a.CreateValidatorManager(state)
	if err != registry.ErrNotFound {
		if err != nil {
			panic(err)
		}
		t2 := time.Now()
		validators, err := validatorManager.EndBlock(req)

		diffsecs := time.Since(t2).Seconds()
		validatorFuncLatency.Observe(diffsecs)

		log.Info(fmt.Sprintf("validator manager took %f seconds-----\n", diffsecs))
		if err != nil {
			panic(err)
		}
		storeTx.Commit()

		return abci.ResponseEndBlock{
			ValidatorUpdates: validators,
		}
	}
	return abci.ResponseEndBlock{
		ValidatorUpdates: []abci.ValidatorUpdate{},
	}
}

func (a *Application) CheckTx(txBytes []byte) abci.ResponseCheckTx {
	ok := abci.ResponseCheckTx{Code: abci.CodeTypeOK}

	var err error
	defer func(begin time.Time) {
		lvs := []string{"method", "CheckTx", "error", fmt.Sprint(err != nil)}
		checkTxLatency.With(lvs...).Observe(time.Since(begin).Seconds())
	}(time.Now())

	// If the chain is configured not to generate empty blocks then CheckTx may be called before
	// BeginBlock when the application restarts, which means that both curBlockHeader and
	// lastBlockHeader will be default initialized. Instead of invoking a contract method with
	// a vastly innacurate block header simply skip invoking the contract. This has the minor
	// disadvantage of letting an potentially invalid tx propagate to other nodes, but this should
	// only happen on node restarts, and only if the node doesn't receive any txs from it's peers
	// before a client sends it a tx.
	if a.curBlockHeader.Height == 0 {
		return ok
	}

	_, err = a.processTx(txBytes, true)
	if err != nil {
		log.Error(fmt.Sprintf("CheckTx: %s", err.Error()))
		return abci.ResponseCheckTx{Code: 1, Log: err.Error()}
	}

	return ok
}
func (a *Application) DeliverTx(txBytes []byte) abci.ResponseDeliverTx {
	var err error
	isEvmTx := false
	defer func(begin time.Time) {
		lvs := []string{
			"method", "DeliverTx",
			"error", fmt.Sprint(err != nil),
			"evm", fmt.Sprintf("%t", isEvmTx),
		}
		requestCount.With(lvs[:4]...).Add(1)
		deliverTxLatency.With(lvs...).Observe(time.Since(begin).Seconds())
	}(time.Now())

	r, err := a.processTx(txBytes, false)
	if err != nil {
		log.Error(fmt.Sprintf("DeliverTx: %s", err.Error()))
		return abci.ResponseDeliverTx{Code: 1, Log: err.Error()}
	}
	if r.Info == utils.CallEVM || r.Info == utils.DeployEvm {
		isEvmTx = true
	}
	return abci.ResponseDeliverTx{Code: abci.CodeTypeOK, Data: r.Data, Tags: r.Tags, Info: r.Info}
}

func (a *Application) processTx(txBytes []byte, isCheckTx bool) (TxHandlerResult, error) {
	var err error
	//TODO we should be keeping this across multiple checktx, and only rolling back after they all complete
	// for now the nonce will have a special cache that it rolls back each block
	storeTx := store.WrapAtomic(a.Store).BeginTx()

	state := NewStoreState(
		context.Background(),
		storeTx,
		a.curBlockHeader,
		a.curBlockHash,
		a.GetValidatorSet,
	)

	receiptHandler, err := a.ReceiptHandlerProvider.StoreAt(a.height(), state.FeatureEnabled(EvmTxReceiptsVersion2Feature, false))
	if err != nil {
		panic(err)
	}

	r, err := a.TxHandler.ProcessTx(state, txBytes, isCheckTx)
	if err != nil {
		storeTx.Rollback()
		// TODO: save receipt & hash of failed EVM tx to node-local persistent cache (not app state)
		receiptHandler.DiscardCurrentReceipt()
		return r, err
	}

	if !isCheckTx {
		if r.Info == utils.CallEVM || r.Info == utils.DeployEvm {
			err := a.EventHandler.LegacyEthSubscriptionSet().EmitTxEvent(r.Data, r.Info)
			if err != nil {
				log.Error("Emit Tx Event error", "err", err)
			}
			reader, err := a.ReceiptHandlerProvider.ReaderAt(state.Block().Height, state.FeatureEnabled(EvmTxReceiptsVersion2Feature, false))
			if err != nil {
				log.Error("failed to load receipt", "height", state.Block().Height, "err", err)
			} else {
				if reader.GetCurrentReceipt() != nil {
					if err = a.EventHandler.EthSubscriptionSet().EmitTxEvent(reader.GetCurrentReceipt().TxHash); err != nil {
						log.Error("failed to load receipt", "err", err)
					}
				}
			}
			receiptHandler.CommitCurrentReceipt()
		}
		storeTx.Commit()
	}
	return r, nil
}

// Commit commits the current block
func (a *Application) Commit() abci.ResponseCommit {
	var err error
	defer func(begin time.Time) {
		lvs := []string{"method", "Commit", "error", fmt.Sprint(err != nil)}
		committedBlockCount.With(lvs...).Add(1)
		commitBlockLatency.With(lvs...).Observe(time.Since(begin).Seconds())
		log.Info(fmt.Sprintf("commit took %f seconds-----\n", time.Since(begin).Seconds())) //todo we can remove these once performance comes back to normal state
	}(time.Now())
	appHash, _, err := a.Store.SaveVersion()
	if err != nil {
		panic(err)
	}

	height := a.curBlockHeader.GetHeight()
	go func(height int64, blockHeader abci.Header) {
		if err := a.EventHandler.EmitBlockTx(uint64(height), blockHeader.Time); err != nil {
			log.Error("Emit Block Event error", "err", err)
		}
		if err := a.EventHandler.LegacyEthSubscriptionSet().EmitBlockEvent(blockHeader); err != nil {
			log.Error("Emit Block Event error", "err", err)
		}
		if err := a.EventHandler.EthSubscriptionSet().EmitBlockEvent(blockHeader); err != nil {
			log.Error("Emit Block Event error", "err", err)
		}
	}(height, a.curBlockHeader)
	a.lastBlockHeader = a.curBlockHeader

	if err := a.Store.Prune(); err != nil {
		log.Error("failed to prune app.db", "err", err)
	}

	if a.BlockIndexStore != nil {
		a.BlockIndexStore.SetBlockHashAtHeight(uint64(height), a.curBlockHash)
	}

	return abci.ResponseCommit{
		Data: appHash,
	}
}

func (a *Application) Query(req abci.RequestQuery) abci.ResponseQuery {
	if a.QueryHandler == nil {
		return abci.ResponseQuery{Code: 1, Log: "not implemented"}
	}

	result, err := a.QueryHandler.Handle(a.ReadOnlyState(), req.Path, req.Data)
	if err != nil {
		return abci.ResponseQuery{Code: 1, Log: err.Error()}
	}

	return abci.ResponseQuery{Code: abci.CodeTypeOK, Value: result}
}

func (a *Application) height() int64 {
	return a.Store.Version() + 1
}

func (a *Application) ReadOnlyState() State {
	// TODO: the store snapshot should be created atomically, otherwise the block header might
	//       not match the state... need to figure out why this hasn't spectacularly failed already
	return NewStoreStateSnapshot(
		nil,
		a.Store.GetSnapshot(),
		a.lastBlockHeader,
		nil, // TODO: last block hash!
		a.GetValidatorSet,
	)
}<|MERGE_RESOLUTION|>--- conflicted
+++ resolved
@@ -7,6 +7,7 @@
 	"time"
 
 	"github.com/gogo/protobuf/proto"
+	"github.com/loomnetwork/go-loom/config"
 	"github.com/loomnetwork/go-loom/util"
 	"github.com/loomnetwork/loomchain/eth/utils"
 	"github.com/loomnetwork/loomchain/registry"
@@ -33,11 +34,8 @@
 	// Release should free up any underlying system resources. Must be safe to invoke multiple times.
 	Release()
 	FeatureEnabled(string, bool) bool
-<<<<<<< HEAD
-	Config() *cctypes.Config
-=======
+	Config() *config.Config
 	EnabledFeatures() []string
->>>>>>> f6cb595d
 }
 
 type State interface {
@@ -47,8 +45,7 @@
 	WithContext(ctx context.Context) State
 	WithPrefix(prefix []byte) State
 	SetFeature(string, bool)
-	SetCfgSetting(*cctypes.CfgSetting)
-	RemoveCfgSetting(string)
+	SetConfig(*cctypes.Setting)
 }
 
 type StoreState struct {
@@ -143,10 +140,10 @@
 	return util.PrefixKey([]byte(featurePrefix), []byte(featureName))
 }
 
-<<<<<<< HEAD
 func configKey(configName string) []byte {
 	return util.PrefixKey([]byte(configPrefix), []byte(configName))
-=======
+}
+
 func (s *StoreState) EnabledFeatures() []string {
 	featuresFromState := s.Range([]byte(featurePrefix))
 	enabledFeatures := make([]string, 0, len(featuresFromState))
@@ -156,7 +153,6 @@
 		}
 	}
 	return enabledFeatures
->>>>>>> f6cb595d
 }
 
 func (s *StoreState) FeatureEnabled(name string, val bool) bool {
@@ -178,7 +174,7 @@
 	s.store.Set(featureKey(name), data)
 }
 
-func (s *StoreState) SetCfgSetting(cfgSetting *cctypes.CfgSetting) {
+func (s *StoreState) SetConfig(cfgSetting *cctypes.Setting) {
 	cfgBytes, err := proto.Marshal(cfgSetting)
 	if err != nil {
 		panic(err)
@@ -186,26 +182,20 @@
 	s.store.Set(configKey(cfgSetting.Name), cfgBytes)
 }
 
-func (s *StoreState) RemoveCfgSetting(cfgSettingName string) {
-	s.store.Delete(configKey(cfgSettingName))
-}
-
-func (s *StoreState) Config() *cctypes.Config {
-	config := defaultConfig()
+func (s *StoreState) Config() *config.Config {
+	cfg := config.DefaultConfig()
 	cfgSettingsRange := s.store.Range([]byte(configPrefix))
 	for _, cfgSettingBytes := range cfgSettingsRange {
 		if cfgSettingBytes.Value != nil {
-			var cfgSetting cctypes.CfgSetting
+			var cfgSetting cctypes.Setting
 			err := proto.Unmarshal(cfgSettingBytes.Value, &cfgSetting)
 			if err != nil {
 				panic(err)
 			}
-			if cfgSetting.Version <= config.Version {
-				_ = setConfig(config, cfgSetting.Name, cfgSetting.Value)
-			}
-		}
-	}
-	return config
+			_ = config.SetConfig(cfg, cfgSetting.Name, cfgSetting.Value)
+		}
+	}
+	return cfg
 }
 
 func (s *StoreState) WithContext(ctx context.Context) State {
@@ -338,6 +328,7 @@
 	CreateContractUpkeepHandler func(state State) (KarmaHandler, error)
 	GetValidatorSet             GetValidatorSet
 	EventStore                  store.EventStore
+	config                      *config.Config
 }
 
 var _ abci.Application = &Application{}
@@ -407,6 +398,10 @@
 }
 
 func (a *Application) SetOption(req abci.RequestSetOption) abci.ResponseSetOption {
+	return abci.ResponseSetOption{}
+}
+
+func (a *Application) chainCfg(req abci.RequestSetOption) *config.Config {
 	return abci.ResponseSetOption{}
 }
 
