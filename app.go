package loomchain

import (
	"bytes"
	"context"
	"encoding/binary"
	"encoding/hex"
	"fmt"
	"time"

	gstate "github.com/ethereum/go-ethereum/core/state"
	"github.com/loomnetwork/go-loom/config"
	"github.com/loomnetwork/go-loom/util"
	"github.com/loomnetwork/loomchain/eth/utils"
	"github.com/loomnetwork/loomchain/features"
	"github.com/loomnetwork/loomchain/registry"

	gcommon "github.com/ethereum/go-ethereum/common"
	"github.com/go-kit/kit/metrics"
	kitprometheus "github.com/go-kit/kit/metrics/prometheus"
	"github.com/loomnetwork/go-loom"
	cctypes "github.com/loomnetwork/go-loom/builtin/types/chainconfig"
	"github.com/loomnetwork/go-loom/plugin"
	"github.com/loomnetwork/go-loom/types"
	"github.com/loomnetwork/loomchain/log"
	"github.com/loomnetwork/loomchain/store"
	blockindex "github.com/loomnetwork/loomchain/store/block_index"
	evmaux "github.com/loomnetwork/loomchain/store/evm_aux"
	stdprometheus "github.com/prometheus/client_golang/prometheus"
	abci "github.com/tendermint/tendermint/abci/types"
	"github.com/tendermint/tendermint/libs/common"
	ttypes "github.com/tendermint/tendermint/types"
)

type ReadOnlyState interface {
	store.KVReader
	Validators() []*loom.Validator
	Block() types.BlockHeader
	// Release should free up any underlying system resources. Must be safe to invoke multiple times.
	Release()
	FeatureEnabled(string, bool) bool
	Config() *cctypes.Config
	EnabledFeatures() []string
	GetMinBuildNumber() uint64
}

type State interface {
	ReadOnlyState
	store.KVWriter
	Context() context.Context
	WithContext(ctx context.Context) State
	WithPrefix(prefix []byte) State
	SetFeature(string, bool)
	SetMinBuildNumber(uint64)
	ChangeConfigSetting(name, value string) error
	EVMState() *gstate.StateDB
}

type StoreState struct {
	ctx             context.Context
	store           store.KVStore
	block           types.BlockHeader
	validators      loom.ValidatorSet
	getValidatorSet GetValidatorSet
	config          *cctypes.Config
	evmState        *gstate.StateDB
}

var _ = State(&StoreState{})

func blockHeaderFromAbciHeader(header *abci.Header) types.BlockHeader {
	return types.BlockHeader{
		ChainID: header.ChainID,
		Height:  header.Height,
		Time:    header.Time.Unix(),
		NumTxs:  int32(header.NumTxs), //TODO this cast doesnt look right
		LastBlockID: types.BlockID{
			Hash: header.LastBlockId.Hash,
		},
		ValidatorsHash: header.ValidatorsHash,
		AppHash:        header.AppHash,
	}
}

func NewStoreState(
	ctx context.Context,
	store store.KVStore,
	block abci.Header,
	curBlockHash []byte,
	getValidatorSet GetValidatorSet,
) *StoreState {
	blockHeader := blockHeaderFromAbciHeader(&block)
	blockHeader.CurrentHash = curBlockHash
	return &StoreState{
		ctx:             ctx,
		store:           store,
		block:           blockHeader,
		validators:      loom.NewValidatorSet(),
		getValidatorSet: getValidatorSet,
	}
}

func (s *StoreState) WithOnChainConfig(config *cctypes.Config) *StoreState {
	s.config = config
	return s
}

func (s *StoreState) WithEVMState(evmState *gstate.StateDB) *StoreState {
	s.evmState = evmState
	return s
}

func (s *StoreState) Range(prefix []byte) plugin.RangeData {
	return s.store.Range(prefix)
}

func (s *StoreState) Get(key []byte) []byte {
	return s.store.Get(key)
}

func (s *StoreState) Has(key []byte) bool {
	return s.store.Has(key)
}

func (s *StoreState) Validators() []*loom.Validator {
	if (len(s.validators) == 0) && (s.getValidatorSet != nil) {
		validatorSet, err := s.getValidatorSet(s)
		if err != nil {
			panic(err)
		}
		// cache the validator set for the current state
		s.validators = validatorSet
	}
	return s.validators.Slice()
}

func (s *StoreState) Set(key, value []byte) {
	s.store.Set(key, value)
}

func (s *StoreState) Delete(key []byte) {
	s.store.Delete(key)
}

func (s *StoreState) Block() types.BlockHeader {
	return s.block
}

func (s *StoreState) Context() context.Context {
	return s.ctx
}

func (s *StoreState) EVMState() *gstate.StateDB {
	return s.evmState
}

const (
	featurePrefix = "feature"
	MinBuildKey   = "minbuild"
)

func featureKey(featureName string) []byte {
	return util.PrefixKey([]byte(featurePrefix), []byte(featureName))
}

func (s *StoreState) EnabledFeatures() []string {
	featuresFromState := s.Range([]byte(featurePrefix))
	enabledFeatures := make([]string, 0, len(featuresFromState))
	for _, m := range featuresFromState {
		if bytes.Equal(m.Value, []byte{1}) {
			enabledFeatures = append(enabledFeatures, string(m.Key))
		}
	}

	return enabledFeatures
}

func (s *StoreState) FeatureEnabled(name string, val bool) bool {
	data := s.store.Get(featureKey(name))
	if len(data) == 0 {
		return val
	}
	if bytes.Equal(data, []byte{1}) {
		return true
	}
	return false
}

func (s *StoreState) SetFeature(name string, val bool) {
	data := []byte{0}
	if val {
		data = []byte{1}
	}
	s.store.Set(featureKey(name), data)
}

// SetMinBuildNumber sets the minimum build number all nodes must be running.
func (s *StoreState) SetMinBuildNumber(minBuild uint64) {
	buildBytes := make([]byte, 8)
	binary.BigEndian.PutUint64(buildBytes, minBuild)
	s.store.Set([]byte(MinBuildKey), buildBytes)
}

// GetMinBuildNumber returns the minimum build number all nodes must be running.
func (s *StoreState) GetMinBuildNumber() uint64 {
	buildBytes := s.store.Get([]byte(MinBuildKey))
	if len(buildBytes) == 0 {
		return 0
	}
	return binary.BigEndian.Uint64(buildBytes)
}

// ChangeConfigSetting updates the value of the given on-chain config setting.
// If an error occurs while trying to update the config the change is discarded.
func (s *StoreState) ChangeConfigSetting(name, value string) error {
	cfg, err := store.LoadOnChainConfig(s.store)
	if err != nil {
		panic(err)
	}
	if err := config.SetConfigSetting(cfg, name, value); err != nil {
		return err
	}
	if err := store.SaveOnChainConfig(s.store, cfg); err != nil {
		return err
	}
	// invalidate cached config so it's reloaded next time it's accessed
	s.config = nil
	return nil
}

// Config returns the current on-chain config.
func (s *StoreState) Config() *cctypes.Config {
	if s.config == nil {
		var err error
		s.config, err = store.LoadOnChainConfig(s.store)
		if err != nil {
			panic(err)
		}
	}
	return s.config
}

func (s *StoreState) WithContext(ctx context.Context) State {
	return &StoreState{
		store:           s.store,
		block:           s.block,
		ctx:             ctx,
		validators:      s.validators,
		getValidatorSet: s.getValidatorSet,
		evmState:        s.evmState,
	}
}

func (s *StoreState) WithPrefix(prefix []byte) State {
	return &StoreState{
		store:           store.PrefixKVStore(prefix, s.store),
		block:           s.block,
		ctx:             s.ctx,
		validators:      s.validators,
		getValidatorSet: s.getValidatorSet,
		evmState:        s.evmState,
	}
}

func (s *StoreState) Release() {
	// noop
}

// StoreStateSnapshot is a read-only snapshot of the app state at particular point in time,
// it's unaffected by any changes to the app state. Multiple snapshots can exist at any one
// time, but each snapshot should only be accessed from one thread at a time. After a snapshot
// is no longer needed call Release() to free up underlying resources. Live snapshots may prevent
// the underlying DB from writing new data in the most space efficient manner, so aim to minimize
// their lifetime.
type StoreStateSnapshot struct {
	*StoreState
	storeSnapshot store.Snapshot
}

// TODO: Ideally StoreStateSnapshot should only implement ReadOnlyState interface, but that will
//       require updating a bunch of the existing State consumers to also handle ReadOnlyState.
var _ = State(&StoreStateSnapshot{})

// NewStoreStateSnapshot creates a new snapshot of the app state.
func NewStoreStateSnapshot(
	ctx context.Context, snap store.Snapshot, block abci.Header, curBlockHash []byte,
	getValidatorSet GetValidatorSet,
) *StoreStateSnapshot {
	return &StoreStateSnapshot{
		StoreState:    NewStoreState(ctx, &readOnlyKVStoreAdapter{snap}, block, curBlockHash, getValidatorSet),
		storeSnapshot: snap,
	}
}

// Release releases the underlying store snapshot, safe to call multiple times.
func (s *StoreStateSnapshot) Release() {
	if s.storeSnapshot != nil {
		s.storeSnapshot.Release()
		s.storeSnapshot = nil
	}
}

// For all the times you need a read-only store.KVStore but you only have a store.KVReader.
type readOnlyKVStoreAdapter struct {
	store.KVReader
}

func (s *readOnlyKVStoreAdapter) Set(key, value []byte) {
	panic("kvStoreSnapshotAdapter.Set not implemented")
}

func (s *readOnlyKVStoreAdapter) Delete(key []byte) {
	panic("kvStoreSnapshotAdapter.Delete not implemented")
}

type TxHandler interface {
	ProcessTx(state State, txBytes []byte, isCheckTx bool) (TxHandlerResult, error)
}

type TxHandlerFunc func(state State, txBytes []byte, isCheckTx bool) (TxHandlerResult, error)

type TxHandlerResult struct {
	Data             []byte
	ValidatorUpdates []abci.Validator
	Info             string
	// Tags to associate with the tx that produced this result. Tags can be used to filter txs
	// via the ABCI query interface (see https://godoc.org/github.com/tendermint/tendermint/libs/pubsub/query)
	Tags []common.KVPair
}

func (f TxHandlerFunc) ProcessTx(state State, txBytes []byte, isCheckTx bool) (TxHandlerResult, error) {
	return f(state, txBytes, isCheckTx)
}

type QueryHandler interface {
	Handle(state ReadOnlyState, path string, data []byte) ([]byte, error)
}

type KarmaHandler interface {
	Upkeep() error
}

type ValidatorsManager interface {
	BeginBlock(abci.RequestBeginBlock, int64) error
	EndBlock(abci.RequestEndBlock) ([]abci.ValidatorUpdate, error)
}

type ChainConfigManager interface {
	EnableFeatures(blockHeight int64) error
	UpdateConfig() (int, error)
}

type GetValidatorSet func(state State) (loom.ValidatorSet, error)

type ValidatorsManagerFactoryFunc func(state State) (ValidatorsManager, error)

type ChainConfigManagerFactoryFunc func(state State) (ChainConfigManager, error)

type CommittedTx struct {
	result TxHandlerResult
	txHash []byte
}

type Application struct {
	lastBlockHeader abci.Header
	curBlockHeader  abci.Header
	curBlockHash    []byte
	Store           store.VersionedKVStore
	Init            func(State) error
	TxHandler
	QueryHandler
	EventHandler
	ReceiptHandlerProvider
	EvmAuxStore *evmaux.EvmAuxStore
	EvmStore    *store.EvmStore
	blockindex.BlockIndexStore
	CreateValidatorManager   ValidatorsManagerFactoryFunc
	CreateChainConfigManager ChainConfigManagerFactoryFunc
	// Callback function used to construct a contract upkeep handler at the start of each block,
	// should return a nil handler when the contract upkeep feature is disabled.
	CreateContractUpkeepHandler func(state State) (KarmaHandler, error)
	GetValidatorSet             GetValidatorSet
	EventStore                  store.EventStore
	config                      *cctypes.Config
	childTxRefs                 []evmaux.ChildTxRef // links Tendermint txs to EVM txs
	ReceiptsVersion             int32
<<<<<<< HEAD
	EVMState                    *gstate.StateDB
=======
	committedTxs                []CommittedTx
>>>>>>> 3473c8db
}

var _ abci.Application = &Application{}

//Metrics
var (
	deliverTxLatency     metrics.Histogram
	checkTxLatency       metrics.Histogram
	commitBlockLatency   metrics.Histogram
	beginBlockLatency    metrics.Histogram
	endBlockLatency      metrics.Histogram
	requestCount         metrics.Counter
	committedBlockCount  metrics.Counter
	validatorFuncLatency metrics.Histogram
)

func init() {
	fieldKeys := []string{"method", "error"}
	requestCount = kitprometheus.NewCounterFrom(stdprometheus.CounterOpts{
		Namespace: "loomchain",
		Subsystem: "application",
		Name:      "request_count",
		Help:      "Number of requests received.",
	}, fieldKeys)
	deliverTxLatency = kitprometheus.NewSummaryFrom(stdprometheus.SummaryOpts{
		Namespace:  "loomchain",
		Subsystem:  "application",
		Name:       "delivertx_latency_microseconds",
		Help:       "Total duration of delivertx in microseconds.",
		Objectives: map[float64]float64{0.5: 0.05, 0.9: 0.01, 0.99: 0.001},
	}, []string{"method", "error", "evm"})

	checkTxLatency = kitprometheus.NewSummaryFrom(stdprometheus.SummaryOpts{
		Namespace:  "loomchain",
		Subsystem:  "application",
		Name:       "checktx_latency_microseconds",
		Help:       "Total duration of checktx in microseconds.",
		Objectives: map[float64]float64{0.5: 0.05, 0.9: 0.01, 0.99: 0.001},
	}, fieldKeys)
	commitBlockLatency = kitprometheus.NewSummaryFrom(stdprometheus.SummaryOpts{
		Namespace:  "loomchain",
		Subsystem:  "application",
		Name:       "commit_block_latency_microseconds",
		Help:       "Total duration of commit block in microseconds.",
		Objectives: map[float64]float64{0.5: 0.05, 0.9: 0.01, 0.99: 0.001},
	}, fieldKeys)
	beginBlockLatency = kitprometheus.NewSummaryFrom(stdprometheus.SummaryOpts{
		Namespace:  "loomchain",
		Subsystem:  "application",
		Name:       "begin_block_latency",
		Help:       "Total duration of begin block in seconds.",
		Objectives: map[float64]float64{0.5: 0.05, 0.9: 0.01, 0.99: 0.001},
	}, []string{"method"})
	endBlockLatency = kitprometheus.NewSummaryFrom(stdprometheus.SummaryOpts{
		Namespace:  "loomchain",
		Subsystem:  "application",
		Name:       "end_block_latency",
		Help:       "Total duration of end block in seconds.",
		Objectives: map[float64]float64{0.5: 0.05, 0.9: 0.01, 0.99: 0.001},
	}, []string{"method"})

	committedBlockCount = kitprometheus.NewCounterFrom(stdprometheus.CounterOpts{
		Namespace: "loomchain",
		Subsystem: "application",
		Name:      "block_count",
		Help:      "Number of committed blocks.",
	}, fieldKeys)

	validatorFuncLatency = kitprometheus.NewSummaryFrom(stdprometheus.SummaryOpts{
		Namespace:  "loomchain",
		Subsystem:  "application",
		Name:       "validator_election_latency",
		Help:       "Total duration of validator election in seconds.",
		Objectives: map[float64]float64{0.5: 0.05, 0.9: 0.01, 0.99: 0.001},
	}, []string{})
}

func (a *Application) Info(req abci.RequestInfo) abci.ResponseInfo {
	return abci.ResponseInfo{
		LastBlockAppHash: a.Store.Hash(),
		LastBlockHeight:  a.Store.Version(),
	}
}

func (a *Application) SetOption(req abci.RequestSetOption) abci.ResponseSetOption {
	return abci.ResponseSetOption{}
}

func (a *Application) InitChain(req abci.RequestInitChain) abci.ResponseInitChain {
	if a.height() != 1 {
		panic("state version is not 1")
	}

	state := NewStoreState(
		context.Background(),
		a.Store,
		abci.Header{
			ChainID: req.ChainId,
		},
		nil,
		a.GetValidatorSet,
	)

	if a.Init != nil {
		err := a.Init(state)
		if err != nil {
			panic(err)
		}
	}

	return abci.ResponseInitChain{}
}

func (a *Application) BeginBlock(req abci.RequestBeginBlock) abci.ResponseBeginBlock {
	defer func(begin time.Time) {
		lvs := []string{"method", "BeginBlock"}
		beginBlockLatency.With(lvs...).Observe(time.Since(begin).Seconds())
	}(time.Now())

	block := req.Header
	if block.Height != a.height() {
		panic(fmt.Sprintf("app height %d doesn't match BeginBlock height %d", a.height(), block.Height))
	}

	if a.config == nil {
		var err error
		a.config, err = store.LoadOnChainConfig(a.Store)
		if err != nil {
			panic(err)
		}
	}

	a.curBlockHeader = block
	a.curBlockHash = req.Hash

	if a.CreateContractUpkeepHandler != nil {
		upkeepStoreTx := store.WrapAtomic(a.Store).BeginTx()
		upkeepState := NewStoreState(
			context.Background(),
			upkeepStoreTx,
			a.curBlockHeader,
			a.curBlockHash,
			a.GetValidatorSet,
		).WithOnChainConfig(a.config).WithEVMState(a.EVMState)
		contractUpkeepHandler, err := a.CreateContractUpkeepHandler(upkeepState)
		if err != nil {
			panic(err)
		}
		if contractUpkeepHandler != nil {
			if err := contractUpkeepHandler.Upkeep(); err != nil {
				panic(err)
			}
			upkeepStoreTx.Commit()
		}
	}

	storeTx := store.WrapAtomic(a.Store).BeginTx()
	state := NewStoreState(
		context.Background(),
		storeTx,
		a.curBlockHeader,
		nil,
		a.GetValidatorSet,
	).WithOnChainConfig(a.config).WithEVMState(a.EVMState)

	validatorManager, err := a.CreateValidatorManager(state)
	if err != registry.ErrNotFound {
		if err != nil {
			panic(err)
		}

		err = validatorManager.BeginBlock(req, a.height())
		if err != nil {
			panic(err)
		}
	}

	//Enable Features
	chainConfigManager, err := a.CreateChainConfigManager(state)
	if err != nil {
		panic(err)
	}
	if chainConfigManager != nil {
		if err := chainConfigManager.EnableFeatures(a.height()); err != nil {
			panic(err)
		}

		numConfigChanges, err := chainConfigManager.UpdateConfig()
		if err != nil {
			panic(err)
		}

		if numConfigChanges > 0 {
			// invalidate cached config so it's reloaded next time it's accessed
			a.config = nil
		}
	}

	storeTx.Commit()

	return abci.ResponseBeginBlock{}
}

func (a *Application) EndBlock(req abci.RequestEndBlock) abci.ResponseEndBlock {
	defer func(begin time.Time) {
		lvs := []string{"method", "EndBlock"}
		endBlockLatency.With(lvs...).Observe(time.Since(begin).Seconds())
	}(time.Now())

	if req.Height != a.height() {
		panic(fmt.Sprintf("app height %d doesn't match EndBlock height %d", a.height(), req.Height))
	}

	// TODO: receiptHandler.CommitBlock() should be moved to Application.Commit()
	storeTx := store.WrapAtomic(a.Store).BeginTx()
	receiptHandler := a.ReceiptHandlerProvider.Store()
	if err := receiptHandler.CommitBlock(a.height()); err != nil {
		storeTx.Rollback()
		// TODO: maybe panic instead?
		log.Error(fmt.Sprintf("aborted committing block receipts, %v", err.Error()))
	} else {
		storeTx.Commit()
	}

	storeTx = store.WrapAtomic(a.Store).BeginTx()
	state := NewStoreState(
		context.Background(),
		storeTx,
		a.curBlockHeader,
		nil,
		a.GetValidatorSet,
	).WithOnChainConfig(a.config).WithEVMState(a.EVMState)

	validatorManager, err := a.CreateValidatorManager(state)
	if err != registry.ErrNotFound {
		if err != nil {
			panic(err)
		}
		t2 := time.Now()
		validators, err := validatorManager.EndBlock(req)

		diffsecs := time.Since(t2).Seconds()
		validatorFuncLatency.Observe(diffsecs)

		log.Info(fmt.Sprintf("validator manager took %f seconds-----\n", diffsecs))
		if err != nil {
			panic(err)
		}
		storeTx.Commit()

		return abci.ResponseEndBlock{
			ValidatorUpdates: validators,
		}
	}
	return abci.ResponseEndBlock{
		ValidatorUpdates: []abci.ValidatorUpdate{},
	}
}

func (a *Application) CheckTx(txBytes []byte) abci.ResponseCheckTx {
	var err error
	defer func(begin time.Time) {
		lvs := []string{"method", "CheckTx", "error", fmt.Sprint(err != nil)}
		checkTxLatency.With(lvs...).Observe(time.Since(begin).Seconds())
	}(time.Now())

	// If the chain is configured not to generate empty blocks then CheckTx may be called before
	// BeginBlock when the application restarts, which means that both curBlockHeader and
	// lastBlockHeader will be default initialized. Instead of invoking a contract method with
	// a vastly innacurate block header simply skip invoking the contract. This has the minor
	// disadvantage of letting an potentially invalid tx propagate to other nodes, but this should
	// only happen on node restarts, and only if the node doesn't receive any txs from it's peers
	// before a client sends it a tx.
	if a.curBlockHeader.Height == 0 {
		return abci.ResponseCheckTx{Code: abci.CodeTypeOK}
	}

	storeTx := store.WrapAtomic(a.Store).BeginTx()
	defer storeTx.Rollback()

	state := NewStoreState(
		context.Background(),
		storeTx,
		a.curBlockHeader,
		a.curBlockHash,
		a.GetValidatorSet,
	).WithOnChainConfig(a.config).WithEVMState(a.EVMState)

	// Receipts & events generated in CheckTx must be discarded since the app state changes they
	// reflect aren't persisted.
	defer a.ReceiptHandlerProvider.Store().DiscardCurrentReceipt()
	defer a.EventHandler.Rollback()

	_, err = a.TxHandler.ProcessTx(state, txBytes, true)
	if err != nil {
		log.Error("CheckTx", "tx", hex.EncodeToString(ttypes.Tx(txBytes).Hash()), "err", err)
		return abci.ResponseCheckTx{Code: 1, Log: err.Error()}
	}

	return abci.ResponseCheckTx{Code: abci.CodeTypeOK}
}

func (a *Application) DeliverTx(txBytes []byte) abci.ResponseDeliverTx {
	var txFailed, isEvmTx bool
	defer func(begin time.Time) {
		lvs := []string{
			"method", "DeliverTx",
			"error", fmt.Sprint(txFailed),
			"evm", fmt.Sprint(isEvmTx),
		}
		requestCount.With(lvs[:4]...).Add(1)
		deliverTxLatency.With(lvs...).Observe(time.Since(begin).Seconds())
	}(time.Now())

	storeTx := store.WrapAtomic(a.Store).BeginTx()
	defer storeTx.Rollback()

	state := NewStoreState(
		context.Background(),
		storeTx,
		a.curBlockHeader,
		a.curBlockHash,
		a.GetValidatorSet,
	).WithOnChainConfig(a.config).WithEVMState(a.EVMState)

	var r abci.ResponseDeliverTx

	if state.FeatureEnabled(features.EvmTxReceiptsVersion3_1, false) {
		r = a.deliverTx2(storeTx, txBytes)
	} else {
		r = a.deliverTx(storeTx, txBytes)
	}

	txFailed = r.Code != abci.CodeTypeOK
	// TODO: this isn't 100% reliable when txFailed == true
	isEvmTx = r.Info == utils.CallEVM || r.Info == utils.DeployEvm
	return r
}

// This version of DeliverTx doesn't store the receipts for failed EVM txs.
func (a *Application) deliverTx(storeTx store.KVStoreTx, txBytes []byte) abci.ResponseDeliverTx {
	r, err := a.processTx(storeTx, txBytes, false)
	if err != nil {
		log.Error("DeliverTx", "tx", hex.EncodeToString(ttypes.Tx(txBytes).Hash()), "err", err)
		return abci.ResponseDeliverTx{Code: 1, Log: err.Error()}
	}
	return abci.ResponseDeliverTx{Code: abci.CodeTypeOK, Data: r.Data, Tags: r.Tags, Info: r.Info}
}

func (a *Application) processTx(storeTx store.KVStoreTx, txBytes []byte, isCheckTx bool) (TxHandlerResult, error) {
	state := NewStoreState(
		context.Background(),
		storeTx,
		a.curBlockHeader,
		a.curBlockHash,
		a.GetValidatorSet,
	).WithOnChainConfig(a.config).WithEVMState(a.EVMState)

	receiptHandler := a.ReceiptHandlerProvider.Store()
	defer receiptHandler.DiscardCurrentReceipt()
	defer a.EventHandler.Rollback()

	r, err := a.TxHandler.ProcessTx(state, txBytes, isCheckTx)
	if err != nil {
		return r, err
	}

	if !isCheckTx {
		a.EventHandler.Commit(uint64(a.curBlockHeader.GetHeight()))

		saveEvmTxReceipt := r.Info == utils.CallEVM || r.Info == utils.DeployEvm ||
			state.FeatureEnabled(features.EvmTxReceiptsVersion3, false) || a.ReceiptsVersion == 3

		if saveEvmTxReceipt {
			if err := a.EventHandler.LegacyEthSubscriptionSet().EmitTxEvent(r.Data, r.Info); err != nil {
				log.Error("Emit Tx Event error", "err", err)
			}

			reader := a.ReceiptHandlerProvider.Reader()
			if reader.GetCurrentReceipt() != nil {
				receiptTxHash := reader.GetCurrentReceipt().TxHash
				if err := a.EventHandler.EthSubscriptionSet().EmitTxEvent(receiptTxHash); err != nil {
					log.Error("failed to emit tx event to subscribers", "err", err)
				}
				txHash := ttypes.Tx(txBytes).Hash()
				// If a receipt was generated for an EVM tx add a link between the TM tx hash and the EVM tx hash
				// so that we can use it to lookup relevant events using the TM tx hash.
				if !bytes.Equal(txHash, receiptTxHash) {
					a.childTxRefs = append(a.childTxRefs, evmaux.ChildTxRef{
						ParentTxHash: txHash,
						ChildTxHash:  receiptTxHash,
					})
				}
				receiptHandler.CommitCurrentReceipt()
			}
		}
		storeTx.Commit()
	}
	return r, nil
}

// This version of DeliverTx stores the receipts for failed EVM txs.
func (a *Application) deliverTx2(storeTx store.KVStoreTx, txBytes []byte) abci.ResponseDeliverTx {
	state := NewStoreState(
		context.Background(),
		storeTx,
		a.curBlockHeader,
		a.curBlockHash,
		a.GetValidatorSet,
	).WithOnChainConfig(a.config).WithEVMState(a.EVMState)

	receiptHandler := a.ReceiptHandlerProvider.Store()
	defer receiptHandler.DiscardCurrentReceipt()
	defer a.EventHandler.Rollback()

	r, txErr := a.TxHandler.ProcessTx(state, txBytes, false)

	// Store the receipt even if the tx itself failed
	var receiptTxHash []byte
	if a.ReceiptHandlerProvider.Reader().GetCurrentReceipt() != nil {
		receiptTxHash = a.ReceiptHandlerProvider.Reader().GetCurrentReceipt().TxHash
		txHash := ttypes.Tx(txBytes).Hash()
		// If a receipt was generated for an EVM tx add a link between the TM tx hash and the EVM tx hash
		// so that we can use it to lookup relevant events using the TM tx hash.
		if !bytes.Equal(txHash, receiptTxHash) {
			a.childTxRefs = append(a.childTxRefs, evmaux.ChildTxRef{
				ParentTxHash: txHash,
				ChildTxHash:  receiptTxHash,
			})
		}
		receiptHandler.CommitCurrentReceipt()
	}

	if txErr != nil {
		log.Error("DeliverTx", "tx", hex.EncodeToString(ttypes.Tx(txBytes).Hash()), "err", txErr)
		// FIXME: Really shouldn't be using r.Data if txErr != nil, but need to refactor TxHandler.ProcessTx
		//        so it only returns r with the correct status code & log fields.
		// Pass the EVM tx hash (if any) back to Tendermint so it stores it in block results
		return abci.ResponseDeliverTx{Code: 1, Data: r.Data, Log: txErr.Error()}
	}

	a.EventHandler.Commit(uint64(a.curBlockHeader.GetHeight()))
	storeTx.Commit()

	a.committedTxs = append(a.committedTxs, CommittedTx{
		result: r,
		txHash: receiptTxHash,
	})

	return abci.ResponseDeliverTx{Code: abci.CodeTypeOK, Data: r.Data, Tags: r.Tags, Info: r.Info}
}

// Commit commits the current block
func (a *Application) Commit() abci.ResponseCommit {
	height := a.curBlockHeader.GetHeight()
	var err error
	defer func(begin time.Time) {
		lvs := []string{"method", "Commit", "error", fmt.Sprint(err != nil)}
		committedBlockCount.With(lvs...).Add(1)
		commitBlockLatency.With(lvs...).Observe(time.Since(begin).Seconds())
	}(time.Now())

	// Commit EVM state
	evmStateRoot, err := a.EVMState.Commit(true)
	if err != nil {
		panic(err)
	}
	a.EvmStore.SetVMRootKey(evmStateRoot[:])
	a.EVMState.Reset(evmStateRoot)

	appHash, _, err := a.Store.SaveVersion()
	if err != nil {
		panic(err)
	}

	if err := a.EvmAuxStore.SaveChildTxRefs(a.childTxRefs); err != nil {
		// TODO: consider panic instead
		log.Error("Failed to save Tendermint -> EVM tx hash refs", "height", height, "err", err)
	}
	a.childTxRefs = nil

	// Update the index before emitting events in case the subscribers attempt to lookup the
	// block by number as soon as they receive an event.
	if a.BlockIndexStore != nil {
		a.BlockIndexStore.SetBlockHashAtHeight(uint64(height), a.curBlockHash)
	}

	// Update the last block header before emitting events in case the subscribers attempt to access
	// the latest committed state as soon as they receive an event.
	a.lastBlockHeader = a.curBlockHeader

	go func(height int64, blockHeader abci.Header, committedTxs []CommittedTx) {
		if err := a.EventHandler.EmitBlockTx(uint64(height), blockHeader.Time); err != nil {
			log.Error("Emit Block Event error", "err", err)
		}
		if err := a.EventHandler.LegacyEthSubscriptionSet().EmitBlockEvent(blockHeader); err != nil {
			log.Error("Emit Block Event error", "err", err)
		}
		if err := a.EventHandler.EthSubscriptionSet().EmitBlockEvent(blockHeader); err != nil {
			log.Error("Emit Block Event error", "err", err)
		}
		for _, tx := range committedTxs {
			if err := a.EventHandler.LegacyEthSubscriptionSet().EmitTxEvent(tx.result.Data, tx.result.Info); err != nil {
				log.Error("Emit Tx Event error", "err", err)
			}

			if len(tx.txHash) > 0 {
				if err := a.EventHandler.EthSubscriptionSet().EmitTxEvent(tx.txHash); err != nil {
					log.Error("failed to emit tx event to subscribers", "err", err)
				}
			}
		}
	}(height, a.curBlockHeader, a.committedTxs)
	a.committedTxs = nil

	if err := a.Store.Prune(); err != nil {
		log.Error("failed to prune app.db", "err", err)
	}

	return abci.ResponseCommit{
		Data: appHash,
	}
}

func (a *Application) Query(req abci.RequestQuery) abci.ResponseQuery {
	if a.QueryHandler == nil {
		return abci.ResponseQuery{Code: 1, Log: "not implemented"}
	}

	result, err := a.QueryHandler.Handle(a.ReadOnlyState(), req.Path, req.Data)
	if err != nil {
		return abci.ResponseQuery{Code: 1, Log: err.Error()}
	}

	return abci.ResponseQuery{Code: abci.CodeTypeOK, Value: result}
}

func (a *Application) height() int64 {
	return a.Store.Version() + 1
}

func (a *Application) ReadOnlyState() State {
	root := a.EvmStore.GetVMRootKey()
	snapshotEVMState, err := gstate.New(gcommon.BytesToHash(root), a.EVMState.Database())
	if err != nil {
		panic(err)
	}
	// TODO: the store snapshot should be created atomically, otherwise the block header might
	//       not match the state... need to figure out why this hasn't spectacularly failed already
	return NewStoreStateSnapshot(
		nil,
		a.Store.GetSnapshot(),
		a.lastBlockHeader,
		nil, // TODO: last block hash!
		a.GetValidatorSet,
	).WithEVMState(snapshotEVMState)
}<|MERGE_RESOLUTION|>--- conflicted
+++ resolved
@@ -384,11 +384,8 @@
 	config                      *cctypes.Config
 	childTxRefs                 []evmaux.ChildTxRef // links Tendermint txs to EVM txs
 	ReceiptsVersion             int32
-<<<<<<< HEAD
 	EVMState                    *gstate.StateDB
-=======
 	committedTxs                []CommittedTx
->>>>>>> 3473c8db
 }
 
 var _ abci.Application = &Application{}
