#!/bin/bash

set -ex

PKG=github.com/loomnetwork/loomchain

# setup temp GOPATH
export GOPATH=/tmp/gopath-$BUILD_TAG
export
export PATH=$GOPATH:$PATH:/var/lib/jenkins/workspace/commongopath/bin:$GOPATH/bin
export PKG_TRANSFER_GATEWAY=github.com/loomnetwork/loomchain/vendor/github.com/loomnetwork/transfer-gateway

LOOM_SRC=$GOPATH/src/$PKG
TG_DIR=$GOPATH/src/$PKG_TRANSFER_GATEWAY
mkdir -p $LOOM_SRC
rsync -r --delete . $LOOM_SRC

if [[ "$OSTYPE" == "linux-gnu" ]]; then
export CGO_CFLAGS="-I/usr/local/include/leveldb"
export CGO_LDFLAGS="-L/usr/local/lib/ -L/usr/lib/x86_64-linux-gnu/ -lsnappy"
#elif [[ "$OSTYPE" == "darwin"* ]]; then #osx
fi

cd $LOOM_SRC
make clean
make get_lint
make deps
make  # on OSX we don't need any C precompiles like cleveldb
make validators-tool

# build the oracles
cd $TG_DIR
PKG=$PKG_TRANSFER_GATEWAY make tgoracle
PKG=$PKG_TRANSFER_GATEWAY make tron_tgoracle
PKG=$PKG_TRANSFER_GATEWAY make loomcoin_tgoracle
PKG=$PKG_TRANSFER_GATEWAY make dposv2_oracle
# move them to the loomchain dir to make post-build steps simpler
mv tgoracle $LOOM_SRC/tgoracle
mv tron_tgoracle $LOOM_SRC/tron_tgoracle
mv loomcoin_tgoracle $LOOM_SRC/loomcoin_tgoracle
# don't care about dpos oracle, don't need to move it

# build the various loom node variants
cd $LOOM_SRC
make basechain
# copy the generic loom binary so it can be published later, the loom binary will be replaced by the
# gateway variant when make loom-gateway executes
cp loom loom-generic
make loom-gateway
cp loom loom-gateway

make loom-cleveldb
<<<<<<< HEAD
make plasmachain-cleveldb

# lint after building everything
make lint || true
make linterrors
=======
make basechain-cleveldb
>>>>>>> 1d3b90c1

export LOOM_BIN=`pwd`/loom
export LOOM_VALIDATORS_TOOL=`pwd`/e2e/validators-tool

export GORACE="log_path=`pwd`/racelog"
#make loom-race
#make test-race

# export LOOMEXE_PATH="../loom"
# export LOOMEXE_ALTPATH="../loom2"
# export CHECK_APP_HASH="true"
#make test

##make test-no-evm
##make no-evm-tests
##make test-app-store-race

#setup & run truffle tests
cd e2e/tests/truffle
yarn

cd ../receipts
bash ./run_truffle_tests.sh<|MERGE_RESOLUTION|>--- conflicted
+++ resolved
@@ -50,15 +50,11 @@
 cp loom loom-gateway
 
 make loom-cleveldb
-<<<<<<< HEAD
-make plasmachain-cleveldb
+make basechain-cleveldb
 
 # lint after building everything
 make lint || true
 make linterrors
-=======
-make basechain-cleveldb
->>>>>>> 1d3b90c1
 
 export LOOM_BIN=`pwd`/loom
 export LOOM_VALIDATORS_TOOL=`pwd`/e2e/validators-tool
