package gateway

import (
	"fmt"

	loom "github.com/loomnetwork/go-loom"
	"github.com/pkg/errors"
)

type BatchWithdrawalSignFnConfig struct {
	Enabled                     bool
	LogLevel                    string
	LogDestination              string
	MainnetPrivateKeyPath       string
	MainnetPrivateKeyHsmEnabled bool
}

type WithdrawalSigType int

const (
	UnprefixedWithdrawalSigType WithdrawalSigType = 1
	PrefixedWithdrawalSigType   WithdrawalSigType = 2
)

type TransferGatewayConfig struct {
	// Enables the Transfer Gateway Go contract on the node, must be the same on all nodes.
	ContractEnabled bool
	// Loads the Unsafe gateway methods
	Unsafe bool
	// should oracle do receipt signing
	OracleReceiptSigningEnabled bool
	// Specifies which signing function to use for the gateway
	WithdrawalSig WithdrawalSigType
	// Enables the in-process Transfer Gateway Oracle.
	// If this is enabled ContractEnabled must be set to true.
	OracleEnabled bool
	// URI of Ethereum node the Oracle should connect to, and retrieve Mainnet events from.
	EthereumURI string
	// Address of Transfer Gateway contract on Mainnet
	// e.g. 0x3599a0abda08069e8e66544a2860e628c5dc1190
	MainnetContractHexAddress string
	// Path to Ethereum private key on disk or YubiHSM that should be used by the Oracle to sign withdrawals,
	// can be a relative, or absolute path
	MainnetPrivateKeyHsmEnabled bool
	MainnetPrivateKeyPath       string
	// Path to DAppChain private key on disk that should be used by the Oracle to sign txs send to
	// the DAppChain Transfer Gateway contract
	DappChainPrivateKeyHsmEnabled bool
	DAppChainPrivateKeyPath       string
	DAppChainReadURI              string
	DAppChainWriteURI             string
	// Websocket URI that should be used to subscribe to DAppChain events (only used for tests)
	DAppChainEventsURI    string
	DAppChainPollInterval int
	MainnetPollInterval   int
	// Number of Ethereum block confirmations the Oracle should wait for before forwarding events
	// from the Ethereum Gateway contract to the DAppChain Gateway contract.
	NumMainnetBlockConfirmations int
	// Oracle log verbosity (debug, info, error, etc.)
	OracleLogLevel       string
	OracleLogDestination string
	// Number of seconds to wait before starting the Oracle.
	OracleStartupDelay int32
	// Number of seconds to wait between reconnection attempts.
	OracleReconnectInterval int32
	// Address on from which the out-of-process Oracle should expose the status & metrics endpoints.
	OracleQueryAddress string
<<<<<<< HEAD

	BatchSignFnConfig *BatchWithdrawalSignFnConfig
=======
	// List of DAppChain addresses that aren't allowed to withdraw to the Mainnet Gateway
	WithdrawerAddressBlacklist []string
>>>>>>> bc4bf411
}

func DefaultConfig(rpcProxyPort int32) *TransferGatewayConfig {
	return &TransferGatewayConfig{
		ContractEnabled: false,
		Unsafe:          false,
		// To maintain default behaviour
		OracleReceiptSigningEnabled:   true,
		OracleEnabled:                 false,
		EthereumURI:                   "ws://127.0.0.1:8545",
		MainnetContractHexAddress:     "",
		MainnetPrivateKeyHsmEnabled:   false,
		MainnetPrivateKeyPath:         "",
		DappChainPrivateKeyHsmEnabled: false,
		DAppChainPrivateKeyPath:       "",
		DAppChainReadURI:              fmt.Sprintf("http://127.0.0.1:%d/query", rpcProxyPort),
		DAppChainWriteURI:             fmt.Sprintf("http://127.0.0.1:%d/rpc", rpcProxyPort),
		DAppChainEventsURI:            fmt.Sprintf("ws://127.0.0.1:%d/queryws", rpcProxyPort),
		DAppChainPollInterval:         10,
		MainnetPollInterval:           10,
		NumMainnetBlockConfirmations:  15,
		OracleLogLevel:                "info",
		OracleLogDestination:          "file://tgoracle.log",
		OracleStartupDelay:            5,
		OracleQueryAddress:            "127.0.0.1:9998",
		BatchSignFnConfig: &BatchWithdrawalSignFnConfig{
			Enabled:                     false,
			LogLevel:                    "info",
			LogDestination:              "file://-",
			MainnetPrivateKeyPath:       "",
			MainnetPrivateKeyHsmEnabled: false,
		},
		WithdrawalSig: UnprefixedWithdrawalSigType,
	}
}

func DefaultLoomCoinTGConfig(rpcProxyPort int32) *TransferGatewayConfig {
	return &TransferGatewayConfig{
		ContractEnabled: false,
		Unsafe:          false,
		// To maintain default behaviour
		OracleReceiptSigningEnabled:   true,
		OracleEnabled:                 false,
		EthereumURI:                   "ws://127.0.0.1:8545",
		MainnetContractHexAddress:     "",
		MainnetPrivateKeyHsmEnabled:   false,
		MainnetPrivateKeyPath:         "",
		DappChainPrivateKeyHsmEnabled: false,
		DAppChainPrivateKeyPath:       "",
		DAppChainReadURI:              fmt.Sprintf("http://127.0.0.1:%d/query", rpcProxyPort),
		DAppChainWriteURI:             fmt.Sprintf("http://127.0.0.1:%d/rpc", rpcProxyPort),
		DAppChainEventsURI:            fmt.Sprintf("ws://127.0.0.1:%d/queryws", rpcProxyPort),
		DAppChainPollInterval:         10,
		MainnetPollInterval:           10,
		NumMainnetBlockConfirmations:  15,
		OracleLogLevel:                "info",
		OracleLogDestination:          "file://loomcoin_tgoracle.log",
		OracleStartupDelay:            5,
		OracleQueryAddress:            "127.0.0.1:9997",
		BatchSignFnConfig: &BatchWithdrawalSignFnConfig{
			Enabled:                     false,
			LogLevel:                    "info",
			LogDestination:              "file://-",
			MainnetPrivateKeyPath:       "",
			MainnetPrivateKeyHsmEnabled: false,
		},
		WithdrawalSig: UnprefixedWithdrawalSigType,
	}
}

// Clone returns a deep clone of the config.
func (c *TransferGatewayConfig) Clone() *TransferGatewayConfig {
	if c == nil {
		return nil
	}
	clone := *c
	return &clone
}

// Validate does a basic sanity check of the config.
func (c *TransferGatewayConfig) Validate() error {
	if c.NumMainnetBlockConfirmations < 0 {
		return errors.New("NumMainnetBlockConfirmations can't be negative")
	}
	return nil
}

func (c *TransferGatewayConfig) GetWithdrawerAddressBlacklist() ([]loom.Address, error) {
	var addrList []loom.Address
	for _, addrStr := range c.WithdrawerAddressBlacklist {
		addr, err := loom.ParseAddress(addrStr)
		if err != nil {
			return nil, errors.Wrap(err, "failed to parse address in WithdrawerAddressBlacklist")
		}
		addrList = append(addrList, addr)
	}
	return addrList, nil
}<|MERGE_RESOLUTION|>--- conflicted
+++ resolved
@@ -65,13 +65,11 @@
 	OracleReconnectInterval int32
 	// Address on from which the out-of-process Oracle should expose the status & metrics endpoints.
 	OracleQueryAddress string
-<<<<<<< HEAD
 
 	BatchSignFnConfig *BatchWithdrawalSignFnConfig
-=======
+
 	// List of DAppChain addresses that aren't allowed to withdraw to the Mainnet Gateway
 	WithdrawerAddressBlacklist []string
->>>>>>> bc4bf411
 }
 
 func DefaultConfig(rpcProxyPort int32) *TransferGatewayConfig {
