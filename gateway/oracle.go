--- conflicted
+++ resolved
@@ -140,16 +140,13 @@
 
 	hashPool *recentHashPool
 
-<<<<<<< HEAD
 	isLoomCoinOracle bool
 	withdrawalSig    WithdrawalSigType
 
+	isLoomCoinOracle      bool
+	withdrawalSig         WithdrawalSigType
+	withdrawerBlacklist   []loom.Address
 	receiptSigningEnabled bool
-=======
-	isLoomCoinOracle    bool
-	withdrawalSig       WithdrawalSigType
-	withdrawerBlacklist []loom.Address
->>>>>>> bc4bf411
 }
 
 func CreateOracle(cfg *TransferGatewayConfig, chainID string) (*Oracle, error) {
@@ -222,21 +219,19 @@
 			OracleAddress:         address.String(),
 			MainnetGatewayAddress: cfg.MainnetContractHexAddress,
 		},
-<<<<<<< HEAD
-		metrics:          NewMetrics(metricSubsystem),
-		hashPool:         hashPool,
+
+		metrics:               NewMetrics(metricSubsystem),
+		hashPool:              hashPool,
+		isLoomCoinOracle:      isLoomCoinOracle,
+		withdrawalSig:         cfg.WithdrawalSig,
+		withdrawerBlacklist:   withdrawerBlacklist,
+		receiptSigningEnabled: cfg.OracleReceiptSigningEnabled,
+
+		metrics:  NewMetrics(metricSubsystem),
+		hashPool: hashPool,
+
 		isLoomCoinOracle: isLoomCoinOracle,
 		withdrawalSig:    cfg.WithdrawalSig,
-
-		receiptSigningEnabled: cfg.OracleReceiptSigningEnabled,
-=======
-		metrics:  NewMetrics(metricSubsystem),
-		hashPool: hashPool,
-
-		isLoomCoinOracle:    isLoomCoinOracle,
-		withdrawalSig:       cfg.WithdrawalSig,
-		withdrawerBlacklist: withdrawerBlacklist,
->>>>>>> bc4bf411
 	}, nil
 }
 
