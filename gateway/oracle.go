// +build evm

package gateway

import (
	"context"
	"encoding/hex"
	"runtime"
	"sort"
	"strings"
	"sync"
	"time"

	ethereum "github.com/ethereum/go-ethereum"
	"github.com/ethereum/go-ethereum/accounts/abi/bind"
	"github.com/ethereum/go-ethereum/common"
	"github.com/loomnetwork/go-ethereum/accounts/abi"
	loom "github.com/loomnetwork/go-loom"
	"github.com/loomnetwork/go-loom/auth"
	"github.com/loomnetwork/go-loom/client"
	"github.com/loomnetwork/go-loom/client/erc20"
	lcrypto "github.com/loomnetwork/go-loom/crypto"
	ltypes "github.com/loomnetwork/go-loom/types"
	"github.com/loomnetwork/loomchain"
	"github.com/loomnetwork/loomchain/gateway/ethcontract"
	"github.com/pkg/errors"
)

type recentHashPool struct {
	hashMap         map[string]bool
	cleanupInterval time.Duration
	ticker          *time.Ticker
	stopCh          chan struct{}

	accessMutex sync.RWMutex
}

func newRecentHashPool(cleanupInterval time.Duration) *recentHashPool {
	return &recentHashPool{
		hashMap:         make(map[string]bool),
		cleanupInterval: cleanupInterval,
	}
}

func (r *recentHashPool) addHash(hash []byte) bool {
	r.accessMutex.Lock()
	defer r.accessMutex.Unlock()

	hexEncodedHash := hex.EncodeToString(hash)

	if _, ok := r.hashMap[hexEncodedHash]; ok {
		// If we are returning false, this means we have already seen hash
		return false
	}

	r.hashMap[hexEncodedHash] = true
	return true
}

func (r *recentHashPool) seenHash(hash []byte) bool {
	r.accessMutex.RLock()
	defer r.accessMutex.RUnlock()

	hexEncodedHash := hex.EncodeToString(hash)

	_, ok := r.hashMap[hexEncodedHash]
	return ok
}

func (r *recentHashPool) startCleanupRoutine() {
	r.ticker = time.NewTicker(r.cleanupInterval)
	r.stopCh = make(chan struct{})

	go func() {
		for {
			select {
			case <-r.stopCh:
				return
			case <-r.ticker.C:
				r.accessMutex.Lock()
				r.hashMap = make(map[string]bool)
				r.accessMutex.Unlock()
				break
			}
		}
	}()

}

func (r *recentHashPool) stopCleanupRoutine() {
	close(r.stopCh)
	r.ticker.Stop()
}

type mainnetEventInfo struct {
	BlockNum uint64
	TxIdx    uint
	Event    *MainnetEvent
}

type Status struct {
	Version                  string
	OracleAddress            string
	DAppChainGatewayAddress  string
	MainnetGatewayAddress    string
	NextMainnetBlockNum      uint64    `json:",string"`
	MainnetGatewayLastSeen   time.Time // TODO: hook this up
	DAppChainGatewayLastSeen time.Time
	// Number of Mainnet events submitted to the DAppChain Gateway successfully
	NumMainnetEventsFetched uint64 `json:",string"`
	// Total number of Mainnet events fetched
	NumMainnetEventsSubmitted uint64 `json:",string"`
}

type Oracle struct {
	cfg        TransferGatewayConfig
	chainID    string
	solGateway *ethcontract.MainnetGatewayContract
	goGateway  *DAppChainGateway
	startBlock uint64
	logger     *loom.Logger
	ethClient  *MainnetClient
	address    loom.Address
	// Used to sign tx/data sent to the DAppChain Gateway contract
	signer auth.Signer
	// Private key that should be used to sign tx/data sent to Mainnet Gateway contract
	mainnetPrivateKey     lcrypto.PrivateKey
	dAppChainPollInterval time.Duration
	mainnetPollInterval   time.Duration
	startupDelay          time.Duration
	reconnectInterval     time.Duration
	mainnetGatewayAddress loom.Address

	numMainnetBlockConfirmations uint64
	numMainnetEventsFetched      uint64
	numMainnetEventsSubmitted    uint64

	statusMutex sync.RWMutex
	status      Status

	metrics *Metrics

	hashPool *recentHashPool

	isLoomCoinOracle    bool
	withdrawalSig       WithdrawalSigType
	withdrawerBlacklist []loom.Address

	erc20ABI abi.ABI

	receiptSigningEnabled bool
}

func CreateOracle(cfg *TransferGatewayConfig, chainID string) (*Oracle, error) {
	return createOracle(cfg, chainID, "tg_oracle", false)
}

func CreateLoomCoinOracle(cfg *TransferGatewayConfig, chainID string) (*Oracle, error) {
	return createOracle(cfg, chainID, "loom_tg_oracle", true)
}

func createOracle(cfg *TransferGatewayConfig, chainID string, metricSubsystem string, isLoomCoinOracle bool) (*Oracle, error) {
	if err := cfg.Validate(); err != nil {
		return nil, err
	}

	var signerType string

	privKey, err := LoadDAppChainPrivateKey(cfg.DappChainPrivateKeyHsmEnabled, cfg.DAppChainPrivateKeyPath)
	if err != nil {
		return nil, err
	}

	if cfg.DappChainPrivateKeyHsmEnabled {
		signerType = auth.SignerTypeYubiHsm
	} else {
		signerType = auth.SignerTypeEd25519
	}
	signer := auth.NewSigner(signerType, privKey)

	receiptSigningEnabled := !cfg.BatchSignFnConfig.Enabled

	// only load the mainnet private key if receipt signing is needed
	var mainnetPrivateKey lcrypto.PrivateKey
	if receiptSigningEnabled {
		mainnetPrivateKey, err = LoadMainnetPrivateKey(cfg.MainnetPrivateKeyHsmEnabled, cfg.MainnetPrivateKeyPath)
		if err != nil {
			return nil, err

		}
	}

	address := loom.Address{
		ChainID: chainID,
		Local:   loom.LocalAddressFromPublicKey(signer.PublicKey()),
	}

	if !common.IsHexAddress(cfg.MainnetContractHexAddress) {
		return nil, errors.New("invalid Mainnet Gateway address")
	}

	withdrawerBlacklist, err := cfg.GetWithdrawerAddressBlacklist()
	if err != nil {
		return nil, err
	}

	hashPool := newRecentHashPool(time.Duration(cfg.MainnetPollInterval) * time.Second * 4)
	hashPool.startCleanupRoutine()

	erc20ABI, err := abi.JSON(strings.NewReader(erc20.ERC20ABI))
	if err != nil {
		return nil, err
	}

	return &Oracle{
		cfg:                          *cfg,
		chainID:                      chainID,
		logger:                       loom.NewLoomLogger(cfg.OracleLogLevel, cfg.OracleLogDestination),
		address:                      address,
		signer:                       signer,
		mainnetPrivateKey:            mainnetPrivateKey,
		dAppChainPollInterval:        time.Duration(cfg.DAppChainPollInterval) * time.Second,
		mainnetPollInterval:          time.Duration(cfg.MainnetPollInterval) * time.Second,
		numMainnetBlockConfirmations: uint64(cfg.NumMainnetBlockConfirmations),
		startupDelay:                 time.Duration(cfg.OracleStartupDelay) * time.Second,
		reconnectInterval:            time.Duration(cfg.OracleReconnectInterval) * time.Second,
		mainnetGatewayAddress: loom.Address{
			ChainID: "eth",
			Local:   common.HexToAddress(cfg.MainnetContractHexAddress).Bytes(),
		},
		status: Status{
			Version:               loomchain.FullVersion(),
			OracleAddress:         address.String(),
			MainnetGatewayAddress: cfg.MainnetContractHexAddress,
		},

		metrics:             NewMetrics(metricSubsystem),
		hashPool:            hashPool,
		isLoomCoinOracle:    isLoomCoinOracle,
		withdrawalSig:       cfg.WithdrawalSig,
		withdrawerBlacklist: withdrawerBlacklist,
		// Oracle will do receipt signing when BatchSignFnConfig is disabled
<<<<<<< HEAD
		receiptSigningEnabled: !cfg.BatchSignFnConfig.Enabled,

		erc20ABI: erc20ABI,
=======
		receiptSigningEnabled: receiptSigningEnabled,
>>>>>>> 34f738bf
	}, nil
}

// Status returns some basic info about the current state of the Oracle.
func (orc *Oracle) Status() *Status {
	orc.statusMutex.RLock()

	s := orc.status

	orc.statusMutex.RUnlock()
	return &s
}

func (orc *Oracle) updateStatus() {
	orc.statusMutex.Lock()

	orc.status.NextMainnetBlockNum = orc.startBlock
	orc.status.NumMainnetEventsFetched = orc.numMainnetEventsFetched
	orc.status.NumMainnetEventsSubmitted = orc.numMainnetEventsSubmitted

	if orc.goGateway != nil {
		orc.status.DAppChainGatewayAddress = orc.goGateway.Address.String()
		orc.status.DAppChainGatewayLastSeen = orc.goGateway.LastResponseTime
	}

	orc.statusMutex.Unlock()
}

func (orc *Oracle) connect() error {
	var err error

	if orc.ethClient == nil {
		orc.ethClient, err = ConnectToMainnet(orc.cfg.EthereumURI)
		if err != nil {
			return errors.Wrap(err, "failed to connect to Ethereum")
		}
	}

	if orc.solGateway == nil {
		orc.solGateway, err = ethcontract.NewMainnetGatewayContract(
			common.HexToAddress(orc.cfg.MainnetContractHexAddress),
			orc.ethClient,
		)
		if err != nil {
			return errors.Wrap(err, "failed create Mainnet Gateway contract binding")
		}
	}

	if orc.goGateway == nil {
		dappClient := client.NewDAppChainRPCClient(orc.chainID, orc.cfg.DAppChainWriteURI, orc.cfg.DAppChainReadURI)

		if orc.isLoomCoinOracle {
			orc.goGateway, err = ConnectToDAppChainLoomCoinGateway(dappClient, orc.address, orc.signer, orc.logger)
			if err != nil {
				return errors.Wrap(err, "failed to create dappchain loomcoin gateway")
			}
		} else {
			orc.goGateway, err = ConnectToDAppChainGateway(dappClient, orc.address, orc.signer, orc.logger)
			if err != nil {
				return errors.Wrap(err, "failed to create dappchain gateway")
			}
		}

	}
	return nil
}

// RunWithRecovery should run in a goroutine, it will ensure the oracle keeps on running as long
// as it doesn't panic due to a runtime error.
func (orc *Oracle) RunWithRecovery() {
	defer func() {
		if r := recover(); r != nil {
			orc.logger.Error("recovered from panic in Gateway Oracle", "r", r)
			// Unless it's a runtime error restart the goroutine
			if _, ok := r.(runtime.Error); !ok {
				time.Sleep(30 * time.Second)
				orc.logger.Info("Restarting Gateway Oracle...")
				go orc.RunWithRecovery()
			}
		}
	}()

	// When running in-process give the node a bit of time to spin up.
	if orc.startupDelay > 0 {
		time.Sleep(orc.startupDelay)
	}

	orc.Run()
}

// TODO: Graceful shutdown
func (orc *Oracle) Run() {
	for {
		if err := orc.connect(); err != nil {
			orc.logger.Error("[TG Oracle] failed to connect", "err", err)
			orc.updateStatus()
		} else {
			orc.updateStatus()
			break
		}
		time.Sleep(orc.reconnectInterval)
	}

	skipSleep := true
	for {
		if !skipSleep {
			time.Sleep(orc.mainnetPollInterval)
		} else {
			skipSleep = false
		}
		// TODO: should be possible to poll DAppChain & Mainnet at different intervals
		orc.pollMainnet()
		orc.pollDAppChain()
	}
}

func (orc *Oracle) pollMainnet() error {
	lastMainnetBlockNum, err := orc.goGateway.LastMainnetBlockNum()
	if err != nil {
		return err
	}

	startBlock := lastMainnetBlockNum + 1
	if orc.startBlock > startBlock {
		startBlock = orc.startBlock
	}

	// TODO: limit max block range per batch
	latestBlock, err := orc.getLatestEthBlockNumber()
	if err != nil {
		orc.logger.Error("failed to obtain latest Ethereum block number", "err", err)
		return err
	}

	// Don't process a block until it's been confirmed
	if latestBlock <= orc.numMainnetBlockConfirmations {
		return nil
	}
	latestBlock -= orc.numMainnetBlockConfirmations

	if latestBlock < startBlock {
		// Wait for Ethereum to produce a new block...
		return nil
	}

	events, err := orc.fetchEvents(startBlock, latestBlock)
	if err != nil {
		orc.logger.Error("failed to fetch events from Ethereum", "err", err)
		return err
	}

	solLoomAddr, err := orc.solGateway.LoomAddress(&bind.CallOpts{
		Context: context.TODO(),
	})
	if err != nil {
		return err
	}

	if err := orc.processEventsByTxHash(solLoomAddr); err != nil {
		return err
	}

	if len(events) > 0 {
		orc.numMainnetEventsFetched = orc.numMainnetEventsFetched + uint64(len(events))
		orc.updateStatus()

		if err := orc.goGateway.ProcessEventBatch(events); err != nil {
			return err
		}

		orc.numMainnetEventsSubmitted = orc.numMainnetEventsSubmitted + uint64(len(events))
		orc.metrics.SubmittedMainnetEvents(len(events))
		orc.updateStatus()
	}

	orc.startBlock = latestBlock + 1
	return nil
}

func (orc *Oracle) pollDAppChain() error {
	if err := orc.verifyContractCreators(); err != nil {
		return err
	}

	if orc.receiptSigningEnabled {
		// TODO: should probably just log errors and soldier on
		if err := orc.signPendingWithdrawals(); err != nil {
			return err
		}
	}

	return nil
}

func (orc *Oracle) getLoomCoinDepositFromTxHash(solLoomAddr common.Address) ([]*MainnetEvent, [][]byte, error) {
	unprocessedTxHashesResponse, err := orc.goGateway.UnprocessedLoomCoinDepositTxHash()
	if err != nil {
		return nil, nil, err
	}

	unprocessedTxHashes := unprocessedTxHashesResponse.TxHashes

	mainnetEvents := make([]*MainnetEvent, 0, len(unprocessedTxHashes))
	invalidTxHashes := make([][]byte, 0, len(unprocessedTxHashes))

	for _, unprocessedTxHash := range unprocessedTxHashes {
		erc20Deposits, err := orc.ethClient.GetERC20DepositByTxHash(context.TODO(), orc.erc20ABI, solLoomAddr, common.BytesToHash(unprocessedTxHash))
		if err != nil || len(erc20Deposits) == 0 {
			invalidTxHashes = append(invalidTxHashes, unprocessedTxHash)
			continue
		}

		// In gateway contract only one deposit can be associated with one tx hash
		// So, let's only take first element of deposit array.
		erc20Deposit := erc20Deposits[0]

		mainnetEvents = append(mainnetEvents, &MainnetEvent{
			EthBlock: erc20Deposit.BlockNumber,
			Payload: &MainnetDepositEvent{
				Deposit: &MainnetTokenDeposited{
					TokenKind:   TokenKind_LoomCoin,
					TokenOwner:  loom.Address{ChainID: "eth", Local: erc20Deposit.From.Bytes()}.MarshalPB(),
					TokenAmount: &ltypes.BigUInt{Value: *loom.NewBigUInt(erc20Deposit.Amount)},
					TxHash:      unprocessedTxHash,
				},
			},
		})
	}

	return mainnetEvents, invalidTxHashes, nil
}

func (orc *Oracle) filterSeenWithdrawals(withdrawals []*PendingWithdrawalSummary) []*PendingWithdrawalSummary {
	unseenWithdrawals := make([]*PendingWithdrawalSummary, len(withdrawals))

	currentIndex := 0
	for _, withdrawal := range withdrawals {
		if !orc.hashPool.addHash(withdrawal.Hash) {
			continue
		}

		unseenWithdrawals[currentIndex] = withdrawal
		currentIndex++
	}

	return unseenWithdrawals[:currentIndex]
}

func (orc *Oracle) signPendingWithdrawals() error {
	var err error
	var numWithdrawalsSigned int
	defer func(begin time.Time) {
		orc.metrics.MethodCalled(begin, "signPendingWithdrawals", err)
		orc.metrics.WithdrawalsSigned(numWithdrawalsSigned)
		orc.updateStatus()
	}(time.Now())

	var withdrawals []*PendingWithdrawalSummary
	if orc.withdrawalSig == UnprefixedWithdrawalSigType { // old gateway
		withdrawals, err = orc.goGateway.PendingWithdrawals(orc.mainnetGatewayAddress)
	} else { // new gateway
		withdrawals, err = orc.goGateway.PendingWithdrawalsV2(orc.mainnetGatewayAddress)
	}

	if err != nil {
		return err
	}

	// Filter already seen withdrawals in 4 * pollInterval time
	filteredWithdrawals := orc.filterSeenWithdrawals(withdrawals)

	for _, summary := range filteredWithdrawals {
		tokenOwner := loom.UnmarshalAddressPB(summary.TokenOwner)

		skipWithdrawal := false
		for i := range orc.withdrawerBlacklist {
			if orc.withdrawerBlacklist[i].Compare(tokenOwner) == 0 {
				orc.logger.Info(
					"Withdrawer is blacklisted, won't sign withdrawal",
					"tokenOwner", tokenOwner.String(),
					"hash", hex.EncodeToString(summary.Hash),
				)
				skipWithdrawal = true
				break
			}
		}

		if skipWithdrawal {
			continue
		}

		sig, err := orc.signTransferGatewayWithdrawal(summary.Hash)
		if err != nil {
			return err
		}
		req := &ConfirmWithdrawalReceiptRequest{
			TokenOwner:      summary.TokenOwner,
			OracleSignature: sig,
			WithdrawalHash:  summary.Hash,
		}
		// Ignore errors indicating a receipt has been signed already, they simply indicate another
		// Oracle has managed to sign the receipt already.
		// TODO: replace hardcoded error message with gateway.ErrWithdrawalReceiptSigned when this
		//       code is moved back into loomchain
		if err = orc.goGateway.ConfirmWithdrawalReceipt(req); err != nil {
			if strings.HasPrefix(err.Error(), "TG006:") {
				orc.logger.Debug("withdrawal already signed",
					"tokenOwner", tokenOwner.String(),
					"hash", hex.EncodeToString(summary.Hash),
				)
				err = nil
			} else {
				return err
			}
		} else {
			numWithdrawalsSigned++
			orc.logger.Debug("submitted signed withdrawal to DAppChain",
				"tokenOwner", tokenOwner.String(),
				"hash", hex.EncodeToString(summary.Hash),
			)
		}
	}
	return nil
}

func (orc *Oracle) verifyContractCreators() error {
	var err error
	var numContractCreatorsVerified int
	defer func(begin time.Time) {
		orc.metrics.MethodCalled(begin, "verifyContractCreators", err)
		orc.metrics.ContractCreatorsVerified(numContractCreatorsVerified)
		orc.updateStatus()
	}(time.Now())

	unverifiedCreators, err := orc.goGateway.UnverifiedContractCreators()
	if err != nil {
		return err
	}

	if len(unverifiedCreators) == 0 {
		return nil
	}

	verifiedCreators := make([]*VerifiedContractCreator, 0, len(unverifiedCreators))
	for _, unverifiedCreator := range unverifiedCreators {
		verifiedCreator, err := orc.fetchMainnetContractCreator(unverifiedCreator)
		if err != nil {
			orc.logger.Debug("failed to fetch Mainnet contract creator", "err", err)
		} else {
			verifiedCreators = append(verifiedCreators, verifiedCreator)
			numContractCreatorsVerified++
		}
	}

	err = orc.goGateway.VerifyContractCreators(verifiedCreators)
	return err
}

func (orc *Oracle) fetchMainnetContractCreator(unverified *UnverifiedContractCreator) (*VerifiedContractCreator, error) {
	verifiedCreator := &VerifiedContractCreator{
		ContractMappingID: unverified.ContractMappingID,
		Creator:           loom.RootAddress("eth").MarshalPB(),
		Contract:          loom.RootAddress("eth").MarshalPB(),
	}
	txHash := common.BytesToHash(unverified.ContractTxHash)
	tx, err := orc.ethClient.ContractCreationTxByHash(context.TODO(), txHash)
	if err == ethereum.NotFound {
		return verifiedCreator, nil
	} else if err != nil {
		return nil, errors.Wrapf(err, "failed to find contract creator by tx hash %v", txHash)
	}
	verifiedCreator.Creator.Local = loom.LocalAddress(tx.CreatorAddress.Bytes())
	verifiedCreator.Contract.Local = loom.LocalAddress(tx.ContractAddress.Bytes())
	return verifiedCreator, nil
}

func (orc *Oracle) getLatestEthBlockNumber() (uint64, error) {
	blockHeader, err := orc.ethClient.HeaderByNumber(context.TODO(), nil)
	if err != nil {
		return 0, err
	}
	return blockHeader.Number.Uint64(), nil
}

func (orc *Oracle) processEventsByTxHash(solLoomAddr common.Address) error {
	loomcoinDepositEvents, invalidTxHashes, err := orc.getLoomCoinDepositFromTxHash(solLoomAddr)
	if err != nil {
		return err
	}

	if len(invalidTxHashes) > 0 {
		if err := orc.goGateway.ClearInvalidTxHashes(invalidTxHashes); err != nil {
			return err
		}
	}

	if err := orc.goGateway.ProcessDepositByTxHash(loomcoinDepositEvents); err != nil {
		return err
	}

	return nil
}

// Fetches all relevant events from an Ethereum node from startBlock to endBlock (inclusive)
func (orc *Oracle) fetchEvents(startBlock, endBlock uint64) ([]*MainnetEvent, error) {
	// NOTE: Currently either all blocks from w.StartBlock are processed successfully or none are.
	filterOpts := &bind.FilterOpts{
		Start: startBlock,
		End:   &endBlock,
	}

	var erc721Deposits, erc721xDeposits, loomcoinDeposits, erc20Deposits, ethDeposits, withdrawals []*mainnetEventInfo
	var err error

	// This is required, as LoomCoin gateway fires both erc20 as well as loomcoin received event
	if orc.isLoomCoinOracle {
		loomcoinDeposits, err = orc.fetchLoomCoinDeposits(filterOpts)
		if err != nil {
			return nil, err
		}
	} else {
		erc721Deposits, err = orc.fetchERC721Deposits(filterOpts)
		if err != nil {
			return nil, err
		}

		erc721xDeposits, err = orc.fetchERC721XDeposits(filterOpts)
		if err != nil {
			return nil, err
		}

		erc20Deposits, err = orc.fetchERC20Deposits(filterOpts)
		if err != nil {
			return nil, err
		}

		ethDeposits, err = orc.fetchETHDeposits(filterOpts)
		if err != nil {
			return nil, err
		}
	}

	withdrawals, err = orc.fetchTokenWithdrawals(filterOpts)
	if err != nil {
		return nil, err
	}

	events := make(
		[]*mainnetEventInfo, 0,
		len(erc721Deposits)+len(erc721xDeposits)+len(erc20Deposits)+len(ethDeposits)+len(loomcoinDeposits)+len(withdrawals),
	)
	events = append(erc721Deposits, erc721xDeposits...)
	events = append(events, erc20Deposits...)
	events = append(events, ethDeposits...)
	events = append(events, loomcoinDeposits...)
	events = append(events, withdrawals...)
	sortMainnetEvents(events)

	sortedEvents := make([]*MainnetEvent, len(events))
	for i, event := range events {
		sortedEvents[i] = event.Event
	}

	if len(events) > 0 {
		orc.logger.Debug("fetched Mainnet events",
			"startBlock", startBlock,
			"endBlock", endBlock,
			"erc721-deposits", len(erc721Deposits),
			"erc721x-deposits", len(erc721xDeposits),
			"erc20-deposits", len(erc20Deposits),
			"eth-deposits", len(ethDeposits),
			"loomcoin-deposits", len(loomcoinDeposits),
			"withdrawals", len(withdrawals),
		)
	}

	return sortedEvents, nil
}

func sortMainnetEvents(events []*mainnetEventInfo) {
	// Sort events by block & tx index (within the block)
	sort.Slice(events, func(i, j int) bool {
		if events[i].BlockNum == events[j].BlockNum {
			return events[i].TxIdx < events[j].TxIdx
		}
		return events[i].BlockNum < events[j].BlockNum
	})
}

func (orc *Oracle) fetchERC721Deposits(filterOpts *bind.FilterOpts) ([]*mainnetEventInfo, error) {
	var err error
	var numEvents int

	defer func(begin time.Time) {
		orc.metrics.MethodCalled(begin, "fetchERC721Deposits", err)
		orc.metrics.FetchedMainnetEvents(numEvents, "ERC721Received")
	}(time.Now())

	erc721It, err := orc.solGateway.FilterERC721Received(filterOpts)
	if err != nil {
		return nil, errors.Wrap(err, "failed to get logs for ERC721Received")
	}
	events := []*mainnetEventInfo{}
	for {
		ok := erc721It.Next()
		if ok {
			ev := erc721It.Event
			tokenAddr, err := loom.LocalAddressFromHexString(ev.ContractAddress.Hex())
			if err != nil {
				return nil, errors.Wrap(err, "failed to parse ERC721Received token address")
			}
			fromAddr, err := loom.LocalAddressFromHexString(ev.From.Hex())
			if err != nil {
				return nil, errors.Wrap(err, "failed to parse ERC721Received from address")
			}
			events = append(events, &mainnetEventInfo{
				BlockNum: ev.Raw.BlockNumber,
				TxIdx:    ev.Raw.TxIndex,
				Event: &MainnetEvent{
					EthBlock: ev.Raw.BlockNumber,
					Payload: &MainnetDepositEvent{
						Deposit: &MainnetTokenDeposited{
							TokenKind:     TokenKind_ERC721,
							TokenContract: loom.Address{ChainID: "eth", Local: tokenAddr}.MarshalPB(),
							TokenOwner:    loom.Address{ChainID: "eth", Local: fromAddr}.MarshalPB(),
							TokenID:       &ltypes.BigUInt{Value: *loom.NewBigUInt(ev.TokenId)},
							TxHash:        ev.Raw.TxHash.Bytes(),
						},
					},
				},
			})
		} else {
			err = erc721It.Error()
			if err != nil {
				return nil, errors.Wrap(err, "failed to get event data for ERC721Received")
			}
			erc721It.Close()
			break
		}
	}
	numEvents = len(events)
	return events, nil
}

func (orc *Oracle) fetchERC721XDeposits(filterOpts *bind.FilterOpts) ([]*mainnetEventInfo, error) {
	var err error
	var numEvents int
	defer func(begin time.Time) {
		orc.metrics.MethodCalled(begin, "fetchERC721XDeposits", err)
		orc.metrics.FetchedMainnetEvents(numEvents, "ERC721XReceived")
	}(time.Now())

	it, err := orc.solGateway.FilterERC721XReceived(filterOpts)
	if err != nil {
		return nil, errors.Wrap(err, "failed to get logs for ERC721XReceived")
	}
	events := []*mainnetEventInfo{}
	for {
		ok := it.Next()
		if ok {
			ev := it.Event
			tokenAddr, err := loom.LocalAddressFromHexString(ev.ContractAddress.Hex())
			if err != nil {
				return nil, errors.Wrap(err, "failed to parse ERC721XReceived token address")
			}
			fromAddr, err := loom.LocalAddressFromHexString(ev.From.Hex())
			if err != nil {
				return nil, errors.Wrap(err, "failed to parse ERC721XReceived from address")
			}
			events = append(events, &mainnetEventInfo{
				BlockNum: ev.Raw.BlockNumber,
				TxIdx:    ev.Raw.TxIndex,
				Event: &MainnetEvent{
					EthBlock: ev.Raw.BlockNumber,
					Payload: &MainnetDepositEvent{
						Deposit: &MainnetTokenDeposited{
							TokenKind:     TokenKind_ERC721X,
							TokenContract: loom.Address{ChainID: "eth", Local: tokenAddr}.MarshalPB(),
							TokenOwner:    loom.Address{ChainID: "eth", Local: fromAddr}.MarshalPB(),
							TokenID:       &ltypes.BigUInt{Value: *loom.NewBigUInt(ev.TokenId)},
							TokenAmount:   &ltypes.BigUInt{Value: *loom.NewBigUInt(ev.Amount)},
							TxHash:        ev.Raw.TxHash.Bytes(),
						},
					},
				},
			})
		} else {
			err = it.Error()
			if err != nil {
				return nil, errors.Wrap(err, "failed to get event data for ERC721XReceived")
			}
			it.Close()
			break
		}
	}
	numEvents = len(events)
	return events, nil
}

func (orc *Oracle) fetchERC20Deposits(filterOpts *bind.FilterOpts) ([]*mainnetEventInfo, error) {
	var err error
	var numEvents int
	defer func(begin time.Time) {
		orc.metrics.MethodCalled(begin, "fetchERC20Deposits", err)
		orc.metrics.FetchedMainnetEvents(numEvents, "ERC20Received")
	}(time.Now())

	it, err := orc.solGateway.FilterERC20Received(filterOpts)
	if err != nil {
		return nil, errors.Wrap(err, "failed to get logs for ERC20Received")
	}
	events := []*mainnetEventInfo{}
	for {
		ok := it.Next()
		if ok {
			ev := it.Event
			tokenAddr, err := loom.LocalAddressFromHexString(ev.ContractAddress.Hex())
			if err != nil {
				return nil, errors.Wrap(err, "failed to parse ERC20Received token address")
			}
			fromAddr, err := loom.LocalAddressFromHexString(ev.From.Hex())
			if err != nil {
				return nil, errors.Wrap(err, "failed to parse ERC20Received from address")
			}
			events = append(events, &mainnetEventInfo{
				BlockNum: ev.Raw.BlockNumber,
				TxIdx:    ev.Raw.TxIndex,
				Event: &MainnetEvent{
					EthBlock: ev.Raw.BlockNumber,
					Payload: &MainnetDepositEvent{
						Deposit: &MainnetTokenDeposited{
							TokenKind:     TokenKind_ERC20,
							TokenContract: loom.Address{ChainID: "eth", Local: tokenAddr}.MarshalPB(),
							TokenOwner:    loom.Address{ChainID: "eth", Local: fromAddr}.MarshalPB(),
							TokenAmount:   &ltypes.BigUInt{Value: *loom.NewBigUInt(ev.Amount)},
							TxHash:        ev.Raw.TxHash.Bytes(),
						},
					},
				},
			})
		} else {
			err = it.Error()
			if err != nil {
				return nil, errors.Wrap(err, "Failed to get event data for ERC20Received")
			}
			it.Close()
			break
		}
	}
	numEvents = len(events)
	return events, nil
}

func (orc *Oracle) fetchLoomCoinDeposits(filterOpts *bind.FilterOpts) ([]*mainnetEventInfo, error) {
	var err error
	var numEvents int
	defer func(begin time.Time) {
		orc.metrics.MethodCalled(begin, "fetchLoomCoinDeposits", err)
		orc.metrics.FetchedMainnetEvents(numEvents, "LoomCoinReceived")
	}(time.Now())

	it, err := orc.solGateway.FilterLoomCoinReceived(filterOpts, nil)
	if err != nil {
		return nil, errors.Wrap(err, "failed to get logs for LoomCoinReceived")
	}
	events := []*mainnetEventInfo{}
	for {
		ok := it.Next()
		if ok {
			ev := it.Event
			tokenAddr, err := loom.LocalAddressFromHexString(ev.LoomCoinAddress.Hex())
			if err != nil {
				return nil, errors.Wrap(err, "failed to parse LoomCoinReceived token address")
			}
			fromAddr, err := loom.LocalAddressFromHexString(ev.From.Hex())
			if err != nil {
				return nil, errors.Wrap(err, "failed to parse LoomCoinReceived from address")
			}
			events = append(events, &mainnetEventInfo{
				BlockNum: ev.Raw.BlockNumber,
				TxIdx:    ev.Raw.TxIndex,
				Event: &MainnetEvent{
					EthBlock: ev.Raw.BlockNumber,
					Payload: &MainnetDepositEvent{
						Deposit: &MainnetTokenDeposited{
							TokenKind:     TokenKind_LoomCoin,
							TokenContract: loom.Address{ChainID: "eth", Local: tokenAddr}.MarshalPB(),
							TokenOwner:    loom.Address{ChainID: "eth", Local: fromAddr}.MarshalPB(),
							TokenAmount:   &ltypes.BigUInt{Value: *loom.NewBigUInt(ev.Amount)},
							TxHash:        ev.Raw.TxHash.Bytes(),
						},
					},
				},
			})
		} else {
			err = it.Error()
			if err != nil {
				return nil, errors.Wrap(err, "Failed to get event data for LoomCoinReceived")
			}
			it.Close()
			break
		}
	}
	numEvents = len(events)
	return events, nil
}

func (orc *Oracle) fetchETHDeposits(filterOpts *bind.FilterOpts) ([]*mainnetEventInfo, error) {
	var err error
	var numEvents int
	defer func(begin time.Time) {
		orc.metrics.MethodCalled(begin, "fetchETHDeposits", err)
		orc.metrics.FetchedMainnetEvents(numEvents, "ETHReceived")
	}(time.Now())

	it, err := orc.solGateway.FilterETHReceived(filterOpts)
	if err != nil {
		return nil, errors.Wrap(err, "failed to get logs for ETHReceived")
	}
	events := []*mainnetEventInfo{}
	for {
		ok := it.Next()
		if ok {
			ev := it.Event
			fromAddr, err := loom.LocalAddressFromHexString(ev.From.Hex())
			if err != nil {
				return nil, errors.Wrap(err, "failed to parse ETHReceived from address")
			}
			events = append(events, &mainnetEventInfo{
				BlockNum: ev.Raw.BlockNumber,
				TxIdx:    ev.Raw.TxIndex,
				Event: &MainnetEvent{
					EthBlock: ev.Raw.BlockNumber,
					Payload: &MainnetDepositEvent{
						Deposit: &MainnetTokenDeposited{
							TokenKind:   TokenKind_ETH,
							TokenOwner:  loom.Address{ChainID: "eth", Local: fromAddr}.MarshalPB(),
							TokenAmount: &ltypes.BigUInt{Value: *loom.NewBigUInt(ev.Amount)},
							TxHash:      ev.Raw.TxHash.Bytes(),
						},
					},
				},
			})
		} else {
			err = it.Error()
			if err != nil {
				return nil, errors.Wrap(err, "Failed to get event data for ETHReceived")
			}
			it.Close()
			break
		}
	}
	numEvents = len(events)
	return events, nil
}

func (orc *Oracle) fetchTokenWithdrawals(filterOpts *bind.FilterOpts) ([]*mainnetEventInfo, error) {
	var err error
	var numEvents int
	defer func(begin time.Time) {
		orc.metrics.MethodCalled(begin, "fetchTokenWithdrawals", err)
		orc.metrics.FetchedMainnetEvents(numEvents, "TokenWithdrawn")
	}(time.Now())

	it, err := orc.solGateway.FilterTokenWithdrawn(filterOpts, nil)
	if err != nil {
		return nil, errors.Wrap(err, "failed to get logs for TokenWithdrawn")
	}
	events := []*mainnetEventInfo{}
	for {
		ok := it.Next()
		if ok {
			ev := it.Event

			// Not strictly required, but will provide additional protection to oracle in case
			// we get any erc20 events from loomcoin gateway
			if orc.isLoomCoinOracle != (TokenKind(ev.Kind) == TokenKind_LoomCoin) {
				continue
			}

			tokenAddr, err := loom.LocalAddressFromHexString(ev.ContractAddress.Hex())
			if err != nil {
				return nil, errors.Wrap(err, "failed to parse TokenWithdrawn token address")
			}
			fromAddr, err := loom.LocalAddressFromHexString(ev.Owner.Hex())
			if err != nil {
				return nil, errors.Wrap(err, "failed to parse TokenWithdrawn from address")
			}

			var tokenID *ltypes.BigUInt
			var amount *ltypes.BigUInt
			switch TokenKind(ev.Kind) {
			case TokenKind_ERC721:
				tokenID = &ltypes.BigUInt{Value: *loom.NewBigUInt(ev.Value)}
			// TODO: ERC721X TokenWithdrawn event should probably indicate the token ID... but for
			//       now all we have is the amount.
			case TokenKind_ERC721X, TokenKind_ERC20, TokenKind_ETH, TokenKind_LoomCoin:
				amount = &ltypes.BigUInt{Value: *loom.NewBigUInt(ev.Value)}
			}

			events = append(events, &mainnetEventInfo{
				BlockNum: ev.Raw.BlockNumber,
				TxIdx:    ev.Raw.TxIndex,
				Event: &MainnetEvent{
					EthBlock: ev.Raw.BlockNumber,
					Payload: &MainnetWithdrawalEvent{
						Withdrawal: &MainnetTokenWithdrawn{
							TokenKind:     TokenKind(ev.Kind),
							TokenContract: loom.Address{ChainID: "eth", Local: tokenAddr}.MarshalPB(),
							TokenOwner:    loom.Address{ChainID: "eth", Local: fromAddr}.MarshalPB(),
							TokenID:       tokenID,
							TokenAmount:   amount,
							TxHash:        ev.Raw.TxHash.Bytes(),
						},
					},
				},
			})
		} else {
			err = it.Error()
			if err != nil {
				return nil, errors.Wrap(err, "Failed to get event data for TokenWithdrawn")
			}
			it.Close()
			break
		}
	}
	numEvents = len(events)
	return events, nil
}

func (orc *Oracle) signTransferGatewayWithdrawal(hash []byte) ([]byte, error) {
	var sig []byte
	var err error
	if orc.withdrawalSig == UnprefixedWithdrawalSigType {
		sig, err = lcrypto.SoliditySign(hash, orc.mainnetPrivateKey)
	} else if orc.withdrawalSig == PrefixedWithdrawalSigType {
		sig, err = lcrypto.SoliditySignPrefixed(hash, orc.mainnetPrivateKey)
	} else {
		return nil, errors.New("invalid withdrawal sig type")
	}

	if err != nil {
		return nil, err
	}
	// The first byte should be the signature mode, for details about the signature format refer to
	// https://github.com/loomnetwork/plasma-erc721/blob/master/server/contracts/Libraries/ECVerify.sol
	return append(make([]byte, 1, 66), sig...), nil
}

func LoadDAppChainPrivateKey(hsmEnabled bool, path string) (lcrypto.PrivateKey, error) {
	var privKey lcrypto.PrivateKey
	var err error

	if hsmEnabled {
		privKey, err = lcrypto.LoadYubiHsmPrivKey(path)
	} else {
		privKey, err = lcrypto.LoadEd25519PrivKey(path)
	}

	if err != nil {
		return nil, err
	}
	return privKey, nil
}

func LoadMainnetPrivateKey(hsmEnabled bool, path string) (lcrypto.PrivateKey, error) {
	var privKey lcrypto.PrivateKey
	var err error

	if hsmEnabled {
		privKey, err = lcrypto.LoadYubiHsmPrivKey(path)
	} else {
		privKey, err = lcrypto.LoadSecp256k1PrivKey(path)
	}

	if err != nil {
		return nil, err
	}
	return privKey, nil
}<|MERGE_RESOLUTION|>--- conflicted
+++ resolved
@@ -240,13 +240,9 @@
 		withdrawalSig:       cfg.WithdrawalSig,
 		withdrawerBlacklist: withdrawerBlacklist,
 		// Oracle will do receipt signing when BatchSignFnConfig is disabled
-<<<<<<< HEAD
-		receiptSigningEnabled: !cfg.BatchSignFnConfig.Enabled,
+		receiptSigningEnabled: receiptSigningEnabled,
 
 		erc20ABI: erc20ABI,
-=======
-		receiptSigningEnabled: receiptSigningEnabled,
->>>>>>> 34f738bf
 	}, nil
 }
 
