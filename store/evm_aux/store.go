--- conflicted
+++ resolved
@@ -8,34 +8,21 @@
 	"github.com/gogo/protobuf/proto"
 	"github.com/loomnetwork/go-loom/plugin/types"
 	"github.com/loomnetwork/go-loom/util"
-<<<<<<< HEAD
 	dbm "github.com/tendermint/tendermint/libs/db"
-=======
-	"github.com/pkg/errors"
-	"github.com/syndtr/goleveldb/leveldb"
-	goleveldb "github.com/syndtr/goleveldb/leveldb"
-	goutil "github.com/syndtr/goleveldb/leveldb/util"
->>>>>>> f8a3f448
 )
 
 var (
 	legacyEvmAuxDBName = "receipts_db"
 
-<<<<<<< HEAD
-	bloomPrefix  = []byte("bf")
-	txHashPrefix = []byte("th")
-	txRefPrefix  = []byte("txr")
+	bloomPrefix     = []byte("bf")
+	txHashPrefix    = []byte("th")
+	txRefPrefix     = []byte("txr")
+	dupTxHashPrefix = []byte("dtx")
 
 	// keys to receipts linked list
 	headKey          = []byte("leveldb:head")
 	tailKey          = []byte("leveldb:tail")
 	currentDbSizeKey = []byte("leveldb:size")
-=======
-	BloomPrefix     = []byte("bf")
-	TxHashPrefix    = []byte("th")
-	txRefPrefix     = []byte("txr")
-	dupTxHashPrefix = []byte("dtx")
->>>>>>> f8a3f448
 )
 
 func dupTxHashKey(txHash []byte) []byte {
@@ -79,29 +66,25 @@
 	if err != nil {
 		return nil, err
 	}
-<<<<<<< HEAD
-	return NewEvmAuxStore(evmAuxDB, maxReceipts), nil
-=======
-	evmAuxStore := NewEvmAuxStore(evmAuxDB)
+	evmAuxStore := NewEvmAuxStore(evmAuxDB, maxReceipts)
 
 	// load duplicate tx hashes from db
 	dupEVMTxHashes := make(map[string]bool)
-	iter := evmAuxDB.NewIterator(
-		&goutil.Range{Start: dupTxHashPrefix, Limit: util.PrefixRangeEnd(dupTxHashPrefix)},
-		nil,
+	iter := evmAuxDB.Iterator(
+		dupTxHashPrefix, util.PrefixRangeEnd(dupTxHashPrefix),
 	)
-	defer iter.Release()
-	for iter.Next() {
+	defer iter.Close()
+	for iter.Valid() {
 		dupTxHash, err := util.UnprefixKey(iter.Key(), dupTxHashPrefix)
 		if err != nil {
 			return nil, err
 		}
 		dupEVMTxHashes[string(dupTxHash)] = true
+		iter.Next()
 	}
 	evmAuxStore.SetDupEVMTxHashes(dupEVMTxHashes)
 
 	return evmAuxStore, nil
->>>>>>> f8a3f448
 }
 
 // ChildTxRef links a Tendermint tx hash to an EVM tx hash.
@@ -111,26 +94,16 @@
 }
 
 type EvmAuxStore struct {
-<<<<<<< HEAD
-	db          dbm.DB
-	maxReceipts uint64
-=======
-	db             *leveldb.DB
+	db             dbm.DB
+	maxReceipts    uint64
 	dupEVMTxHashes map[string]bool
-}
-
-func NewEvmAuxStore(db *leveldb.DB) *EvmAuxStore {
-	return &EvmAuxStore{
-		db:             db,
-		dupEVMTxHashes: make(map[string]bool),
-	}
->>>>>>> f8a3f448
 }
 
 func NewEvmAuxStore(db dbm.DB, maxReceipts uint64) *EvmAuxStore {
 	return &EvmAuxStore{
-		db:          db,
-		maxReceipts: maxReceipts,
+		db:             db,
+		maxReceipts:    maxReceipts,
+		dupEVMTxHashes: make(map[string]bool),
 	}
 }
 
@@ -160,27 +133,6 @@
 	return txHashList.EthTxHash, err
 }
 
-<<<<<<< HEAD
-=======
-func (s *EvmAuxStore) SetBloomFilter(tran *leveldb.Transaction, filter []byte, height uint64) error {
-	return tran.Put(bloomFilterKey(height), filter, nil)
-}
-
-func (s *EvmAuxStore) IsDupEVMTxHash(txHash []byte) bool {
-	_, ok := s.dupEVMTxHashes[string(txHash)]
-	return ok
-}
-
-func (s *EvmAuxStore) SetTxHashList(tran *leveldb.Transaction, txHashList [][]byte, height uint64) error {
-	postTxHashList, err := proto.Marshal(&types.EthTxHashList{EthTxHash: txHashList})
-	if err != nil {
-		return errors.Wrap(err, "marshal tx hash list")
-	}
-	tran.Put(evmTxHashKey(height), postTxHashList, nil)
-	return nil
-}
-
->>>>>>> f8a3f448
 // SaveChildTxRefs persists references between Tendermint & EVM tx hashes to the underlying DB.
 func (s *EvmAuxStore) SaveChildTxRefs(refs []ChildTxRef) error {
 	if len(refs) == 0 {
@@ -200,6 +152,12 @@
 	return s.db.Get(util.PrefixKey(txRefPrefix, parentTxHash))
 }
 
+// IsDupEVMTxHash checks if the tx hash is in the duplicate tx hash list
+func (s *EvmAuxStore) IsDupEVMTxHash(txHash []byte) bool {
+	_, ok := s.dupEVMTxHashes[string(txHash)]
+	return ok
+}
+
 func (s *EvmAuxStore) DB() dbm.DB {
 	return s.db
 }