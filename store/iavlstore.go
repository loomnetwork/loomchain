--- conflicted
+++ resolved
@@ -111,17 +111,11 @@
 // NewIAVLStore creates a new IAVLStore.
 // maxVersions can be used to specify how many versions should be retained, if set to zero then
 // old versions will never been deleted.
-<<<<<<< HEAD
-func NewIAVLStore(db dbm.DB, maxVersions int64) (*IAVLStore, error) {
-	tree := iavl.NewMutableTree(db, 10000)
-	_, err := tree.Load()
-=======
 // targetVersion can be used to load any previously saved version of the store, if set to zero then
 // the last version that was saved will be loaded.
 func NewIAVLStore(db dbm.DB, maxVersions, targetVersion int64) (*IAVLStore, error) {
-	tree := iavl.NewVersionedTree(db, 10000)
+	tree := iavl.NewMutableTree(db, 10000)
 	_, err := tree.LoadVersion(targetVersion)
->>>>>>> eeb19512
 	if err != nil {
 		return nil, err
 	}
