--- conflicted
+++ resolved
@@ -11,12 +11,8 @@
 )
 
 type IAVLStore struct {
-<<<<<<< HEAD
 	tree *iavl.MutableTree
-=======
-	tree        *iavl.VersionedTree
 	maxVersions int64 // maximum number of versions to keep when pruning
->>>>>>> 01d10ef0
 }
 
 func (s *IAVLStore) Delete(key []byte) {
@@ -112,16 +108,11 @@
 	return nil
 }
 
-<<<<<<< HEAD
-func NewIAVLStore(db dbm.DB) (*IAVLStore, error) {
-	tree := iavl.NewMutableTree(db, 10000)
-=======
 // NewIAVLStore creates a new IAVLStore.
 // maxVersions can be used to specify how many versions should be retained, if set to zero then
 // old versions will never been deleted.
 func NewIAVLStore(db dbm.DB, maxVersions int64) (*IAVLStore, error) {
-	tree := iavl.NewVersionedTree(db, 10000)
->>>>>>> 01d10ef0
+	tree := iavl.NewMutableTree(db, 10000)
 	_, err := tree.Load()
 	if err != nil {
 		return nil, err
