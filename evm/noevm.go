// +build !evm

package evm

import (
	"github.com/loomnetwork/loomchain"
<<<<<<< HEAD
=======
	"github.com/loomnetwork/loomchain/receipts"
>>>>>>> 5639a374
	lvm "github.com/loomnetwork/loomchain/vm"
)

var (
	LogEthDbBatch = true
)

// EVMEnabled indicates whether or not EVM integration is available
const EVMEnabled = false

func NewLoomVm(
<<<<<<< HEAD
		loomState       loomchain.State,
		receiptCache    *loomchain.WriteReceiptCache,
		createABM       AccountBalanceManagerFactoryFunc,
	) lvm.VM {
=======
	loomState loomchain.State,
	eventHandler loomchain.EventHandler,
	receiptHandler receipts.ReceiptHandler,
	createABM AccountBalanceManagerFactoryFunc,
) lvm.VM {
>>>>>>> 5639a374
	return nil
}

func AddLoomPrecompiles() {}<|MERGE_RESOLUTION|>--- conflicted
+++ resolved
@@ -4,10 +4,7 @@
 
 import (
 	"github.com/loomnetwork/loomchain"
-<<<<<<< HEAD
-=======
 	"github.com/loomnetwork/loomchain/receipts"
->>>>>>> 5639a374
 	lvm "github.com/loomnetwork/loomchain/vm"
 )
 
@@ -19,18 +16,11 @@
 const EVMEnabled = false
 
 func NewLoomVm(
-<<<<<<< HEAD
-		loomState       loomchain.State,
-		receiptCache    *loomchain.WriteReceiptCache,
-		createABM       AccountBalanceManagerFactoryFunc,
-	) lvm.VM {
-=======
 	loomState loomchain.State,
 	eventHandler loomchain.EventHandler,
 	receiptHandler receipts.ReceiptHandler,
 	createABM AccountBalanceManagerFactoryFunc,
 ) lvm.VM {
->>>>>>> 5639a374
 	return nil
 }
 
