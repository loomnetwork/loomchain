// +build evm

package evm

import (
	"github.com/ethereum/go-ethereum/common"
	"github.com/ethereum/go-ethereum/core/state"
	"github.com/ethereum/go-ethereum/core/types"
	ethvm "github.com/ethereum/go-ethereum/core/vm"
	"github.com/ethereum/go-ethereum/ethdb"
	"github.com/gogo/protobuf/proto"
	"github.com/loomnetwork/go-loom"
	"github.com/loomnetwork/loomchain"
	"github.com/loomnetwork/loomchain/events"
	"github.com/loomnetwork/loomchain/receipts/handler"
	"github.com/loomnetwork/loomchain/vm"
	"github.com/pkg/errors"
)

var (
	vmPrefix = []byte("vm")
	rootKey  = []byte("vmroot")
)

type StateDB interface {
	ethvm.StateDB
	Database() state.Database
	Logs() []*types.Log
	Commit(bool) (common.Hash, error)
}

type ethdbLogContext struct {
	blockHeight  int64
	contractAddr loom.Address
	callerAddr   loom.Address
}

// TODO: this doesn't need to be exported, rename to loomEvmWithState
type LoomEvm struct {
	*Evm
	db  ethdb.Database
	sdb StateDB
}

// TODO: this doesn't need to be exported, rename to newLoomEvmWithState
func NewLoomEvm(
	loomState loomchain.StoreState, accountBalanceManager AccountBalanceManager,
	logContext *ethdbLogContext, debug bool,
) (*LoomEvm, error) {
	p := new(LoomEvm)
	p.db = NewLoomEthdb(&loomState, logContext)
	oldRoot, err := p.db.Get(rootKey)
	if err != nil {
		return nil, err
	}

	var abm *evmAccountBalanceManager
	if accountBalanceManager != nil {
		abm = newEVMAccountBalanceManager(accountBalanceManager, loomState.Block().ChainID)
		p.sdb, err = newLoomStateDB(abm, common.BytesToHash(oldRoot), state.NewDatabase(p.db))
	} else {
		p.sdb, err = state.New(common.BytesToHash(oldRoot), state.NewDatabase(p.db))
	}
	if err != nil {
		return nil, err
	}

	p.Evm = NewEvm(p.sdb, loomState, abm, debug)
	return p, nil
}

func (levm LoomEvm) Commit() (common.Hash, error) {
	root, err := levm.sdb.Commit(true)
	if err != nil {
		return root, err
	}
	if err := levm.sdb.Database().TrieDB().Commit(root, false); err != nil {
		return root, err
	}
	if err := levm.db.Put(rootKey, root[:]); err != nil {
		return root, err
	}
	return root, err
}

var LoomVmFactory = func(state loomchain.State) (vm.VM, error) {
	//TODO , debug bool, We should be able to pass in config
	debug := false
	eventHandler := loomchain.NewDefaultEventHandler(events.NewLogEventDispatcher())
<<<<<<< HEAD
	receiptHandler, err := handler.NewReceiptHandler(handler.DefaultReceiptStorage, eventHandler)
=======
	//TODO shouldnt this use the factory config?
	factory, err := rfactory.NewReceiptHandlerFactory(rfactory.ReceiptHandlerChain, eventHandler)
>>>>>>> 198c3881
	if err != nil {
		return nil, err
	}
<<<<<<< HEAD
	return NewLoomVm(state, nil, receiptHandler, nil), nil
=======
	return NewLoomVm(state, nil, factory, nil, debug), nil
>>>>>>> 198c3881
}

// LoomVm implements the loomchain/vm.VM interface using the EVM.
// TODO: rename to LoomEVM
type LoomVm struct {
	state          loomchain.State
	receiptHandler loomchain.WriteReceiptHandler
	createABM      AccountBalanceManagerFactoryFunc
	debug          bool
}

func NewLoomVm(
	loomState loomchain.State,
	eventHandler loomchain.EventHandler,
	receiptHandler loomchain.WriteReceiptHandler,
	createABM AccountBalanceManagerFactoryFunc,
	debug bool,
) vm.VM {
	if receiptHandler == nil {
		// Loosing error here?
		receiptHandler, _ = handler.NewReceiptHandler(handler.DefaultReceiptStorage, eventHandler)
	}
	return &LoomVm{
		state:          loomState,
		receiptHandler: receiptHandler,
		createABM:      createABM,
		debug:          debug,
	}
}

func (lvm LoomVm) accountBalanceManager(readOnly bool) AccountBalanceManager {
	if lvm.createABM == nil {
		return nil
	}
	return lvm.createABM(readOnly)
}

func (lvm LoomVm) Create(caller loom.Address, code []byte, value *loom.BigUInt) ([]byte, loom.Address, error) {
	logContext := &ethdbLogContext{
		blockHeight:  lvm.state.Block().Height,
		contractAddr: loom.Address{},
		callerAddr:   caller,
	}
	levm, err := NewLoomEvm(*lvm.state.(*loomchain.StoreState), lvm.accountBalanceManager(false), logContext, lvm.debug)
	if err != nil {
		return nil, loom.Address{}, err
	}
	bytecode, addr, err := levm.Create(caller, code, value)
	if err == nil {
		_, err = levm.Commit()
	}
	var events []*loomchain.EventData
	if err == nil {
		events = lvm.getEvents(levm.sdb.Logs(), caller, addr, code)
	}
	txHash, errSaveReceipt := lvm.receiptHandler.CacheReceipt(lvm.state, caller, addr, events, err)
	if errSaveReceipt != nil {
		err = errors.Wrapf(err, "trouble saving receipt %v", errSaveReceipt)
	}

	response, errMarshal := proto.Marshal(&vm.DeployResponseData{
		TxHash:   txHash,
		Bytecode: bytecode,
	})
	if errMarshal != nil {
		if err == nil {
			return []byte{}, addr, errMarshal
		} else {
			return []byte{}, addr, errors.Wrapf(err, "error marshaling %v", errMarshal)
		}
	}
	return response, addr, err
}

func (lvm LoomVm) Call(caller, addr loom.Address, input []byte, value *loom.BigUInt) ([]byte, error) {
	logContext := &ethdbLogContext{
		blockHeight:  lvm.state.Block().Height,
		contractAddr: addr,
		callerAddr:   caller,
	}
	levm, err := NewLoomEvm(*lvm.state.(*loomchain.StoreState), lvm.accountBalanceManager(false), logContext, lvm.debug)
	if err != nil {
		return nil, err
	}
	_, err = levm.Call(caller, addr, input, value)
	if err == nil {
		_, err = levm.Commit()
	}

	var events []*loomchain.EventData
	if err == nil {
		events = lvm.getEvents(levm.sdb.Logs(), caller, addr, input)
	}
	data, errSaveReceipt := lvm.receiptHandler.CacheReceipt(lvm.state, caller, addr, events, err)
	if errSaveReceipt != nil {
		if err == nil {
			return data, errSaveReceipt
		}
		err = errors.Wrapf(err, "trouble saving receipt %v", errSaveReceipt)
	}
	return data, err
}

func (lvm LoomVm) StaticCall(caller, addr loom.Address, input []byte) ([]byte, error) {
	levm, err := NewLoomEvm(*lvm.state.(*loomchain.StoreState), lvm.accountBalanceManager(true), nil, lvm.debug)
	if err != nil {
		return nil, err
	}
	return levm.StaticCall(caller, addr, input)
}

func (lvm LoomVm) GetCode(addr loom.Address) ([]byte, error) {
	levm, err := NewLoomEvm(*lvm.state.(*loomchain.StoreState), nil, nil, lvm.debug)
	if err != nil {
		return nil, err
	}
	return levm.GetCode(addr), nil
}

func (lvm LoomVm) getEvents(logs []*types.Log, caller, contract loom.Address, input []byte) []*loomchain.EventData {
	storeState := *lvm.state.(*loomchain.StoreState)
	var events []*loomchain.EventData

	for _, log := range logs {
		var topics []string
		for _, topic := range log.Topics {
			topics = append(topics, topic.String())
		}
		eventData := &loomchain.EventData{
			Topics: topics,
			Caller: caller.MarshalPB(),
			Address: loom.Address{
				ChainID: caller.ChainID,
				Local:   log.Address.Bytes(),
			}.MarshalPB(),
			BlockHeight:     uint64(storeState.Block().Height),
			PluginName:      contract.Local.String(),
			EncodedBody:     log.Data,
			OriginalRequest: input,
		}
		events = append(events, eventData)
	}
	return events
}<|MERGE_RESOLUTION|>--- conflicted
+++ resolved
@@ -87,20 +87,14 @@
 	//TODO , debug bool, We should be able to pass in config
 	debug := false
 	eventHandler := loomchain.NewDefaultEventHandler(events.NewLogEventDispatcher())
-<<<<<<< HEAD
-	receiptHandler, err := handler.NewReceiptHandler(handler.DefaultReceiptStorage, eventHandler)
-=======
 	//TODO shouldnt this use the factory config?
 	factory, err := rfactory.NewReceiptHandlerFactory(rfactory.ReceiptHandlerChain, eventHandler)
->>>>>>> 198c3881
-	if err != nil {
-		return nil, err
-	}
-<<<<<<< HEAD
+	receiptHandler, err := handler.NewReceiptHandler(handler.DefaultReceiptStorage, eventHandler)
+	if err != nil {
+		return nil, err
+	}
+	return NewLoomVm(state, nil, factory, nil, debug), nil
 	return NewLoomVm(state, nil, receiptHandler, nil), nil
-=======
-	return NewLoomVm(state, nil, factory, nil, debug), nil
->>>>>>> 198c3881
 }
 
 // LoomVm implements the loomchain/vm.VM interface using the EVM.
