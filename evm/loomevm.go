--- conflicted
+++ resolved
@@ -15,10 +15,7 @@
 	"github.com/loomnetwork/loomchain/receipts"
 	rfactory "github.com/loomnetwork/loomchain/receipts/factory"
 	"github.com/loomnetwork/loomchain/vm"
-<<<<<<< HEAD
-=======
 	"github.com/pkg/errors"
->>>>>>> 5639a374
 )
 
 var (
@@ -88,37 +85,17 @@
 }
 
 var LoomVmFactory = func(state loomchain.State) (vm.VM, error) {
-<<<<<<< HEAD
-	return NewLoomVm(state, nil,  nil), nil
-=======
 	eventHandler := loomchain.NewDefaultEventHandler(events.NewLogEventDispatcher())
 	factory, err := rfactory.NewReceiptHandlerFactory(rfactory.ReceiptHandlerChain, eventHandler)
 	if err != nil {
 		return nil, errors.Wrap(err, "making receipt factory")
 	}
 	return NewLoomVm(state, nil, factory, nil), nil
->>>>>>> 5639a374
 }
 
 // LoomVm implements the loomchain/vm.VM interface using the EVM.
 // TODO: rename to LoomEVM
 type LoomVm struct {
-<<<<<<< HEAD
-	state           loomchain.State
-	receiptCache    *loomchain.WriteReceiptCache
-	createABM       AccountBalanceManagerFactoryFunc
-}
-
-func NewLoomVm(
-		loomState       loomchain.State,
-		receiptCache    *loomchain.WriteReceiptCache,
-		createABM       AccountBalanceManagerFactoryFunc,
-	) vm.VM {
-	return &LoomVm{
-		state:        loomState,
-		receiptCache: receiptCache,
-		createABM:    createABM,
-=======
 	state          loomchain.State
 	receiptHandler receipts.ReceiptHandler
 	createABM      AccountBalanceManagerFactoryFunc
@@ -135,7 +112,6 @@
 		state:          loomState,
 		receiptHandler: receiptHandler,
 		createABM:      createABM,
->>>>>>> 5639a374
 	}
 }
 
@@ -164,17 +140,10 @@
 	if err == nil {
 		events = lvm.getEvents(levm.sdb.Logs(), caller, addr, code)
 	}
-	if lvm.receiptCache == nil {
-		return []byte{}, addr, err
-	}
-<<<<<<< HEAD
-	txHash, err := (*lvm.receiptCache).SaveEventsAndHashReceipt(lvm.state, caller, addr, events, err)
-=======
 	txHash, errSaveReceipt := lvm.receiptHandler.SaveEventsAndHashReceipt(lvm.state, caller, addr, events, err)
 	if errSaveReceipt != nil {
 		err = errors.Wrapf(err, "trouble saving receipt %v", errSaveReceipt)
 	}
->>>>>>> 5639a374
 
 	response, errMarshal := proto.Marshal(&vm.DeployResponseData{
 		TxHash:   txHash,
@@ -209,22 +178,14 @@
 	if err == nil {
 		events = lvm.getEvents(levm.sdb.Logs(), caller, addr, input)
 	}
-	if lvm.receiptCache == nil {
-		return []byte{}, err
-	} else {
-<<<<<<< HEAD
-		return (*lvm.receiptCache).SaveEventsAndHashReceipt(lvm.state, caller, addr, events, err)
-=======
-		data, errSaveReceipt := lvm.receiptHandler.SaveEventsAndHashReceipt(lvm.state, caller, addr, events, err)
-		if errSaveReceipt != nil {
-			if err == nil {
-				return data, errSaveReceipt
-			}
-			err = errors.Wrapf(err, "trouble saving receipt %v", errSaveReceipt)
-		}
-		return data, err
->>>>>>> 5639a374
-	}
+	data, errSaveReceipt := lvm.receiptHandler.SaveEventsAndHashReceipt(lvm.state, caller, addr, events, err)
+	if errSaveReceipt != nil {
+		if err == nil {
+			return data, errSaveReceipt
+		}
+		err = errors.Wrapf(err, "trouble saving receipt %v", errSaveReceipt)
+	}
+	return data, err
 }
 
 func (lvm LoomVm) StaticCall(caller, addr loom.Address, input []byte) ([]byte, error) {
