--- conflicted
+++ resolved
@@ -148,13 +148,7 @@
 func NewEvm(sdb vm.StateDB, lstate loomchain.State, abm *evmAccountBalanceManager, debug bool) *Evm {
 	p := new(Evm)
 	p.sdb = sdb
-<<<<<<< HEAD
-	p.chainConfig = utils.DefaultChainConfig()
-=======
-
-	p.chainConfig = defaultChainConfig(lstate.FeatureEnabled(loomchain.EvmConstantinopleFeature, false))
-
->>>>>>> 3134c2ff
+	p.chainConfig = utils.DefaultChainConfig(lstate.FeatureEnabled(loomchain.EvmConstantinopleFeature, false))
 	p.vmConfig = defaultVmConfig(debug)
 	p.context = vm.Context{
 		CanTransfer: core.CanTransfer,
@@ -255,38 +249,6 @@
 	return vm.NewEVM(e.context, e.sdb, &e.chainConfig, e.vmConfig)
 }
 
-<<<<<<< HEAD
-=======
-func defaultChainConfig(enableConstantinople bool) params.ChainConfig {
-	cliqueCfg := params.CliqueConfig{
-		Period: 10,   // Number of seconds between blocks to enforce
-		Epoch:  1000, // Epoch length to reset votes and checkpoint
-	}
-
-	var constantinopleBlock *big.Int
-	if enableConstantinople {
-		constantinopleBlock = big.NewInt(0)
-	}
-
-	return params.ChainConfig{
-		ChainID:        big.NewInt(0), // Chain id identifies the current chain and is used for replay protection
-		HomesteadBlock: nil,           // Homestead switch block (nil = no fork, 0 = already homestead)
-		DAOForkBlock:   nil,           // TheDAO hard-fork switch block (nil = no fork)
-		DAOForkSupport: true,          // Whether the nodes supports or opposes the DAO hard-fork
-		// EIP150 implements the Gas price changes (https://github.com/ethereum/EIPs/issues/150)
-		EIP150Block:         nil,                                  // EIP150 HF block (nil = no fork)
-		EIP150Hash:          common.BytesToHash([]byte("myHash")), // EIP150 HF hash (needed for header only clients as only gas pricing changed)
-		EIP155Block:         big.NewInt(0),                        // EIP155 HF block
-		EIP158Block:         big.NewInt(0),                        // EIP158 HF block
-		ByzantiumBlock:      big.NewInt(0),                        // Byzantium switch block (nil = no fork, 0 = already on byzantium)
-		ConstantinopleBlock: constantinopleBlock,                  // Constantinople switch block (nil = no fork, 0 = already activated)
-		// Various consensus engines
-		Ethash: new(params.EthashConfig),
-		Clique: &cliqueCfg,
-	}
-}
-
->>>>>>> 3134c2ff
 func defaultVmConfig(evmDebuggingEnabled bool) vm.Config {
 	logCfg := vm.LogConfig{
 		DisableMemory:  true, // disable memory capture
@@ -341,11 +303,7 @@
 }
 
 func NewMockEnv(db vm.StateDB, origin common.Address) *vm.EVM {
-<<<<<<< HEAD
-	chainContext := utils.DefaultChainConfig()
-=======
-	chainContext := defaultChainConfig(false)
->>>>>>> 3134c2ff
+	chainContext := utils.DefaultChainConfig(false)
 	context := defaultContext()
 	context.Origin = origin
 	return vm.NewEVM(context, db, &chainContext, defaultVmConfig(false))
