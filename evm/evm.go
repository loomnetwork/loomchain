--- conflicted
+++ resolved
@@ -20,11 +20,8 @@
 
 	"github.com/loomnetwork/go-loom"
 	"github.com/loomnetwork/loomchain"
-<<<<<<< HEAD
 	"github.com/loomnetwork/loomchain/evm/utils"
-=======
 	"github.com/loomnetwork/loomchain/features"
->>>>>>> 4e1112a3
 	"github.com/loomnetwork/loomchain/log"
 )
 
@@ -154,17 +151,12 @@
 func NewEvm(sdb vm.StateDB, lstate loomchain.State, abm *evmAccountBalanceManager, debug bool) *Evm {
 	p := new(Evm)
 	p.sdb = sdb
-<<<<<<< HEAD
-	p.chainConfig = utils.DefaultChainConfig(lstate.FeatureEnabled(loomchain.EvmConstantinopleFeature, false))
-=======
 	p.gasLimit = lstate.Config().GetEvm().GetGasLimit()
 	if p.gasLimit == 0 {
 		p.gasLimit = defaultGasLimit
 	}
 
-	p.chainConfig = defaultChainConfig(lstate.FeatureEnabled(features.EvmConstantinopleFeature, false))
-
->>>>>>> 4e1112a3
+	p.chainConfig = utils.DefaultChainConfig(lstate.FeatureEnabled(features.EvmConstantinopleFeature, false))
 	p.vmConfig = defaultVmConfig(debug)
 	p.validateTxValue = lstate.FeatureEnabled(features.CheckTxValueFeature, false)
 	p.context = vm.Context{
@@ -308,7 +300,6 @@
 		// table.
 		//JumpTable: [256]operation,
 	}
-<<<<<<< HEAD
 }
 
 func defaultContext() vm.Context {
@@ -332,6 +323,4 @@
 	context := defaultContext()
 	context.Origin = origin
 	return vm.NewEVM(context, db, &chainContext, defaultVmConfig(false))
-=======
->>>>>>> 4e1112a3
 }