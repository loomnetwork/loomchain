--- conflicted
+++ resolved
@@ -37,13 +37,8 @@
 func mockState() loomchain.State {
 	header := abci.Header{}
 	header.Height = BlockHeight
-<<<<<<< HEAD
-	header.Time = blockTime
-	return loomchain.NewStoreState(context.Background(), store.NewMemStore(), header)
-=======
 	header.Time = BlockTime
 	return loomchain.NewStoreState(context.Background(), store.NewMemStore(), header, nil)
->>>>>>> d325ca77
 }
 
 func TestProcessDeployTx(t *testing.T) {
