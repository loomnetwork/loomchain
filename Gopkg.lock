# This file is autogenerated, do not edit; changes may be undone by the next 'dep ensure'.


[[projects]]
  branch = "master"
  name = "github.com/btcsuite/btcd"
  packages = ["btcec"]
  revision = "675abc5df3c5531bc741b56a765e35623459da6d"

[[projects]]
  name = "github.com/davecgh/go-spew"
  packages = ["spew"]
  revision = "346938d642f2ec3594ed81d874461961cd0faa76"
  version = "v1.1.0"

[[projects]]
  branch = "master"
  name = "github.com/ebuchman/fail-test"
  packages = ["."]
  revision = "95f809107225be108efcf10a3509e4ea6ceef3c4"

[[projects]]
  name = "github.com/fsnotify/fsnotify"
  packages = ["."]
  revision = "c2828203cd70a50dcccfb2761f8b1f8ceef9a8e9"
  version = "v1.4.7"

[[projects]]
  name = "github.com/go-kit/kit"
  packages = [
    "log",
    "log/level",
    "log/term",
    "metrics",
    "metrics/internal/lv",
    "metrics/prometheus"
  ]
  revision = "4dc7be5d2d12881735283bcab7352178e190fc71"
  version = "v0.6.0"

[[projects]]
  name = "github.com/go-logfmt/logfmt"
  packages = ["."]
  revision = "390ab7935ee28ec6b286364bba9b4dd6410cb3d5"
  version = "v0.3.0"

[[projects]]
  name = "github.com/go-stack/stack"
  packages = ["."]
  revision = "259ab82a6cad3992b4e21ff5cac294ccb06474bc"
  version = "v1.7.0"

[[projects]]
  name = "github.com/golang/protobuf"
  packages = ["proto"]
  revision = "925541529c1fa6821df4e44ce2723319eb2be768"
  version = "v1.0.0"

[[projects]]
  branch = "master"
  name = "github.com/golang/snappy"
  packages = ["."]
  revision = "553a641470496b2327abcac10b36396bd98e45c9"

[[projects]]
  name = "github.com/gomodule/redigo"
  packages = [
    "internal",
    "redis"
  ]
  revision = "9c11da706d9b7902c6da69c592f75637793fe121"
  version = "v2.0.0"

[[projects]]
  name = "github.com/gorilla/websocket"
  packages = ["."]
  revision = "ea4d1f681babbce9545c9c5f3d5194a789c89f5b"
  version = "v1.2.0"

[[projects]]
  branch = "master"
  name = "github.com/hashicorp/hcl"
  packages = [
    ".",
    "hcl/ast",
    "hcl/parser",
    "hcl/printer",
    "hcl/scanner",
    "hcl/strconv",
    "hcl/token",
    "json/parser",
    "json/scanner",
    "json/token"
  ]
  revision = "ef8a98b0bbce4a65b5aa4c368430a80ddc533168"

[[projects]]
  branch = "master"
  name = "github.com/jmhodges/levigo"
  packages = ["."]
  revision = "c42d9e0ca023e2198120196f842701bb4c55d7b9"

[[projects]]
  branch = "master"
  name = "github.com/kr/logfmt"
  packages = ["."]
  revision = "b84e30acd515aadc4b783ad4ff83aff3299bdfe0"

[[projects]]
  name = "github.com/magiconair/properties"
  packages = ["."]
  revision = "c3beff4c2358b44d0493c7dda585e7db7ff28ae6"
  version = "v1.7.6"

[[projects]]
  branch = "master"
  name = "github.com/mitchellh/mapstructure"
  packages = ["."]
  revision = "00c29f56e2386353d58c599509e8dc3801b0d716"

[[projects]]
  name = "github.com/pelletier/go-toml"
  packages = ["."]
  revision = "acdc4509485b587f5e675510c4f2c63e90ff68a8"
  version = "v1.1.0"

[[projects]]
  name = "github.com/pkg/errors"
  packages = ["."]
  revision = "645ef00459ed84a119197bfb8d8205042c6df63d"
  version = "v0.8.0"

[[projects]]
  name = "github.com/pmezard/go-difflib"
  packages = ["difflib"]
  revision = "792786c7400a136282c1664665ae0a8db921c6c2"
  version = "v1.0.0"

[[projects]]
  branch = "master"
  name = "github.com/rcrowley/go-metrics"
  packages = ["."]
  revision = "d932a24a8ccb8fcadc993e5c6c58f93dac168294"

[[projects]]
  name = "github.com/spf13/afero"
  packages = [
    ".",
    "mem"
  ]
  revision = "63644898a8da0bc22138abf860edaf5277b6102e"
  version = "v1.1.0"

[[projects]]
  name = "github.com/spf13/cast"
  packages = ["."]
  revision = "8965335b8c7107321228e3e3702cab9832751bac"
  version = "v1.2.0"

[[projects]]
  branch = "master"
  name = "github.com/spf13/jwalterweatherman"
  packages = ["."]
  revision = "7c0cea34c8ece3fbeb2b27ab9b59511d360fb394"

[[projects]]
  name = "github.com/spf13/viper"
  packages = ["."]
  revision = "b5e8006cbee93ec955a89ab31e0e3ce3204f3736"
  version = "v1.0.2"

[[projects]]
  name = "github.com/stretchr/testify"
  packages = [
    "assert",
    "require",
    "suite"
  ]
  revision = "12b6f73e6084dad08a7c6e575284b177ecafbc71"
  version = "v1.2.1"

[[projects]]
  branch = "master"
  name = "github.com/syndtr/goleveldb"
  packages = [
    "leveldb",
    "leveldb/cache",
    "leveldb/comparer",
    "leveldb/errors",
    "leveldb/filter",
    "leveldb/iterator",
    "leveldb/journal",
    "leveldb/memdb",
    "leveldb/opt",
    "leveldb/storage",
    "leveldb/table",
    "leveldb/util"
  ]
  revision = "714f901b98fdb3aa954b4193d8cbd64a28d80cad"

[[projects]]
  name = "github.com/tendermint/abci"
  packages = [
    "client",
    "example/code",
    "example/kvstore",
    "types"
  ]
  revision = "78a8905690ef54f9d57e3b2b0ee7ad3a04ef3f1f"
  version = "v0.10.3"

[[projects]]
  branch = "master"
  name = "github.com/tendermint/ed25519"
  packages = [
    ".",
    "edwards25519",
    "extra25519"
  ]
  revision = "d8387025d2b9d158cf4efb07e7ebf814bcce2057"

[[projects]]
  name = "github.com/tendermint/go-amino"
  packages = ["."]
  revision = "42246108ff925a457fb709475070a03dfd3e2b5c"
  version = "0.9.6"

[[projects]]
  name = "github.com/tendermint/go-crypto"
  packages = ["."]
  revision = "915416979bf70efa4bcbf1c6cd5d64c5fff9fc19"
  version = "v0.6.2"

[[projects]]
  name = "github.com/tendermint/go-wire"
  packages = ["."]
  revision = "fa721242b042ecd4c6ed1a934ee740db4f74e45c"
  version = "v0.7.3"

[[projects]]
  name = "github.com/tendermint/iavl"
  packages = ["."]
  revision = "fd37a0fa3a7454423233bc3d5ea828f38e0af787"
  version = "v0.7.0"

[[projects]]
  name = "github.com/tendermint/tendermint"
  packages = [
    "blockchain",
    "config",
    "consensus",
    "consensus/types",
    "evidence",
    "mempool",
    "node",
    "p2p",
    "p2p/conn",
    "p2p/pex",
    "p2p/trust",
    "p2p/upnp",
    "proxy",
    "rpc/core",
    "rpc/core/types",
    "rpc/grpc",
    "rpc/lib",
    "rpc/lib/client",
    "rpc/lib/server",
    "rpc/lib/types",
    "state",
    "state/txindex",
    "state/txindex/kv",
    "state/txindex/null",
    "types",
    "types/priv_validator",
    "version"
  ]
  revision = "a2930cd7233f04f5a651020669289296545e70dc"
  version = "v0.19.0"

[[projects]]
  name = "github.com/tendermint/tmlibs"
  packages = [
    "autofile",
    "clist",
    "common",
    "db",
    "flowrate",
    "log",
    "merkle",
    "pubsub",
    "pubsub/query"
  ]
  revision = "d94e312673e16a11ea55d742cefb3e331228f898"
  version = "v0.8.2"

[[projects]]
  branch = "master"
  name = "golang.org/x/net"
  packages = ["context"]
  revision = "5f9ae10d9af5b1c89ae6904293b14b064d4ada23"

[[projects]]
  branch = "master"
  name = "golang.org/x/sys"
  packages = ["unix"]
  revision = "79b0c6888797020a994db17c8510466c72fe75d9"

[[projects]]
  name = "golang.org/x/text"
  packages = [
    "internal/gen",
    "internal/triegen",
    "internal/ucd",
    "transform",
    "unicode/cldr",
    "unicode/norm"
  ]
  revision = "f21a4dfb5e38f5895301dc265a8def02365cc3d0"
  version = "v0.3.0"

[[projects]]
  name = "gopkg.in/yaml.v2"
  packages = ["."]
  revision = "5420a8b6744d3b0345ab293f6fcba19c978f1183"
  version = "v2.2.1"

[solve-meta]
  analyzer-name = "dep"
  analyzer-version = 1
<<<<<<< HEAD
  inputs-digest = "7322f2190a9c33118d431f9f1b152ec8b9f06d97f668fe69e731de4b83cf5ae3"
=======
  inputs-digest = "e2382a16ba51b8721cedada7307895d0960125306b580ec79202db71f8dcdd2a"
>>>>>>> 1584a110
  solver-name = "gps-cdcl"
  solver-version = 1<|MERGE_RESOLUTION|>--- conflicted
+++ resolved
@@ -5,7 +5,7 @@
   branch = "master"
   name = "github.com/btcsuite/btcd"
   packages = ["btcec"]
-  revision = "675abc5df3c5531bc741b56a765e35623459da6d"
+  revision = "1432d294a5b055c297457c25434efbf13384cc46"
 
 [[projects]]
   name = "github.com/davecgh/go-spew"
@@ -26,29 +26,10 @@
   version = "v1.4.7"
 
 [[projects]]
-  name = "github.com/go-kit/kit"
-  packages = [
-    "log",
-    "log/level",
-    "log/term",
-    "metrics",
-    "metrics/internal/lv",
-    "metrics/prometheus"
-  ]
-  revision = "4dc7be5d2d12881735283bcab7352178e190fc71"
-  version = "v0.6.0"
-
-[[projects]]
   name = "github.com/go-logfmt/logfmt"
   packages = ["."]
   revision = "390ab7935ee28ec6b286364bba9b4dd6410cb3d5"
   version = "v0.3.0"
-
-[[projects]]
-  name = "github.com/go-stack/stack"
-  packages = ["."]
-  revision = "259ab82a6cad3992b4e21ff5cac294ccb06474bc"
-  version = "v1.7.0"
 
 [[projects]]
   name = "github.com/golang/protobuf"
@@ -109,14 +90,14 @@
 [[projects]]
   name = "github.com/magiconair/properties"
   packages = ["."]
-  revision = "c3beff4c2358b44d0493c7dda585e7db7ff28ae6"
-  version = "v1.7.6"
+  revision = "c2353362d570a7bfa228149c62842019201cfb71"
+  version = "v1.8.0"
 
 [[projects]]
   branch = "master"
   name = "github.com/mitchellh/mapstructure"
   packages = ["."]
-  revision = "00c29f56e2386353d58c599509e8dc3801b0d716"
+  revision = "bb74f1db0675b241733089d5a1faa5dd8b0ef57b"
 
 [[projects]]
   name = "github.com/pelletier/go-toml"
@@ -140,7 +121,7 @@
   branch = "master"
   name = "github.com/rcrowley/go-metrics"
   packages = ["."]
-  revision = "d932a24a8ccb8fcadc993e5c6c58f93dac168294"
+  revision = "e2704e165165ec55d062f5919b4b29494e9fa790"
 
 [[projects]]
   name = "github.com/spf13/afero"
@@ -196,7 +177,7 @@
     "leveldb/table",
     "leveldb/util"
   ]
-  revision = "714f901b98fdb3aa954b4193d8cbd64a28d80cad"
+  revision = "9637fa0b2f0db13c99d899b91007edb7df4610b7"
 
 [[projects]]
   name = "github.com/tendermint/abci"
@@ -222,8 +203,8 @@
 [[projects]]
   name = "github.com/tendermint/go-amino"
   packages = ["."]
-  revision = "42246108ff925a457fb709475070a03dfd3e2b5c"
-  version = "0.9.6"
+  revision = "ed62928576cfcaf887209dc96142cd79cdfff389"
+  version = "0.9.9"
 
 [[projects]]
   name = "github.com/tendermint/go-crypto"
@@ -234,8 +215,8 @@
 [[projects]]
   name = "github.com/tendermint/go-wire"
   packages = ["."]
-  revision = "fa721242b042ecd4c6ed1a934ee740db4f74e45c"
-  version = "v0.7.3"
+  revision = "ed62928576cfcaf887209dc96142cd79cdfff389"
+  version = "0.9.9"
 
 [[projects]]
   name = "github.com/tendermint/iavl"
@@ -256,7 +237,6 @@
     "p2p",
     "p2p/conn",
     "p2p/pex",
-    "p2p/trust",
     "p2p/upnp",
     "proxy",
     "rpc/core",
@@ -274,8 +254,8 @@
     "types/priv_validator",
     "version"
   ]
-  revision = "a2930cd7233f04f5a651020669289296545e70dc"
-  version = "v0.19.0"
+  revision = "aab98828fe4904965fb1c4eeed16dc6aae0e14b6"
+  version = "v0.19.3"
 
 [[projects]]
   name = "github.com/tendermint/tmlibs"
@@ -297,13 +277,13 @@
   branch = "master"
   name = "golang.org/x/net"
   packages = ["context"]
-  revision = "5f9ae10d9af5b1c89ae6904293b14b064d4ada23"
+  revision = "2491c5de3490fced2f6cff376127c667efeed857"
 
 [[projects]]
   branch = "master"
   name = "golang.org/x/sys"
   packages = ["unix"]
-  revision = "79b0c6888797020a994db17c8510466c72fe75d9"
+  revision = "7c87d13f8e835d2fb3a70a2912c811ed0c1d241b"
 
 [[projects]]
   name = "golang.org/x/text"
@@ -327,10 +307,6 @@
 [solve-meta]
   analyzer-name = "dep"
   analyzer-version = 1
-<<<<<<< HEAD
-  inputs-digest = "7322f2190a9c33118d431f9f1b152ec8b9f06d97f668fe69e731de4b83cf5ae3"
-=======
-  inputs-digest = "e2382a16ba51b8721cedada7307895d0960125306b580ec79202db71f8dcdd2a"
->>>>>>> 1584a110
+  inputs-digest = "78196051da4304fae87645547b1f7da3189a70bb381370f25dfdd61296e19b7e"
   solver-name = "gps-cdcl"
   solver-version = 1