QueryServerHost: "tcp://0.0.0.0:9999"
BFTLogLevel: "debug"
Peers: ""
ChainID: ""
RootDir: ""
DBName: ""
GenesisFile: ""
PluginsDir: ""
QueryServerHost: ""
EventDispatcherURI: ""
ContractLogLevel: ""
LoomLogLevel: ""
LogStateDB: false
LogEthDbBatch: false
UseCheckTx: true
RPCBindAddress: "tcp://0.0.0.0:46658"
# PlasmaCashEnabled: false
DeployEnabled:         true
CallEnabled:           true
Oracle:         "default:0xAfaA41C81A316111fB0A4644B7a276c26bEA2C9F"

KarmaEnabled: true
KarmaMaxCallCount:  10
KarmaMaxDeployCount:     5
KarmaSessionDuration: 60

HsmConfig:
  HsmEnabled: false
  HsmDevType: "yubihsm"
  HsmConnUrl: "localhost:12345"
<<<<<<< HEAD
  HsmDevLogCred: "password"
  HsmAuthKeyId: 1
  HsmSignKeyId: 100
=======
  HsmDevLogCred: "123456"
  HsmAuthKeyId: 1
>>>>>>> 1608d616
<|MERGE_RESOLUTION|>--- conflicted
+++ resolved
@@ -28,11 +28,5 @@
   HsmEnabled: false
   HsmDevType: "yubihsm"
   HsmConnUrl: "localhost:12345"
-<<<<<<< HEAD
   HsmDevLogCred: "password"
-  HsmAuthKeyId: 1
-  HsmSignKeyId: 100
-=======
-  HsmDevLogCred: "123456"
-  HsmAuthKeyId: 1
->>>>>>> 1608d616
+  HsmAuthKeyId: 1