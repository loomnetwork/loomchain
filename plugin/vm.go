--- conflicted
+++ resolved
@@ -4,17 +4,12 @@
 	"bytes"
 	"encoding/binary"
 	"time"
-<<<<<<< HEAD
-	
-	"github.com/gogo/protobuf/proto"
-=======
 
 	"github.com/loomnetwork/loomchain/receipts"
 
 	proto "github.com/gogo/protobuf/proto"
->>>>>>> 5639a374
 	"golang.org/x/crypto/sha3"
-	
+
 	"github.com/loomnetwork/go-loom"
 	lp "github.com/loomnetwork/go-loom/plugin"
 	"github.com/loomnetwork/go-loom/util"
@@ -44,13 +39,8 @@
 	EventHandler loomchain.EventHandler
 	logger       *loom.Logger
 	// If this is nil the EVM won't have access to any account balances.
-<<<<<<< HEAD
-	newABMFactory NewAccountBalanceManagerFactoryFunc
-	receiptCache *loomchain.WriteReceiptCache
-=======
 	newABMFactory  NewAccountBalanceManagerFactoryFunc
 	receiptHandler receipts.ReceiptHandler
->>>>>>> 5639a374
 }
 
 func NewPluginVM(
@@ -60,18 +50,6 @@
 	eventHandler loomchain.EventHandler,
 	logger *loom.Logger,
 	newABMFactory NewAccountBalanceManagerFactoryFunc,
-<<<<<<< HEAD
-	receiptCache *loomchain.WriteReceiptCache,
-) *PluginVM {
-	return &PluginVM{
-		Loader:        loader,
-		State:         state,
-		Registry:      registry,
-		EventHandler:  eventHandler,
-		logger:        logger,
-		newABMFactory: newABMFactory,
-		receiptCache: receiptCache,
-=======
 	receiptHandler receipts.ReceiptHandler,
 ) *PluginVM {
 	return &PluginVM{
@@ -82,7 +60,6 @@
 		logger:         logger,
 		newABMFactory:  newABMFactory,
 		receiptHandler: receiptHandler,
->>>>>>> 5639a374
 	}
 }
 
@@ -212,11 +189,7 @@
 			return nil, err
 		}
 	}
-<<<<<<< HEAD
-	evm := levm.NewLoomVm(vm.State, vm.receiptCache ,createABM)
-=======
 	evm := levm.NewLoomVm(vm.State, vm.EventHandler, vm.receiptHandler, createABM)
->>>>>>> 5639a374
 	return evm.Call(caller, addr, input, value)
 }
 
@@ -229,11 +202,7 @@
 			return nil, err
 		}
 	}
-<<<<<<< HEAD
-	evm := levm.NewLoomVm(vm.State, vm.receiptCache, createABM)
-=======
 	evm := levm.NewLoomVm(vm.State, vm.EventHandler, vm.receiptHandler, createABM)
->>>>>>> 5639a374
 	return evm.StaticCall(caller, addr, input)
 }
 
