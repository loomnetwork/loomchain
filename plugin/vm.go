--- conflicted
+++ resolved
@@ -46,10 +46,6 @@
 	State        loomchain.State
 	Registry     registry.Registry
 	EventHandler loomchain.EventHandler
-<<<<<<< HEAD
-	logger       *loom.Logger
-=======
->>>>>>> 007ad995
 }
 
 func NewPluginVM(
@@ -64,10 +60,6 @@
 		State:        state,
 		Registry:     registry,
 		EventHandler: eventHandler,
-<<<<<<< HEAD
-		logger:       log.Default,
-=======
->>>>>>> 007ad995
 	}
 }
 
