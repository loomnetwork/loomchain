package plugin

import (
	"bytes"
	"encoding/binary"
	"time"

<<<<<<< HEAD
	"github.com/loomnetwork/loomchain/receipts/factory"
=======
	"github.com/loomnetwork/loomchain/receipts"
>>>>>>> 5639a374

	proto "github.com/gogo/protobuf/proto"
	"golang.org/x/crypto/sha3"

	loom "github.com/loomnetwork/go-loom"
	lp "github.com/loomnetwork/go-loom/plugin"
	"github.com/loomnetwork/go-loom/util"
	"github.com/loomnetwork/loomchain"
	"github.com/loomnetwork/loomchain/auth"
	levm "github.com/loomnetwork/loomchain/evm"
	"github.com/loomnetwork/loomchain/log"
	"github.com/loomnetwork/loomchain/registry"
	"github.com/loomnetwork/loomchain/vm"
	"github.com/pkg/errors"
)

type (
	Request    = lp.Request
	Response   = lp.Response
	PluginCode = lp.Code
)

var (
	EncodingType_JSON = lp.EncodingType_JSON
)

func contractPrefix(addr loom.Address) []byte {
	return util.PrefixKey([]byte("contract"), []byte(addr.Local))
}

func textKey(addr loom.Address) []byte {
	return util.PrefixKey(contractPrefix(addr), []byte("text"))
}

func DataPrefix(addr loom.Address) []byte {
	return util.PrefixKey(contractPrefix(addr), []byte("data"))
}

type PluginVM struct {
	Loader       Loader
	State        loomchain.State
	Registry     registry.Registry
	EventHandler loomchain.EventHandler
	logger       *loom.Logger
	// If this is nil the EVM won't have access to any account balances.
<<<<<<< HEAD
	newABMFactory         NewAccountBalanceManagerFactoryFunc
	receiptHandlerFactory factory.ReceiptHandlerFactoryFunc
=======
	newABMFactory  NewAccountBalanceManagerFactoryFunc
	receiptHandler receipts.ReceiptHandler
>>>>>>> 5639a374
}

func NewPluginVM(
	loader Loader,
	state loomchain.State,
	registry registry.Registry,
	eventHandler loomchain.EventHandler,
	logger *loom.Logger,
	newABMFactory NewAccountBalanceManagerFactoryFunc,
	receiptHandler receipts.ReceiptHandler,
) *PluginVM {
	return &PluginVM{
<<<<<<< HEAD
		Loader:                loader,
		State:                 state,
		Registry:              registry,
		EventHandler:          eventHandler,
		logger:                logger,
		newABMFactory:         newABMFactory,
		receiptHandlerFactory: receiptHandlerFactory,
=======
		Loader:         loader,
		State:          state,
		Registry:       registry,
		EventHandler:   eventHandler,
		logger:         logger,
		newABMFactory:  newABMFactory,
		receiptHandler: receiptHandler,
>>>>>>> 5639a374
	}
}

var _ vm.VM = &PluginVM{}

func (vm *PluginVM) createContractContext(
	caller,
	addr loom.Address,
	readOnly bool,
) *contractContext {
	return &contractContext{
		caller:       caller,
		address:      addr,
		State:        loomchain.StateWithPrefix(DataPrefix(addr), vm.State),
		VM:           vm,
		Registry:     vm.Registry,
		eventHandler: vm.EventHandler,
		readOnly:     readOnly,
		req:          &Request{},
		logger:       vm.logger,
	}
}

func (vm *PluginVM) run(
	caller,
	addr loom.Address,
	contractVersion string,
	code,
	input []byte,
	readOnly bool,
) ([]byte, error) {
	var pluginCode PluginCode
	err := proto.Unmarshal(code, &pluginCode)
	if err != nil {
		return nil, err
	}

	isInit := len(input) == 0

	contract, err := vm.Loader.LoadContract(pluginCode.Name, contractVersion)
	if err != nil {
		return nil, err
	}

	if isInit {
		input = pluginCode.Input
	}

	req := &Request{}
	err = proto.Unmarshal(input, req)
	if err != nil {
		return nil, err
	}

	contractCtx := vm.createContractContext(caller, addr, readOnly)
	contractCtx.pluginName = pluginCode.Name
	contractCtx.req = req

	var res *Response
	if isInit {
		err = contract.Init(contractCtx, req)
		if err != nil {
			return nil, err
		}
		return proto.Marshal(&PluginCode{
			Name: pluginCode.Name,
		})
	}

	if readOnly {
		res, err = contract.StaticCall(contractCtx, req)
	} else {
		res, err = contract.Call(contractCtx, req)
	}

	if err != nil {
		return nil, err
	}

	return proto.Marshal(res)
}

func CreateAddress(parent loom.Address, nonce uint64) loom.Address {
	var nonceBuf bytes.Buffer
	binary.Write(&nonceBuf, binary.BigEndian, nonce)
	data := util.PrefixKey(parent.Bytes(), nonceBuf.Bytes())
	hash := sha3.Sum256(data)
	return loom.Address{
		ChainID: parent.ChainID,
		Local:   hash[12:],
	}
}

func (vm *PluginVM) Create(caller loom.Address, contractVersion string, code []byte, value *loom.BigUInt) ([]byte, loom.Address, error) {
	nonce := auth.Nonce(vm.State, caller)
	contractAddr := CreateAddress(caller, nonce)

	ret, err := vm.run(caller, contractAddr, contractVersion, code, nil, false)
	if err != nil {
		return nil, contractAddr, err
	}

	vm.State.Set(textKey(contractAddr), ret)
	return ret, contractAddr, nil
}

func (vm *PluginVM) Call(caller, addr loom.Address, contractVersion string, input []byte, value *loom.BigUInt) ([]byte, error) {
	if len(input) == 0 {
		return nil, errors.New("input is empty")
	}
	code := vm.State.Get(textKey(addr))
	return vm.run(caller, addr, contractVersion, code, input, false)
}

func (vm *PluginVM) StaticCall(caller, addr loom.Address, contractVersion string, input []byte) ([]byte, error) {
	if len(input) == 0 {
		return nil, errors.New("input is empty")
	}
	code := vm.State.Get(textKey(addr))
	return vm.run(caller, addr, contractVersion, code, input, true)
}

func (vm *PluginVM) CallEVM(caller, addr loom.Address, input []byte, value *loom.BigUInt) ([]byte, error) {
	var createABM levm.AccountBalanceManagerFactoryFunc
	var err error
	if vm.newABMFactory != nil {
		createABM, err = vm.newABMFactory(vm)
		if err != nil {
			return nil, err
		}
	}
<<<<<<< HEAD
	evm := levm.NewLoomVm(vm.State, vm.EventHandler, vm.receiptHandlerFactory, createABM)
	return evm.Call(caller, addr, registry.DefaultContractVersion, input, value)
=======
	evm := levm.NewLoomVm(vm.State, vm.EventHandler, vm.receiptHandler, createABM)
	return evm.Call(caller, addr, input, value)
>>>>>>> 5639a374
}

func (vm *PluginVM) StaticCallEVM(caller, addr loom.Address, input []byte) ([]byte, error) {
	var createABM levm.AccountBalanceManagerFactoryFunc
	var err error
	if vm.newABMFactory != nil {
		createABM, err = vm.newABMFactory(vm)
		if err != nil {
			return nil, err
		}
	}
<<<<<<< HEAD
	evm := levm.NewLoomVm(vm.State, vm.EventHandler, vm.receiptHandlerFactory, createABM)
	return evm.StaticCall(caller, addr, registry.DefaultContractVersion, input)
=======
	evm := levm.NewLoomVm(vm.State, vm.EventHandler, vm.receiptHandler, createABM)
	return evm.StaticCall(caller, addr, input)
>>>>>>> 5639a374
}

func (vm *PluginVM) GetCode(addr loom.Address) ([]byte, error) {
	return []byte{}, nil
}

// Implements plugin.Context interface (go-loom/plugin/contract.go)
type contractContext struct {
	caller  loom.Address
	address loom.Address
	loomchain.State
	VM *PluginVM
	registry.Registry
	eventHandler loomchain.EventHandler
	readOnly     bool
	pluginName   string
	logger       *loom.Logger
	req          *Request
}

var _ lp.Context = &contractContext{}

func (c *contractContext) ValidatorPower(pubKey []byte) int64 {
	// TODO
	return 0
}

func (c *contractContext) Call(addr loom.Address, input []byte) ([]byte, error) {
	return c.VM.Call(c.address, addr, registry.DefaultContractVersion, input, loom.NewBigUIntFromInt(0))
}

func (c *contractContext) CallEVM(addr loom.Address, input []byte, value *loom.BigUInt) ([]byte, error) {
	return c.VM.CallEVM(c.address, addr, input, value)
}

func (c *contractContext) StaticCall(addr loom.Address, input []byte) ([]byte, error) {
	return c.VM.StaticCall(c.address, addr, registry.DefaultContractVersion, input)
}

func (c *contractContext) StaticCallEVM(addr loom.Address, input []byte) ([]byte, error) {
	return c.VM.StaticCallEVM(c.address, addr, input)
}

func (c *contractContext) Resolve(name string) (loom.Address, error) {
	return c.Registry.Resolve(name, registry.DefaultContractVersion)
}

func (c *contractContext) Message() lp.Message {
	return lp.Message{
		Sender: c.caller,
	}
}

func (c *contractContext) ContractAddress() loom.Address {
	return c.address
}

func (c *contractContext) Now() time.Time {
	return time.Unix(c.State.Block().Time, 0)
}

func (c *contractContext) Emit(event []byte) {
	c.EmitTopics(event)
}

func (c *contractContext) EmitTopics(event []byte, topics ...string) {
	log.Debug("emitting event", "bytes", event)
	if c.readOnly {
		return
	}
	data := loomchain.EventData{
		Topics:          topics,
		Caller:          c.caller.MarshalPB(),
		Address:         c.address.MarshalPB(),
		PluginName:      c.pluginName,
		EncodedBody:     event,
		OriginalRequest: c.req.Body,
	}
	height := uint64(c.State.Block().Height)
	c.eventHandler.Post(height, &data)
}

func (c *contractContext) ContractRecord(contractAddr loom.Address) (*lp.ContractRecord, error) {
	rec, err := c.Registry.GetRecord(contractAddr)
	if err != nil {
		return nil, err
	}
	return &lp.ContractRecord{
		ContractName:    rec.Name,
		ContractAddress: loom.UnmarshalAddressPB(rec.Address),
		CreatorAddress:  loom.UnmarshalAddressPB(rec.Owner),
	}, nil
}<|MERGE_RESOLUTION|>--- conflicted
+++ resolved
@@ -5,11 +5,7 @@
 	"encoding/binary"
 	"time"
 
-<<<<<<< HEAD
-	"github.com/loomnetwork/loomchain/receipts/factory"
-=======
 	"github.com/loomnetwork/loomchain/receipts"
->>>>>>> 5639a374
 
 	proto "github.com/gogo/protobuf/proto"
 	"golang.org/x/crypto/sha3"
@@ -55,13 +51,8 @@
 	EventHandler loomchain.EventHandler
 	logger       *loom.Logger
 	// If this is nil the EVM won't have access to any account balances.
-<<<<<<< HEAD
-	newABMFactory         NewAccountBalanceManagerFactoryFunc
-	receiptHandlerFactory factory.ReceiptHandlerFactoryFunc
-=======
 	newABMFactory  NewAccountBalanceManagerFactoryFunc
 	receiptHandler receipts.ReceiptHandler
->>>>>>> 5639a374
 }
 
 func NewPluginVM(
@@ -74,15 +65,6 @@
 	receiptHandler receipts.ReceiptHandler,
 ) *PluginVM {
 	return &PluginVM{
-<<<<<<< HEAD
-		Loader:                loader,
-		State:                 state,
-		Registry:              registry,
-		EventHandler:          eventHandler,
-		logger:                logger,
-		newABMFactory:         newABMFactory,
-		receiptHandlerFactory: receiptHandlerFactory,
-=======
 		Loader:         loader,
 		State:          state,
 		Registry:       registry,
@@ -90,7 +72,6 @@
 		logger:         logger,
 		newABMFactory:  newABMFactory,
 		receiptHandler: receiptHandler,
->>>>>>> 5639a374
 	}
 }
 
@@ -222,13 +203,8 @@
 			return nil, err
 		}
 	}
-<<<<<<< HEAD
-	evm := levm.NewLoomVm(vm.State, vm.EventHandler, vm.receiptHandlerFactory, createABM)
+	evm := levm.NewLoomVm(vm.State, vm.EventHandler, vm.receiptHandler, createABM)
 	return evm.Call(caller, addr, registry.DefaultContractVersion, input, value)
-=======
-	evm := levm.NewLoomVm(vm.State, vm.EventHandler, vm.receiptHandler, createABM)
-	return evm.Call(caller, addr, input, value)
->>>>>>> 5639a374
 }
 
 func (vm *PluginVM) StaticCallEVM(caller, addr loom.Address, input []byte) ([]byte, error) {
@@ -240,13 +216,8 @@
 			return nil, err
 		}
 	}
-<<<<<<< HEAD
-	evm := levm.NewLoomVm(vm.State, vm.EventHandler, vm.receiptHandlerFactory, createABM)
+	evm := levm.NewLoomVm(vm.State, vm.EventHandler, vm.receiptHandler, createABM)
 	return evm.StaticCall(caller, addr, registry.DefaultContractVersion, input)
-=======
-	evm := levm.NewLoomVm(vm.State, vm.EventHandler, vm.receiptHandler, createABM)
-	return evm.StaticCall(caller, addr, input)
->>>>>>> 5639a374
 }
 
 func (vm *PluginVM) GetCode(addr loom.Address) ([]byte, error) {
