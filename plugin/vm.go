--- conflicted
+++ resolved
@@ -38,7 +38,7 @@
 	return util.PrefixKey(contractPrefix(addr), []byte("text"))
 }
 
-func DataPrefix(addr loom.Address) []byte {
+func dataPrefix(addr loom.Address) []byte {
 	return util.PrefixKey(contractPrefix(addr), []byte("data"))
 }
 
@@ -119,24 +119,9 @@
 		return nil, err
 	}
 
-<<<<<<< HEAD
-	contractCtx := &contractContext{
-		caller:       caller,
-		address:      addr,
-		State:        loomchain.StateWithPrefix(DataPrefix(addr), vm.State),
-		VM:           vm,
-		Registry:     vm.Registry,
-		eventHandler: vm.EventHandler,
-		readOnly:     readOnly,
-		pluginName:   pluginCode.Name,
-		req:          req,
-		logger:       vm.logger,
-	}
-=======
 	contractCtx := vm.createContractContext(caller, addr, readOnly)
 	contractCtx.pluginName = pluginCode.Name
 	contractCtx.req = req
->>>>>>> b52bf6d7
 
 	var res *Response
 	if isInit {
@@ -248,7 +233,6 @@
 
 var _ lp.Context = &contractContext{}
 
-
 func (c *contractContext) ValidatorPower(pubKey []byte) int64 {
 	// TODO
 	return 0
