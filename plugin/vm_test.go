--- conflicted
+++ resolved
@@ -214,13 +214,8 @@
 	)
 	require.NoError(t, err)
 
-<<<<<<< HEAD
 	ms := rcommon.MockState(1)
-	txHash, err := receiptHandler.CacheReceipt(ms, vmAddr1, vmAddr2, []*ptypes.EventData{}, nil)
-=======
-	state := rcommon.MockState(1)
-	txHash, err := receiptHandler.CacheReceipt(state, vmAddr1, vmAddr2, []*ptypes.EventData{}, nil, []byte{})
->>>>>>> de85b9b2
+	txHash, err := receiptHandler.CacheReceipt(ms, vmAddr1, vmAddr2, []*ptypes.EventData{}, nil, []byte{})
 	require.NoError(t, err)
 	receiptHandler.CommitCurrentReceipt()
 	require.NoError(t, receiptHandler.CommitBlock(1))
@@ -248,13 +243,8 @@
 		evmAuxStore,
 	)
 
-<<<<<<< HEAD
 	ms := rcommon.MockState(1)
-	txHash, err := receiptHandler.CacheReceipt(ms, vmAddr1, vmAddr2, []*ptypes.EventData{}, nil)
-=======
-	state := rcommon.MockState(1)
-	txHash, err := receiptHandler.CacheReceipt(state, vmAddr1, vmAddr2, []*ptypes.EventData{}, nil, []byte{})
->>>>>>> de85b9b2
+	txHash, err := receiptHandler.CacheReceipt(ms, vmAddr1, vmAddr2, []*ptypes.EventData{}, nil, []byte{})
 	require.NoError(t, err)
 
 	state20 := rcommon.MockStateAt(ms, 20)
