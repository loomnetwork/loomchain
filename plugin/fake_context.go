--- conflicted
+++ resolved
@@ -85,11 +85,7 @@
 	if c.useAccountBalanceManager {
 		createABM = c.AccountBalanceManager
 	}
-<<<<<<< HEAD
-	vm := levm.NewLoomVm(c.State, nil, createABM)
-=======
 	vm := levm.NewLoomVm(c.State, nil, nil, createABM)
->>>>>>> 5639a374
 	return vm.Call(c.ContractAddress(), addr, input, value)
 }
 
@@ -98,6 +94,6 @@
 	if c.useAccountBalanceManager {
 		createABM = c.AccountBalanceManager
 	}
-	vm := levm.NewLoomVm(c.State,  nil, createABM)
+	vm := levm.NewLoomVm(c.State, nil, nil, createABM)
 	return vm.StaticCall(c.ContractAddress(), addr, input)
 }