// +build evm

package plugin

import (
	"context"

	loom "github.com/loomnetwork/go-loom"
	"github.com/loomnetwork/go-loom/plugin"
	"github.com/loomnetwork/go-loom/types"
	"github.com/loomnetwork/loomchain"
	levm "github.com/loomnetwork/loomchain/evm"
	abci "github.com/tendermint/tendermint/abci/types"

	"github.com/loomnetwork/loomchain/registry"
)

// Contract context for tests that need both Go & EVM contracts.
type FakeContextWithEVM struct {
	*plugin.FakeContext
	State                    loomchain.State
	useAccountBalanceManager bool
}

func CreateFakeContextWithEVM(caller, address loom.Address) *FakeContextWithEVM {
	block := abci.Header{
		ChainID: "chain",
		Height:  int64(34),
		Time:    int64(123456789),
	}
	ctx := plugin.CreateFakeContext(caller, address).WithBlock(
		types.BlockHeader{
			ChainID: block.ChainID,
			Height:  block.Height,
			Time:    block.Time,
		},
	)
	state := loomchain.NewStoreState(context.Background(), ctx, block)
	return &FakeContextWithEVM{
		FakeContext: ctx,
		State:       state,
	}
}

func (c *FakeContextWithEVM) WithBlock(header loom.BlockHeader) *FakeContextWithEVM {
	return &FakeContextWithEVM{
		FakeContext: c.FakeContext.WithBlock(header),
		State:       c.State,
		useAccountBalanceManager: c.useAccountBalanceManager,
	}
}

func (c *FakeContextWithEVM) WithSender(caller loom.Address) *FakeContextWithEVM {
	return &FakeContextWithEVM{
		FakeContext: c.FakeContext.WithSender(caller),
		State:       c.State,
		useAccountBalanceManager: c.useAccountBalanceManager,
	}
}

func (c *FakeContextWithEVM) WithAddress(addr loom.Address) *FakeContextWithEVM {
	return &FakeContextWithEVM{
		FakeContext: c.FakeContext.WithAddress(addr),
		State:       c.State,
		useAccountBalanceManager: c.useAccountBalanceManager,
	}
}

func (c *FakeContextWithEVM) WithAccountBalanceManager(enable bool) *FakeContextWithEVM {
	return &FakeContextWithEVM{
		FakeContext: c.FakeContext,
		State:       c.State,
		useAccountBalanceManager: enable,
	}
}

func (c *FakeContextWithEVM) AccountBalanceManager(readOnly bool) levm.AccountBalanceManager {
	ethCoinAddr, err := c.Resolve("ethcoin")
	if err != nil {
		panic(err)
	}
	return NewAccountBalanceManager(c.WithAddress(ethCoinAddr))
}

func (c *FakeContextWithEVM) CallEVM(addr loom.Address, input []byte, value *loom.BigUInt) ([]byte, error) {
	var createABM levm.AccountBalanceManagerFactoryFunc
	if c.useAccountBalanceManager {
		createABM = c.AccountBalanceManager
	}
<<<<<<< HEAD
	vm := levm.NewLoomVm(c.State, nil, createABM)
	return vm.Call(c.ContractAddress(), addr, registry.DefaultContractVersion, input, value)
=======
	vm := levm.NewLoomVm(c.State, nil,nil, createABM)
	return vm.Call(c.ContractAddress(), addr, input, value)
>>>>>>> d08bce2c
}

func (c *FakeContextWithEVM) StaticCallEVM(addr loom.Address, input []byte) ([]byte, error) {
	var createABM levm.AccountBalanceManagerFactoryFunc
	if c.useAccountBalanceManager {
		createABM = c.AccountBalanceManager
	}
<<<<<<< HEAD
	vm := levm.NewLoomVm(c.State, nil, createABM)
	return vm.StaticCall(c.ContractAddress(), addr, registry.DefaultContractVersion, input)
=======
	vm := levm.NewLoomVm(c.State, nil, nil, createABM)
	return vm.StaticCall(c.ContractAddress(), addr, input)
>>>>>>> d08bce2c
}<|MERGE_RESOLUTION|>--- conflicted
+++ resolved
@@ -87,13 +87,8 @@
 	if c.useAccountBalanceManager {
 		createABM = c.AccountBalanceManager
 	}
-<<<<<<< HEAD
-	vm := levm.NewLoomVm(c.State, nil, createABM)
-	return vm.Call(c.ContractAddress(), addr, registry.DefaultContractVersion, input, value)
-=======
-	vm := levm.NewLoomVm(c.State, nil,nil, createABM)
-	return vm.Call(c.ContractAddress(), addr, input, value)
->>>>>>> d08bce2c
+	vm := levm.NewLoomVm(c.State, nil, nil, createABM)
+	return vm.Call(c.ContractAddress(), addr, input, registry.DefaultContractVersion, value)
 }
 
 func (c *FakeContextWithEVM) StaticCallEVM(addr loom.Address, input []byte) ([]byte, error) {
@@ -101,11 +96,6 @@
 	if c.useAccountBalanceManager {
 		createABM = c.AccountBalanceManager
 	}
-<<<<<<< HEAD
-	vm := levm.NewLoomVm(c.State, nil, createABM)
+	vm := levm.NewLoomVm(c.State, nil, nil, createABM)
 	return vm.StaticCall(c.ContractAddress(), addr, registry.DefaultContractVersion, input)
-=======
-	vm := levm.NewLoomVm(c.State, nil, nil, createABM)
-	return vm.StaticCall(c.ContractAddress(), addr, input)
->>>>>>> d08bce2c
 }