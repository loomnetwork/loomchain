// +build evm

package vm

import (
	"github.com/ethereum/go-ethereum/common"
	"github.com/ethereum/go-ethereum/core/state"
	"github.com/ethereum/go-ethereum/core/types"
	"github.com/ethereum/go-ethereum/ethdb"
	"github.com/gogo/protobuf/proto"

	"github.com/loomnetwork/go-loom"
	ltypes "github.com/loomnetwork/go-loom/types"
	"github.com/loomnetwork/loomchain"
)

var rootKey = []byte("vmroot")

var LoomEvmFactory = func(state loomchain.State) VM {
	return *NewLoomEvm(state)
}

type LoomEvm struct {
	db  ethdb.Database
	evm Evm
}

func NewLoomEvm(loomState loomchain.State) *LoomEvm {
	p := new(LoomEvm)
	p.db = NewLoomEthdb(loomState)
	oldRoot, _ := p.db.Get(rootKey)
	_state, _ := state.New(common.BytesToHash(oldRoot), state.NewDatabase(p.db))
	p.evm = *NewEvmFrom(*_state)
	return p
}

func (levm LoomEvm) Create(caller loom.Address, code []byte) ([]byte, loom.Address, error) {
	return levm.evm.Create(caller, code)
}

func (levm LoomEvm) Call(caller, addr loom.Address, input []byte) ([]byte, error) {
	return levm.evm.Call(caller, addr, input)
}

func (levm LoomEvm) StaticCall(caller, addr loom.Address, input []byte) ([]byte, error) {
	return levm.evm.StaticCall(caller, addr, input)
}

func (levm LoomEvm) Commit() (common.Hash, error) {
	root, err := levm.evm.Commit()
	if err == nil {
		levm.db.Put(rootKey, root[:])
	}
	return root, err
}

var LoomVmFactory = func(state loomchain.State) VM {
	return NewLoomVm(state, nil)
}

type LoomVm struct {
	state        loomchain.State
	eventHandler loomchain.EventHandler
}

func NewLoomVm(loomState loomchain.State, eventHandler loomchain.EventHandler) VM {
	p := new(LoomVm)
	p.state = loomState
	p.eventHandler = eventHandler
	return p
}

func (lvm LoomVm) Create(caller loom.Address, code []byte) ([]byte, loom.Address, error) {
	levm := NewLoomEvm(lvm.state)
	ret, addr, err := levm.evm.Create(caller, code)
	if err == nil {
		_, err = levm.Commit()
	}
<<<<<<< HEAD
	lvm.postEvents(levm.evm.state.Logs(), caller.ChainID)
=======
	lvm.postEvents(levm.evm.state.Logs(), caller, addr, code)
>>>>>>> a5c363bf
	return ret, addr, err
}

func (lvm LoomVm) Call(caller, addr loom.Address, input []byte) ([]byte, error) {
	levm := NewLoomEvm(lvm.state)
	ret, err := levm.evm.Call(caller, addr, input)
	if err == nil {
		_, err = levm.Commit()
	}
<<<<<<< HEAD
	lvm.postEvents(levm.evm.state.Logs(), caller.ChainID)
=======
	lvm.postEvents(levm.evm.state.Logs(), caller, addr, input)
>>>>>>> a5c363bf
	return ret, err
}

func (lvm LoomVm) StaticCall(caller, addr loom.Address, input []byte) ([]byte, error) {
	levm := NewLoomEvm(lvm.state)
	ret, err := levm.evm.StaticCall(caller, addr, input)
	if err == nil {
		_, err = levm.Commit()
	}
	return ret, err
}

<<<<<<< HEAD
func (lvm LoomVm) postEvents(logs []*types.Log, chiainId string) error {
=======
func (lvm LoomVm) postEvents(logs []*types.Log, caller, contract loom.Address, input []byte) error {
>>>>>>> a5c363bf
	if lvm.eventHandler == nil {
		return nil
	}
	for _, log := range logs {
		var topics [][]byte
		for _, topic := range log.Topics {
			topics = append(topics, topic.Bytes())
		}
		flatLog, err := proto.Marshal(&Event{
			Contract: &ltypes.Address{
				ChainId: contract.ChainID,
				Local:   log.Address.Bytes(),
			},
			Topics: topics,
			Data:   log.Data,
		})
		if err != nil {
			return err
		}
		eventData := &loomchain.EventData{
			Caller:     caller,
			Address:    contract,
			PluginName: contract.String(),
			Data:       flatLog,
			RawRequest: input,
		}
		err = lvm.eventHandler.Post(lvm.state, eventData)
		if err != nil {
			return err
		}
	}
	return nil
}<|MERGE_RESOLUTION|>--- conflicted
+++ resolved
@@ -76,11 +76,7 @@
 	if err == nil {
 		_, err = levm.Commit()
 	}
-<<<<<<< HEAD
-	lvm.postEvents(levm.evm.state.Logs(), caller.ChainID)
-=======
 	lvm.postEvents(levm.evm.state.Logs(), caller, addr, code)
->>>>>>> a5c363bf
 	return ret, addr, err
 }
 
@@ -90,11 +86,7 @@
 	if err == nil {
 		_, err = levm.Commit()
 	}
-<<<<<<< HEAD
-	lvm.postEvents(levm.evm.state.Logs(), caller.ChainID)
-=======
 	lvm.postEvents(levm.evm.state.Logs(), caller, addr, input)
->>>>>>> a5c363bf
 	return ret, err
 }
 
@@ -107,11 +99,7 @@
 	return ret, err
 }
 
-<<<<<<< HEAD
-func (lvm LoomVm) postEvents(logs []*types.Log, chiainId string) error {
-=======
 func (lvm LoomVm) postEvents(logs []*types.Log, caller, contract loom.Address, input []byte) error {
->>>>>>> a5c363bf
 	if lvm.eventHandler == nil {
 		return nil
 	}
