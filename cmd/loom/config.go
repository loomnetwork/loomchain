package main

import (
	"bytes"
	"encoding/json"

	"github.com/gogo/protobuf/proto"
	loom "github.com/loomnetwork/go-loom"
	cctypes "github.com/loomnetwork/go-loom/builtin/types/chainconfig"
	dwtypes "github.com/loomnetwork/go-loom/builtin/types/deployer_whitelist"
	ktypes "github.com/loomnetwork/go-loom/builtin/types/karma"
	tgtypes "github.com/loomnetwork/go-loom/builtin/types/transfer_gateway"
	"github.com/loomnetwork/go-loom/plugin/contractpb"
	"github.com/loomnetwork/go-loom/types"
	"github.com/loomnetwork/loomchain"
	"github.com/loomnetwork/loomchain/builtin/plugins/chainconfig"
	"github.com/loomnetwork/loomchain/builtin/plugins/dposv2"
	"github.com/loomnetwork/loomchain/builtin/plugins/dposv3"
	"github.com/loomnetwork/loomchain/builtin/plugins/karma"
	"github.com/loomnetwork/loomchain/config"
	"github.com/loomnetwork/loomchain/plugin"
)

func marshalInit(pb proto.Message) (json.RawMessage, error) {
	var buf bytes.Buffer
	marshaler, err := contractpb.MarshalerFactory(plugin.EncodingType_JSON)
	if err != nil {
		return nil, err
	}
	err = marshaler.Marshal(&buf, pb)
	if err != nil {
		return nil, err
	}
	return json.RawMessage(buf.Bytes()), nil
}

func defaultGenesis(cfg *config.Config, validator *loom.Validator) (*config.Genesis, error) {
	chainID := cfg.ChainID
	if len(chainID) == 0 {
		chainID = "default"
	}

	contracts := []config.ContractConfig{
		{
			VMTypeName: "plugin",
			Format:     "plugin",
			Name:       "coin",
			Location:   "coin:1.0.0",
		},
	}

	if cfg.DPOSVersion == 2 {
		dposV2Init, err := marshalInit(&dposv2.InitRequest{
			Params: &dposv2.Params{
				ValidatorCount:      21,
				ElectionCycleLength: 604800, // one week
			},
			Validators: []*loom.Validator{
				validator,
			},
		})
		if err != nil {
			return nil, err
		}

		contracts = append(contracts, config.ContractConfig{
			VMTypeName: "plugin",
			Format:     "plugin",
			Name:       "dposV2",
			Location:   "dposV2:2.0.0",
			Init:       dposV2Init,
		})
	} else if cfg.DPOSVersion == 3 {
		oracleAddr := &types.Address{
			ChainId: chainID,
			Local:   loom.LocalAddressFromPublicKey(validator.PubKey),
		}
		dposV3Init, err := marshalInit(&dposv3.InitRequest{
			Params: &dposv3.Params{
				ValidatorCount:      21,
				ElectionCycleLength: 0,
				OracleAddress:       oracleAddr,
			},
			Validators: []*loom.Validator{
				validator,
			},
			InitCandidates: true,
		})
		if err != nil {
			return nil, err
		}

		contracts = append(contracts, config.ContractConfig{
			VMTypeName: "plugin",
			Format:     "plugin",
			Name:       "dposV3",
			Location:   "dposV3:3.0.0",
			Init:       dposV3Init,
		})

	}

	//If this is enabled lets default to giving a genesis file with the plasma_cash contract
	if cfg.PlasmaCash.ContractEnabled {
		contracts = append(contracts,
			config.ContractConfig{
				VMTypeName: "plugin",
				Format:     "plugin",
				Name:       "plasmacash",
				Location:   "plasmacash:1.0.0",
			})
	}

	if cfg.TransferGateway.ContractEnabled {
		contracts = append(contracts,
			config.ContractConfig{
				VMTypeName: "plugin",
				Format:     "plugin",
				Name:       "ethcoin",
				Location:   "ethcoin:1.0.0",
			})
	}

	if cfg.AddressMapperContractEnabled() {
		contracts = append(contracts,
			config.ContractConfig{
				VMTypeName: "plugin",
				Format:     "plugin",
				Name:       "addressmapper",
				Location:   "addressmapper:0.1.0",
			})
	}

	if cfg.TransferGateway.ContractEnabled {
		contracts = append(contracts,
			config.ContractConfig{
				VMTypeName: "plugin",
				Format:     "plugin",
				Name:       "gateway",
				Location:   "gateway:0.1.0",
			})
	}

	if cfg.LoomCoinTransferGateway.ContractEnabled {
		contracts = append(contracts,
			config.ContractConfig{
				VMTypeName: "plugin",
				Format:     "plugin",
				Name:       "loomcoin-gateway",
				Location:   "loomcoin-gateway:0.1.0",
			})
	}

	if cfg.TronTransferGateway.ContractEnabled {
		contracts = append(contracts,
			config.ContractConfig{
				VMTypeName: "plugin",
				Format:     "plugin",
				Name:       "tron-gateway",
				Location:   "tron-gateway:0.1.0",
			})
	}

	contractOwner := &types.Address{
		ChainId: chainID,
		Local:   loom.LocalAddressFromPublicKey(validator.PubKey),
	}

	if cfg.BinanceTransferGateway.ContractEnabled {
		initBytes, err := marshalInit(&tgtypes.TransferGatewayInitRequest{
			Owner: contractOwner,
		})
		if err != nil {
			return nil, err
		}
		contracts = append(contracts,
			config.ContractConfig{
				VMTypeName: "plugin",
				Format:     "plugin",
				Name:       "binance-gateway",
				Location:   "binance-gateway:0.1.0",
				Init:       initBytes,
			},
		)
	}

	if cfg.ChainConfig.ContractEnabled {
		chainConfigInitRequest := cctypes.InitRequest{
			Owner: contractOwner,
			Features: []*cctypes.Feature{
				{
					Name:   loomchain.DPOSVersion3_1,
					Status: chainconfig.FeatureWaiting,
				},
				{
					Name:   loomchain.ChainCfgVersion1_1,
					Status: chainconfig.FeatureWaiting,
				},
<<<<<<< HEAD
				{
=======
				&cctypes.Feature{
					Name:   loomchain.ChainCfgVersion1_2,
					Status: chainconfig.FeatureWaiting,
				},
				&cctypes.Feature{
					Name:   loomchain.ChainCfgVersion1_3,
					Status: chainconfig.FeatureWaiting,
				},
				&cctypes.Feature{
					Name:   loomchain.EvmTxReceiptsVersion2Feature,
					Status: chainconfig.FeatureWaiting,
				},
				&cctypes.Feature{
>>>>>>> 414a28cd
					Name:   loomchain.CoinVersion1_1Feature,
					Status: chainconfig.FeatureWaiting,
				},
				{
					Name:   loomchain.AppStoreVersion3_1,
					Status: chainconfig.FeatureWaiting,
				},
				{
					Name:   loomchain.AuthSigTxFeaturePrefix + "eth",
					Status: chainconfig.FeatureWaiting,
				},
				{
					Name:   loomchain.EthTxFeature,
					Status: chainconfig.FeatureWaiting,
				},
				{
					Name:   loomchain.CheckTxValueFeature,
					Status: chainconfig.FeatureWaiting,
				},
				{
					Name:   loomchain.EvmConstantinopleFeature,
					Status: chainconfig.FeatureWaiting,
				},
			},
		}

		chainConfigInit, err := marshalInit(&chainConfigInitRequest)
		if err != nil {
			return nil, err
		}

		contracts = append(contracts, config.ContractConfig{
			VMTypeName: "plugin",
			Format:     "plugin",
			Name:       "chainconfig",
			Location:   "chainconfig:1.0.0",
			Init:       chainConfigInit,
		})
	}

	if cfg.DeployerWhitelist.ContractEnabled {
		dwInitRequest := dwtypes.InitRequest{
			Owner: contractOwner,
		}

		dwInit, err := marshalInit(&dwInitRequest)
		if err != nil {
			return nil, err
		}

		contracts = append(contracts, config.ContractConfig{
			VMTypeName: "plugin",
			Format:     "plugin",
			Name:       "deployerwhitelist",
			Location:   "deployerwhitelist:1.0.0",
			Init:       dwInit,
		})
	}

	if cfg.Karma.Enabled {
		karmaInitRequest := ktypes.KarmaInitRequest{
			Sources: []*ktypes.KarmaSourceReward{
				{Name: "example-award-token", Reward: 1, Target: ktypes.KarmaSourceTarget_DEPLOY},
			},
			Upkeep: &ktypes.KarmaUpkeepParams{
				Cost:   1,
				Period: 3600,
			},
			Config: &ktypes.KarmaConfig{MinKarmaToDeploy: karma.DefaultUpkeepCost},
		}
		oracle, err := loom.ParseAddress(cfg.Oracle)
		if err == nil {
			karmaInitRequest.Oracle = oracle.MarshalPB()
		}
		karmaInit, err := marshalInit(&karmaInitRequest)

		if err != nil {
			return nil, err
		}
		contracts = append(contracts, config.ContractConfig{
			VMTypeName: "plugin",
			Format:     "plugin",
			Name:       "karma",
			Location:   "karma:1.0.0",
			Init:       karmaInit,
		})
	}

	return &config.Genesis{
		Contracts: contracts,
	}, nil
}<|MERGE_RESOLUTION|>--- conflicted
+++ resolved
@@ -188,17 +188,14 @@
 		chainConfigInitRequest := cctypes.InitRequest{
 			Owner: contractOwner,
 			Features: []*cctypes.Feature{
-				{
+				&cctypes.Feature{
 					Name:   loomchain.DPOSVersion3_1,
 					Status: chainconfig.FeatureWaiting,
 				},
-				{
+				&cctypes.Feature{
 					Name:   loomchain.ChainCfgVersion1_1,
 					Status: chainconfig.FeatureWaiting,
 				},
-<<<<<<< HEAD
-				{
-=======
 				&cctypes.Feature{
 					Name:   loomchain.ChainCfgVersion1_2,
 					Status: chainconfig.FeatureWaiting,
@@ -212,19 +209,18 @@
 					Status: chainconfig.FeatureWaiting,
 				},
 				&cctypes.Feature{
->>>>>>> 414a28cd
 					Name:   loomchain.CoinVersion1_1Feature,
 					Status: chainconfig.FeatureWaiting,
 				},
-				{
+				&cctypes.Feature{
 					Name:   loomchain.AppStoreVersion3_1,
 					Status: chainconfig.FeatureWaiting,
 				},
-				{
+				&cctypes.Feature{
 					Name:   loomchain.AuthSigTxFeaturePrefix + "eth",
 					Status: chainconfig.FeatureWaiting,
 				},
-				{
+				&cctypes.Feature{
 					Name:   loomchain.EthTxFeature,
 					Status: chainconfig.FeatureWaiting,
 				},
@@ -232,7 +228,7 @@
 					Name:   loomchain.CheckTxValueFeature,
 					Status: chainconfig.FeatureWaiting,
 				},
-				{
+				&cctypes.Feature{
 					Name:   loomchain.EvmConstantinopleFeature,
 					Status: chainconfig.FeatureWaiting,
 				},
