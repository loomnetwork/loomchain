--- conflicted
+++ resolved
@@ -64,14 +64,11 @@
 	// Solidity contracts running on the Loom EVM. This setting is disabled by default, which means
 	// all the EVM accounts always have a zero balance.
 	EVMAccountsEnabled bool
-<<<<<<< HEAD
-	KarmaEnabled       bool
-=======
 
 	Oracle        string
 	DeployEnabled bool
 	CallEnabled   bool
->>>>>>> c91fd23f
+	KarmaEnabled       bool
 }
 
 // Loads loom.yml from ./ or ./config
@@ -139,14 +136,11 @@
 		SessionDuration:       600,
 		PlasmaCashEnabled:     false,
 		EVMAccountsEnabled:    false,
-<<<<<<< HEAD
-		KarmaEnabled:          false,
-=======
 
 		Oracle:        "",
 		DeployEnabled: true,
 		CallEnabled:   true,
->>>>>>> c91fd23f
+		KarmaEnabled:          false,
 	}
 	cfg.TransferGateway = gateway.DefaultConfig(cfg.RPCProxyPort)
 	return cfg
