package main

import (
	"bytes"
	"encoding/hex"
	"encoding/json"
	"errors"
	ktypes "github.com/loomnetwork/go-loom/builtin/types/karma"
	"io/ioutil"
	"os"
	"path"
	"path/filepath"
	"strconv"
	"strings"

	"github.com/gogo/protobuf/proto"
	"github.com/spf13/viper"

	"github.com/loomnetwork/go-loom"
	"github.com/loomnetwork/go-loom/plugin/contractpb"
	"github.com/loomnetwork/loomchain/builtin/plugins/dpos"
	"github.com/loomnetwork/loomchain/gateway"
	"github.com/loomnetwork/loomchain/plugin"
	registry "github.com/loomnetwork/loomchain/registry/factory"
	"github.com/loomnetwork/loomchain/vm"
)

func decodeHexString(s string) ([]byte, error) {
	if !strings.HasPrefix(s, "0x") {
		return nil, errors.New("string has no hex prefix")
	}

	return hex.DecodeString(s[2:])
}

type Config struct {
	RootDir               string
	DBName                string
	GenesisFile           string
	PluginsDir            string
	QueryServerHost       string
	EventDispatcherURI    string
	ContractLogLevel      string
	LogDestination        string
	LoomLogLevel          string
	BlockchainLogLevel    string
	Peers                 string
	PersistentPeers       string
	RPCListenAddress      string
	ChainID               string
	RPCProxyPort          int32
	RPCBindAddress        string
	SessionMaxAccessCount int64
	SessionDuration       int64
	LogStateDB            bool
	LogEthDbBatch         bool
	UseCheckTx            bool
	RegistryVersion       int32
	PlasmaCashEnabled     bool
	TransferGateway       *gateway.TransferGatewayConfig
	// When this setting is enabled Loom EVM accounts are hooked up to the builtin ethcoin Go contract,
	// which makes it possible to use the payable/transfer features of the EVM to transfer ETH in
	// Solidity contracts running on the Loom EVM. This setting is disabled by default, which means
	// all the EVM accounts always have a zero balance.
	EVMAccountsEnabled bool

	Oracle        string
	DeployEnabled bool
	CallEnabled   bool

<<<<<<< HEAD
	GenesisContractOwner string
=======
	KarmaEnabled         bool
	KarmaMaxCallCount    int64
	KarmaSessionDuration int64
	KarmaMaxDeployCount  int64
>>>>>>> 830fa908
}

// Loads loom.yml from ./ or ./config
func parseConfig() (*Config, error) {
	v := viper.New()
	v.AutomaticEnv()
	v.SetEnvPrefix("LOOM")

	v.SetConfigName("loom")                       // name of config file (without extension)
	v.AddConfigPath(".")                          // search root directory
	v.AddConfigPath(filepath.Join(".", "config")) // search root directory /config

	v.ReadInConfig()
	conf := DefaultConfig()
	err := v.Unmarshal(conf)
	if err != nil {
		return nil, err
	}
	return conf, err
}

func (c *Config) fullPath(p string) string {
	full, err := filepath.Abs(path.Join(c.RootDir, p))
	if err != nil {
		panic(err)
	}
	return full
}

func (c *Config) RootPath() string {
	return c.fullPath(c.RootDir)
}

func (c *Config) GenesisPath() string {
	return c.fullPath(c.GenesisFile)
}

func (c *Config) PluginsPath() string {
	return c.fullPath(c.PluginsDir)
}

func DefaultConfig() *Config {
	cfg := &Config{
		RootDir:            ".",
		DBName:             "app",
		GenesisFile:        "genesis.json",
		PluginsDir:         "contracts",
		QueryServerHost:    "tcp://127.0.0.1:9999",
		RPCListenAddress:   "tcp://0.0.0.0:46657", //TODO this is an ephemeral port in linux, we should move this
		EventDispatcherURI: "",
		ContractLogLevel:   "info",
		LoomLogLevel:       "info",
		LogDestination:     "",
		BlockchainLogLevel: "error",
		Peers:              "",
		PersistentPeers:    "",
		ChainID:            "",
		RPCProxyPort:       46658,
		RPCBindAddress:     "tcp://0.0.0.0:46658",
		LogStateDB:         false,
		LogEthDbBatch:      false,
		UseCheckTx:         true,
		RegistryVersion:    int32(registry.RegistryV1),
		SessionDuration:    600,
		PlasmaCashEnabled:  false,
		EVMAccountsEnabled: false,

		Oracle:        "",
		DeployEnabled: true,
		CallEnabled:   true,

<<<<<<< HEAD
		GenesisContractOwner: "",
=======
		KarmaEnabled:         false,
		KarmaMaxCallCount:    0,
		KarmaSessionDuration: 0,
		KarmaMaxDeployCount:  0,
>>>>>>> 830fa908
	}
	cfg.TransferGateway = gateway.DefaultConfig(cfg.RPCProxyPort)
	return cfg
}

func (c *Config) QueryServerPort() (int32, error) {
	hostPort := strings.Split(c.QueryServerHost, ":")
	port, err := strconv.ParseInt(hostPort[2], 10, 32)
	if err != nil {
		return 0, err
	}
	return int32(port), nil
}

type contractConfig struct {
	VMTypeName string          `json:"vm"`
	Format     string          `json:"format,omitempty"`
	Name       string          `json:"name,omitempty"`
	Location   string          `json:"location"`
	Init       json.RawMessage `json:"init"`
}

func (c contractConfig) VMType() vm.VMType {
	return vm.VMType(vm.VMType_value[c.VMTypeName])
}

type genesis struct {
	Contracts []contractConfig `json:"contracts"`
}

func readGenesis(path string) (*genesis, error) {
	file, err := os.Open(path)
	if err != nil {
		return nil, err
	}

	dec := json.NewDecoder(file)

	var gen genesis
	err = dec.Decode(&gen)
	if err != nil {
		return nil, err
	}

	return &gen, nil
}

func marshalInit(pb proto.Message) (json.RawMessage, error) {
	var buf bytes.Buffer
	marshaler, err := contractpb.MarshalerFactory(plugin.EncodingType_JSON)
	if err != nil {
		return nil, err
	}
	err = marshaler.Marshal(&buf, pb)
	if err != nil {
		return nil, err
	}
	return json.RawMessage(buf.Bytes()), nil
}

func defaultGenesis(cfg *Config, validator *loom.Validator) (*genesis, error) {
	dposInit, err := marshalInit(&dpos.InitRequest{
		Params: &dpos.Params{
			WitnessCount:        21,
			ElectionCycleLength: 604800, // one week
			MinPowerFraction:    5,      // 20%
		},
		Validators: []*loom.Validator{
			validator,
		},
	})
	if err != nil {
		return nil, err
	}

	contracts := []contractConfig{
		contractConfig{
			VMTypeName: "plugin",
			Format:     "plugin",
			Name:       "coin",
			Location:   "coin:1.0.0",
		},
		contractConfig{
			VMTypeName: "plugin",
			Format:     "plugin",
			Name:       "dpos",
			Location:   "dpos:1.0.0",
			Init:       dposInit,
		},
	}

	//If this is enabled lets default to giving a genesis file with the plasma_cash contract
	if cfg.PlasmaCashEnabled == true {
		contracts = append(contracts, contractConfig{
			VMTypeName: "plugin",
			Format:     "plugin",
			Name:       "plasmacash",
			Location:   "plasmacash:1.0.0",
			//Init:       plasmacashInit,
		})
	}

	if cfg.TransferGateway.ContractEnabled {
		contracts = append(contracts,
			contractConfig{
				VMTypeName: "plugin",
				Format:     "plugin",
				Name:       "ethcoin",
				Location:   "ethcoin:1.0.0",
			},
			contractConfig{
				VMTypeName: "plugin",
				Format:     "plugin",
				Name:       "addressmapper",
				Location:   "addressmapper:0.1.0",
			},
			contractConfig{
				VMTypeName: "plugin",
				Format:     "plugin",
				Name:       "gateway",
				Location:   "gateway:0.1.0",
			})
	}
	
	if cfg.KarmaEnabled {
		karmaInitRequest := ktypes.KarmaInitRequest{
			Sources: []*ktypes.KarmaSourceReward{
				{Name: "sms", Reward: 1},
				{Name: "oauth", Reward: 3},
				{Name: "token", Reward: 4},
			},
		}
		oracle, err := loom.ParseAddress(cfg.Oracle)
		if err == nil {
			karmaInitRequest.Oracle =  oracle.MarshalPB()
		}
		karmaInit, err := marshalInit(&karmaInitRequest)
		
		if err != nil {
			return nil, err
		}
		contracts = append(contracts, contractConfig{
			VMTypeName: "plugin",
			Format:     "plugin",
			Name:       "karma",
			Location:   "karma:1.0.0",
			Init:       karmaInit,
		})
	}

	return &genesis{
		Contracts: contracts,
	}, nil
}

type ContractCodeLoader interface {
	LoadContractCode(location string, init json.RawMessage) ([]byte, error)
}

type PluginCodeLoader struct {
}

func (l *PluginCodeLoader) LoadContractCode(location string, init json.RawMessage) ([]byte, error) {
	// just verify that it's json
	body, err := init.MarshalJSON()
	if err != nil {
		return nil, err
	}

	req := &plugin.Request{
		ContentType: plugin.EncodingType_JSON,
		Body:        body,
	}

	input, err := proto.Marshal(req)
	if err != nil {
		return nil, err
	}

	pluginCode := &plugin.PluginCode{
		Name:  location,
		Input: input,
	}

	return proto.Marshal(pluginCode)
}

type TruffleContract struct {
	ByteCodeStr string `json:"bytecode"`
}

func (c *TruffleContract) ByteCode() ([]byte, error) {
	return decodeHexString(c.ByteCodeStr)
}

type TruffleCodeLoader struct {
}

func (l *TruffleCodeLoader) LoadContractCode(location string, init json.RawMessage) ([]byte, error) {
	file, err := os.Open(location)
	if err != nil {
		return nil, err
	}

	var contract TruffleContract
	enc := json.NewDecoder(file)
	err = enc.Decode(&contract)
	if err != nil {
		return nil, err
	}

	return contract.ByteCode()
}

type SolidityCodeLoader struct {
}

func (l *SolidityCodeLoader) LoadContractCode(location string, init json.RawMessage) ([]byte, error) {
	file, err := os.Open(location)
	if err != nil {
		return nil, err
	}

	output, err := vm.MarshalSolOutput(file)
	if err != nil {
		return nil, err
	}

	return hex.DecodeString(output.Text)
}

type HexCodeLoader struct {
}

func (l *HexCodeLoader) LoadContractCode(location string, init json.RawMessage) ([]byte, error) {
	b, err := ioutil.ReadFile(location)
	if err != nil {
		return nil, err
	}

	return hex.DecodeString(string(b))
}<|MERGE_RESOLUTION|>--- conflicted
+++ resolved
@@ -68,14 +68,12 @@
 	DeployEnabled bool
 	CallEnabled   bool
 
-<<<<<<< HEAD
-	GenesisContractOwner string
-=======
 	KarmaEnabled         bool
 	KarmaMaxCallCount    int64
 	KarmaSessionDuration int64
 	KarmaMaxDeployCount  int64
->>>>>>> 830fa908
+  
+  GenesisContractOwner string
 }
 
 // Loads loom.yml from ./ or ./config
@@ -146,15 +144,13 @@
 		Oracle:        "",
 		DeployEnabled: true,
 		CallEnabled:   true,
-
-<<<<<<< HEAD
-		GenesisContractOwner: "",
-=======
+    
 		KarmaEnabled:         false,
 		KarmaMaxCallCount:    0,
 		KarmaSessionDuration: 0,
 		KarmaMaxDeployCount:  0,
->>>>>>> 830fa908
+
+    GenesisContractOwner: "",
 	}
 	cfg.TransferGateway = gateway.DefaultConfig(cfg.RPCProxyPort)
 	return cfg
