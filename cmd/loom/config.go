--- conflicted
+++ resolved
@@ -18,11 +18,11 @@
 	"github.com/loomnetwork/go-loom"
 	"github.com/loomnetwork/go-loom/plugin/contractpb"
 	"github.com/loomnetwork/loomchain/builtin/plugins/dpos"
+	"github.com/loomnetwork/loomchain/builtin/plugins/karma"
 	"github.com/loomnetwork/loomchain/gateway"
 	"github.com/loomnetwork/loomchain/plugin"
 	registry "github.com/loomnetwork/loomchain/registry/factory"
 	"github.com/loomnetwork/loomchain/vm"
-	"github.com/loomnetwork/loomchain/builtin/plugins/karma"
 )
 
 func decodeHexString(s string) ([]byte, error) {
@@ -57,26 +57,13 @@
 	UseCheckTx            bool
 	RegistryVersion       int32
 	PlasmaCashEnabled     bool
-<<<<<<< HEAD
-	// Enables the Transfer Gateway Go contract on the node, must be the same on all nodes.
-	GatewayContractEnabled bool
-	// Enables the Transfer Gateway Oracle, can only be enabled on validators.
-	// If this is enabled GatewayContractEnabled must be set to true.
-	GatewayOracleEnabled bool
-	// URI of Ethereum node that will be used by oracles to listen to Ethereum events.
-	EthereumURI string
-	// Hex address of Transfer Gateway Solidity contract on Ethereum mainnet
-	// e.g. 0x3599a0abda08069e8e66544a2860e628c5dc1190
-	GatewayEthAddress string
+	TransferGateway       *gateway.TransferGatewayConfig
 	// Enables the Oracle mutation in Krama contract
-	MutableOracle	bool
+	KarmaMutableOracle bool
 	// Enables the Krama contract
-	KarmaEnabled     bool
+	KarmaEnabled bool
 	// Source karma for contract
-	DeployKarmaCount	int64
-=======
-	TransferGateway       *gateway.TransferGatewayConfig
->>>>>>> 9007e7e6
+	KarmaDeployCount int64
 }
 
 // Loads loom.yml from ./ or ./config
@@ -119,32 +106,6 @@
 }
 
 func DefaultConfig() *Config {
-<<<<<<< HEAD
-	return &Config{
-		RootDir:                ".",
-		DBName:                 "app",
-		GenesisFile:            "genesis.json",
-		PluginsDir:             "contracts",
-		QueryServerHost:        "tcp://127.0.0.1:9999",
-		EventDispatcherURI:     "",
-		ContractLogLevel:       "info",
-		LoomLogLevel:           "info",
-		LogDestination:         "",
-		BlockchainLogLevel:     "error",
-		Peers:                  "",
-		PersistentPeers:        "",
-		RPCProxyPort:           46658,
-		SessionMaxAccessCount:  10, //Zero is unlimited and disables throttling
-		SessionDuration:        600,
-		PlasmaCashEnabled:      false,
-		GatewayContractEnabled: false,
-		GatewayOracleEnabled:   false,
-		EthereumURI:            "ws://127.0.0.1:8545",
-		GatewayEthAddress:      "",
-		MutableOracle:			false,
-		KarmaEnabled:			true,
-		DeployKarmaCount:		10,
-=======
 	cfg := &Config{
 		RootDir:               ".",
 		DBName:                "app",
@@ -169,7 +130,9 @@
 		RegistryVersion:       int32(registry.RegistryV1),
 		SessionDuration:       600,
 		PlasmaCashEnabled:     false,
->>>>>>> 9007e7e6
+		KarmaMutableOracle:    false,
+		KarmaEnabled:          true,
+		KarmaDeployCount:      10,
 	}
 	cfg.TransferGateway = gateway.DefaultConfig(cfg.RPCProxyPort)
 	return cfg
@@ -230,7 +193,6 @@
 	return json.RawMessage(buf.Bytes()), nil
 }
 
-
 func defaultGenesis(cfg *Config, validator *loom.Validator) (*genesis, error) {
 
 	dposInit, err := marshalInit(&dpos.InitRequest{
@@ -263,23 +225,23 @@
 		},
 	}
 	sources := []*karma.SourceReward{
-		&karma.SourceReward{Name:"sms", Reward:1},
-		&karma.SourceReward{Name:"oauth",Reward: 3},
-		&karma.SourceReward{Name:"token", Reward:4},
+		&karma.SourceReward{Name: "sms", Reward: 1},
+		&karma.SourceReward{Name: "oauth", Reward: 3},
+		&karma.SourceReward{Name: "token", Reward: 4},
 	}
 
 	deploy_karma := cfg.DeployKarmaCount
 
 	karmaInit, err := marshalInit(&karma.InitRequest{
 		Params: &karma.Params{
-			MaxKarma: 10000,
+			MaxKarma:      10000,
 			MutableOracle: cfg.MutableOracle,
-			Oracle: loom.MustParseAddress("chain:0xb16a379ec18d4093666f8f38b11a3071c920207d").MarshalPB(), // change to real oracle key
-			Sources: sources,
+			Oracle:        loom.MustParseAddress("chain:0xb16a379ec18d4093666f8f38b11a3071c920207d").MarshalPB(), // change to real oracle key
+			Sources:       sources,
 			Validators: []*loom.Validator{
 				validator,
 			},
-			DeployKarma : deploy_karma,
+			DeployKarma: deploy_karma,
 		},
 	})
 
