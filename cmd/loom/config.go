package main

import (
	"bytes"
	"encoding/hex"
	"encoding/json"
	"errors"
	"io/ioutil"
	"os"
	"path"
	"path/filepath"
	"strconv"
	"strings"

	"github.com/gogo/protobuf/proto"
	"github.com/spf13/viper"

	"github.com/loomnetwork/go-loom"
	"github.com/loomnetwork/go-loom/plugin/contractpb"
	"github.com/loomnetwork/loomchain/builtin/plugins/dpos"
	"github.com/loomnetwork/loomchain/builtin/plugins/karma"
	"github.com/loomnetwork/loomchain/gateway"
	"github.com/loomnetwork/loomchain/plugin"
	registry "github.com/loomnetwork/loomchain/registry/factory"
	"github.com/loomnetwork/loomchain/vm"
)

func decodeHexString(s string) ([]byte, error) {
	if !strings.HasPrefix(s, "0x") {
		return nil, errors.New("string has no hex prefix")
	}

	return hex.DecodeString(s[2:])
}

type Config struct {
	RootDir               string
	DBName                string
	GenesisFile           string
	PluginsDir            string
	QueryServerHost       string
	EventDispatcherURI    string
	ContractLogLevel      string
	LogDestination        string
	LoomLogLevel          string
	BlockchainLogLevel    string
	Peers                 string
	PersistentPeers       string
	RPCListenAddress      string
	ChainID               string
	RPCProxyPort          int32
	RPCBindAddress        string
	SessionMaxAccessCount int64
	SessionDuration       int64
	LogStateDB            bool
	LogEthDbBatch         bool
	UseCheckTx            bool
	RegistryVersion       int32
	PlasmaCashEnabled     bool
	TransferGateway       *gateway.TransferGatewayConfig
<<<<<<< HEAD
	// Enables the Oracle mutation in Krama contract
	KarmaMutableOracle bool
	// Enables the Krama contract
	KarmaEnabled bool
	// Source karma for contract
	KarmaDeployCount int64
=======
	// When this setting is enabled Loom EVM accounts are hooked up to the builtin ethcoin Go contract,
	// which makes it possible to use the payable/transfer features of the EVM to transfer ETH in
	// Solidity contracts running on the Loom EVM. This setting is disabled by default, which means
	// all the EVM accounts always have a zero balance.
	EVMAccountsEnabled bool
>>>>>>> b52bf6d7
}

// Loads loom.yml from ./ or ./config
func parseConfig() (*Config, error) {
	v := viper.New()
	v.AutomaticEnv()
	v.SetEnvPrefix("LOOM")

	v.SetConfigName("loom")                       // name of config file (without extension)
	v.AddConfigPath(".")                          // search root directory
	v.AddConfigPath(filepath.Join(".", "config")) // search root directory /config

	v.ReadInConfig()
	conf := DefaultConfig()
	err := v.Unmarshal(conf)
	if err != nil {
		return nil, err
	}
	return conf, err
}

func (c *Config) fullPath(p string) string {
	full, err := filepath.Abs(path.Join(c.RootDir, p))
	if err != nil {
		panic(err)
	}
	return full
}

func (c *Config) RootPath() string {
	return c.fullPath(c.RootDir)
}

func (c *Config) GenesisPath() string {
	return c.fullPath(c.GenesisFile)
}

func (c *Config) PluginsPath() string {
	return c.fullPath(c.PluginsDir)
}

func DefaultConfig() *Config {
	cfg := &Config{
		RootDir:               ".",
		DBName:                "app",
		GenesisFile:           "genesis.json",
		PluginsDir:            "contracts",
		QueryServerHost:       "tcp://127.0.0.1:9999",
		RPCListenAddress:      "tcp://0.0.0.0:46657", //TODO this is an ephemeral port in linux, we should move this
		EventDispatcherURI:    "",
		ContractLogLevel:      "info",
		LoomLogLevel:          "info",
		LogDestination:        "",
		BlockchainLogLevel:    "error",
		Peers:                 "",
		PersistentPeers:       "",
		ChainID:               "",
		RPCProxyPort:          46658,
		RPCBindAddress:        "tcp://0.0.0.0:46658",
		SessionMaxAccessCount: 0, //Zero is unlimited and disables throttling
		LogStateDB:            false,
		LogEthDbBatch:         false,
		UseCheckTx:            true,
		RegistryVersion:       int32(registry.RegistryV1),
		SessionDuration:       600,
		PlasmaCashEnabled:     false,
<<<<<<< HEAD
		KarmaMutableOracle:    false,
		KarmaEnabled:          true,
		KarmaDeployCount:      10,
=======
		EVMAccountsEnabled:    false,
>>>>>>> b52bf6d7
	}
	cfg.TransferGateway = gateway.DefaultConfig(cfg.RPCProxyPort)
	return cfg
}

func (c *Config) QueryServerPort() (int32, error) {
	hostPort := strings.Split(c.QueryServerHost, ":")
	port, err := strconv.ParseInt(hostPort[2], 10, 32)
	if err != nil {
		return 0, err
	}
	return int32(port), nil
}

type contractConfig struct {
	VMTypeName string          `json:"vm"`
	Format     string          `json:"format,omitempty"`
	Name       string          `json:"name,omitempty"`
	Location   string          `json:"location"`
	Init       json.RawMessage `json:"init"`
}

func (c contractConfig) VMType() vm.VMType {
	return vm.VMType(vm.VMType_value[c.VMTypeName])
}

type genesis struct {
	Contracts []contractConfig `json:"contracts"`
}

func readGenesis(path string) (*genesis, error) {
	file, err := os.Open(path)
	if err != nil {
		return nil, err
	}

	dec := json.NewDecoder(file)

	var gen genesis
	err = dec.Decode(&gen)
	if err != nil {
		return nil, err
	}

	return &gen, nil
}

func marshalInit(pb proto.Message) (json.RawMessage, error) {
	var buf bytes.Buffer
	marshaler, err := contractpb.MarshalerFactory(plugin.EncodingType_JSON)
	if err != nil {
		return nil, err
	}
	err = marshaler.Marshal(&buf, pb)
	if err != nil {
		return nil, err
	}
	return json.RawMessage(buf.Bytes()), nil
}

func defaultGenesis(cfg *Config, validator *loom.Validator) (*genesis, error) {

	dposInit, err := marshalInit(&dpos.InitRequest{
		Params: &dpos.Params{
			WitnessCount:        21,
			ElectionCycleLength: 604800, // one week
			MinPowerFraction:    5,      // 20%
		},
		Validators: []*loom.Validator{
			validator,
		},
	})
	if err != nil {
		return nil, err
	}

	contracts := []contractConfig{
		contractConfig{
			VMTypeName: "plugin",
			Format:     "plugin",
			Name:       "coin",
			Location:   "coin:1.0.0",
		},
		contractConfig{
			VMTypeName: "plugin",
			Format:     "plugin",
			Name:       "dpos",
			Location:   "dpos:1.0.0",
			Init:       dposInit,
		},
	}
	sources := []*karma.SourceReward{
		&karma.SourceReward{Name: "sms", Reward: 1},
		&karma.SourceReward{Name: "oauth", Reward: 3},
		&karma.SourceReward{Name: "token", Reward: 4},
	}

	deploy_karma := cfg.KarmaDeployCount

	karmaInit, err := marshalInit(&karma.InitRequest{
		Params: &karma.Params{
			MaxKarma:      10000,
			MutableOracle: cfg.KarmaMutableOracle,
			Oracle:        loom.MustParseAddress("chain:0xb16a379ec18d4093666f8f38b11a3071c920207d").MarshalPB(), // change to real oracle key
			Sources:       sources,
			Validators: []*loom.Validator{
				validator,
			},
			DeployKarma: deploy_karma,
		},
	})

	if err != nil {
		return nil, err
	}
	//If this is enabled lets default to giving a genesis file with the karma contract
	if cfg.KarmaEnabled {

		contracts = append(contracts, contractConfig{
			VMTypeName: "plugin",
			Format:     "plugin",
			Name:       "karma",
			Location:   "karma:1.0.0",
			Init:       karmaInit,
		})
	}

	//If this is enabled lets default to giving a genesis file with the plasma_cash contract
	if cfg.PlasmaCashEnabled == true {
		contracts = append(contracts, contractConfig{
			VMTypeName: "plugin",
			Format:     "plugin",
			Name:       "plasmacash",
			Location:   "plasmacash:1.0.0",
			//Init:       plasmacashInit,
		})
	}

	if cfg.TransferGateway.ContractEnabled {
		contracts = append(contracts,
			contractConfig{
				VMTypeName: "plugin",
				Format:     "plugin",
				Name:       "ethcoin",
				Location:   "ethcoin:1.0.0",
			},
			contractConfig{
				VMTypeName: "plugin",
				Format:     "plugin",
				Name:       "addressmapper",
				Location:   "addressmapper:0.1.0",
			},
			contractConfig{
				VMTypeName: "plugin",
				Format:     "plugin",
				Name:       "gateway",
				Location:   "gateway:0.1.0",
			})
	}

	return &genesis{
		Contracts: contracts,
	}, nil
}

type ContractCodeLoader interface {
	LoadContractCode(location string, init json.RawMessage) ([]byte, error)
}

type PluginCodeLoader struct {
}

func (l *PluginCodeLoader) LoadContractCode(location string, init json.RawMessage) ([]byte, error) {
	// just verify that it's json
	body, err := init.MarshalJSON()
	if err != nil {
		return nil, err
	}

	req := &plugin.Request{
		ContentType: plugin.EncodingType_JSON,
		Body:        body,
	}

	input, err := proto.Marshal(req)
	if err != nil {
		return nil, err
	}

	pluginCode := &plugin.PluginCode{
		Name:  location,
		Input: input,
	}
	return proto.Marshal(pluginCode)
}

type TruffleContract struct {
	ByteCodeStr string `json:"bytecode"`
}

func (c *TruffleContract) ByteCode() ([]byte, error) {
	return decodeHexString(c.ByteCodeStr)
}

type TruffleCodeLoader struct {
}

func (l *TruffleCodeLoader) LoadContractCode(location string, init json.RawMessage) ([]byte, error) {
	file, err := os.Open(location)
	if err != nil {
		return nil, err
	}

	var contract TruffleContract
	enc := json.NewDecoder(file)
	err = enc.Decode(&contract)
	if err != nil {
		return nil, err
	}

	return contract.ByteCode()
}

type SolidityCodeLoader struct {
}

func (l *SolidityCodeLoader) LoadContractCode(location string, init json.RawMessage) ([]byte, error) {
	file, err := os.Open(location)
	if err != nil {
		return nil, err
	}

	output, err := vm.MarshalSolOutput(file)
	if err != nil {
		return nil, err
	}

	return hex.DecodeString(output.Text)
}

type HexCodeLoader struct {
}

func (l *HexCodeLoader) LoadContractCode(location string, init json.RawMessage) ([]byte, error) {
	b, err := ioutil.ReadFile(location)
	if err != nil {
		return nil, err
	}

	return hex.DecodeString(string(b))
}<|MERGE_RESOLUTION|>--- conflicted
+++ resolved
@@ -58,20 +58,17 @@
 	RegistryVersion       int32
 	PlasmaCashEnabled     bool
 	TransferGateway       *gateway.TransferGatewayConfig
-<<<<<<< HEAD
+	// When this setting is enabled Loom EVM accounts are hooked up to the builtin ethcoin Go contract,
+	// which makes it possible to use the payable/transfer features of the EVM to transfer ETH in
+	// Solidity contracts running on the Loom EVM. This setting is disabled by default, which means
+	// all the EVM accounts always have a zero balance.
+	EVMAccountsEnabled bool
 	// Enables the Oracle mutation in Krama contract
 	KarmaMutableOracle bool
 	// Enables the Krama contract
 	KarmaEnabled bool
 	// Source karma for contract
 	KarmaDeployCount int64
-=======
-	// When this setting is enabled Loom EVM accounts are hooked up to the builtin ethcoin Go contract,
-	// which makes it possible to use the payable/transfer features of the EVM to transfer ETH in
-	// Solidity contracts running on the Loom EVM. This setting is disabled by default, which means
-	// all the EVM accounts always have a zero balance.
-	EVMAccountsEnabled bool
->>>>>>> b52bf6d7
 }
 
 // Loads loom.yml from ./ or ./config
@@ -138,13 +135,10 @@
 		RegistryVersion:       int32(registry.RegistryV1),
 		SessionDuration:       600,
 		PlasmaCashEnabled:     false,
-<<<<<<< HEAD
+		EVMAccountsEnabled:    false,
 		KarmaMutableOracle:    false,
 		KarmaEnabled:          true,
 		KarmaDeployCount:      10,
-=======
-		EVMAccountsEnabled:    false,
->>>>>>> b52bf6d7
 	}
 	cfg.TransferGateway = gateway.DefaultConfig(cfg.RPCProxyPort)
 	return cfg
@@ -206,7 +200,6 @@
 }
 
 func defaultGenesis(cfg *Config, validator *loom.Validator) (*genesis, error) {
-
 	dposInit, err := marshalInit(&dpos.InitRequest{
 		Params: &dpos.Params{
 			WitnessCount:        21,
