package userdeployerwhitelist

import (
	"encoding/json"
	"fmt"
	"strconv"

	"github.com/loomnetwork/go-loom"
<<<<<<< HEAD
	"github.com/loomnetwork/go-loom/types"

=======
>>>>>>> 90a51c78
	udwtypes "github.com/loomnetwork/go-loom/builtin/types/user_deployer_whitelist"
	"github.com/loomnetwork/go-loom/cli"
	"github.com/loomnetwork/go-loom/client"
	"github.com/loomnetwork/go-loom/types"
	"github.com/pkg/errors"
	"github.com/spf13/cobra"
)

var (
	dwContractName = "user-deployer-whitelist"
)

type UserdeployerInfo struct {
	Address string
	TierId  string
}

func NewUserDeployCommand() *cobra.Command {
	cmd := &cobra.Command{
		Use:   "dev <command>",
		Short: "User Deployer Whitelist CLI",
	}
	cmd.AddCommand(
		addUserDeployerCmd(),
		removeUserDeployerCmd(),
		getUserDeployersCmd(),
		getDeployedContractsCmd(),
		getTierInfoCmd(),
		setTierInfoCmd(),
	)
	return cmd
}

const addUserDeployerCmdExample = `
loom dev add-deployer 0x7262d4c97c7B93937E4810D289b7320e9dA82857 --tier 0 
`

func addUserDeployerCmd() *cobra.Command {
	var flags cli.ContractCallFlags
	var tierID int
	cmd := &cobra.Command{
		Use:     "add-deployer <deployer address>",
		Short:   "Authorize an account to deploy contracts on behalf of a user (the caller)",
		Example: addUserDeployerCmdExample,
		Args:    cobra.MinimumNArgs(1),
		RunE: func(cmd *cobra.Command, args []string) error {
			addr, err := cli.ResolveAccountAddress(args[0], &flags)
			if err != nil {
				return err
			}
			req := &udwtypes.WhitelistUserDeployerRequest{
				DeployerAddr: addr.MarshalPB(),
				TierID:       udwtypes.TierID(tierID),
			}
			return cli.CallContractWithFlags(&flags, dwContractName, "AddUserDeployer", req, nil)
		},
	}
	cmd.Flags().IntVarP(&tierID, "tier", "t", 0, "tier ID")
	cli.AddContractCallFlags(cmd.Flags(), &flags)
	return cmd
}

const removeUserDeployerCmdExample = `
loom dev remove-deployer 0x7262d4c97c7B93937E4810D289b7320e9dA82857
`

func removeUserDeployerCmd() *cobra.Command {
	var flags cli.ContractCallFlags
	cmd := &cobra.Command{
		Use:     "remove-deployer <deployer address>",
		Short:   "Remove an account from the list of accounts authorized to deploy contracts on behalf of a user (the caller)",
		Example: removeUserDeployerCmdExample,
		Args:    cobra.MinimumNArgs(1),
		RunE: func(cmd *cobra.Command, args []string) error {
			addr, err := cli.ResolveAccountAddress(args[0], &flags)
			if err != nil {
				return err
			}
			req := &udwtypes.RemoveUserDeployerRequest{
				DeployerAddr: addr.MarshalPB(),
			}
			return cli.CallContractWithFlags(&flags, dwContractName, "RemoveUserDeployer", req, nil)
		},
	}
	cli.AddContractCallFlags(cmd.Flags(), &flags)
	return cmd
}

const getUserDeployersCmdExample = `
loom dev list-deployers 0x7262d4c97c7B93937E4810D289b7320e9dA82856 
`

func getUserDeployersCmd() *cobra.Command {
	var flags cli.ContractCallFlags
	cmd := &cobra.Command{
		Use:     "list-deployers <user address>",
		Short:   "List accounts a user is allowed to deploy from",
		Example: getUserDeployersCmdExample,
		Args:    cobra.MinimumNArgs(1),
		RunE: func(cmd *cobra.Command, args []string) error {
			addr, err := cli.ResolveAccountAddress(args[0], &flags)
			if err != nil {
				return err
			}
			req := &udwtypes.GetUserDeployersRequest{
				UserAddr: addr.MarshalPB(),
			}
			var resp udwtypes.GetUserDeployersResponse
			if err := cli.StaticCallContractWithFlags(&flags, dwContractName,
				"GetUserDeployers", req, &resp); err != nil {
				return err
			}
			deployerInfo := []UserdeployerInfo{}
			for _, deployer := range resp.Deployers {
				deployerInfo = append(deployerInfo, getUserDeployerInfo(deployer))
			}
			output, err := json.MarshalIndent(deployerInfo, "", "  ")
			if err != nil {
				return err
			}
			fmt.Println(string(output))
			return nil
		},
	}

	cli.AddContractCallFlags(cmd.Flags(), &flags)
	return cmd
}

const getDeployedContractsCmdExample = `
loom dev list-contracts 0x7262d4c97c7B93937E4810D289b7320e9dA82857
`

func getDeployedContractsCmd() *cobra.Command {
	var flags cli.ContractCallFlags
	cmd := &cobra.Command{
		Use:     "list-contracts <deployer address>",
		Short:   "List contracts deployed by a specific account",
		Example: getDeployedContractsCmdExample,
		Args:    cobra.MinimumNArgs(1),
		RunE: func(cmd *cobra.Command, args []string) error {
			addr, err := cli.ResolveAccountAddress(args[0], &flags)
			if err != nil {
				return err
			}
			req := &udwtypes.GetDeployedContractsRequest{
				DeployerAddr: addr.MarshalPB(),
			}
			var resp udwtypes.GetDeployedContractsResponse
			if err := cli.StaticCallContractWithFlags(&flags, dwContractName,
				"GetDeployedContracts", req, &resp); err != nil {
				return err
			}
			contracts := []string{}
			for _, addr := range resp.ContractAddresses {
				contracts = append(contracts, addr.ContractAddress.ChainId+":"+addr.ContractAddress.Local.String())
			}
			output, err := json.MarshalIndent(contracts, "", "  ")
			if err != nil {
				return err
			}
			fmt.Println(string(output))
			return nil

		},
	}

	cli.AddContractCallFlags(cmd.Flags(), &flags)
	return cmd
}

const getTierCmdExample = `
<<<<<<< HEAD
loom dev get-tier --tier default
=======
loom dev get-tier 0
>>>>>>> 90a51c78
`

func getTierInfoCmd() *cobra.Command {
	var flags cli.ContractCallFlags
<<<<<<< HEAD
	var TierID string
	cmd := &cobra.Command{
		Use:     "get-tier",
		Short:   "Show tier details",
		Example: getTierCmdExample,
		Args:    cobra.MinimumNArgs(0),
		RunE: func(cmd *cobra.Command, args []string) error {
			var tierId udwtypes.TierID
			if strings.EqualFold(TierID, udwtypes.TierID_DEFAULT.String()) {
				tierId = udwtypes.TierID_DEFAULT
			} else {
				return fmt.Errorf("Please specify tierId <default>")
			}
			req := &udwtypes.GetTierInfoRequest{
				TierID: tierId,
			}
			var resp udwtypes.GetTierInfoResponse
			if err := cli.StaticCallContractWithFlags(&flags, dwContractName,
				"GetTierInfo", req, &resp); err != nil {
=======
	cmd := &cobra.Command{
		Use:     "get-tier <tier>",
		Short:   "Show tier details",
		Example: getTierCmdExample,
		Args:    cobra.MinimumNArgs(1),
		RunE: func(cmd *cobra.Command, args []string) error {
			tierID, err := strconv.ParseInt(args[0], 10, 64)
			if err != nil {
				return errors.Wrapf(err, "tierID %s does not parse as integer", args[0])
			}
			req := &udwtypes.GetTierInfoRequest{
				TierID: udwtypes.TierID(tierID),
			}
			var resp udwtypes.GetTierInfoResponse
			err = cli.StaticCallContractWithFlags(&flags, dwContractName, "GetTierInfo", req, &resp)
			if err != nil {
>>>>>>> 90a51c78
				return err
			}
			output, err := json.MarshalIndent(resp.Tier, "", "  ")
			if err != nil {
				return err
			}
			fmt.Println(string(output))
			return nil
		},
	}
<<<<<<< HEAD
	cmd.Flags().StringVarP(&TierID, "tier", "t", "default", "tier ID")
=======
>>>>>>> 90a51c78
	cli.AddContractCallFlags(cmd.Flags(), &flags)
	return cmd
}

<<<<<<< HEAD
const modifyTierInfoCmdExample = `
loom dev modify-tierinfo 100 Tier1 --tier default
=======
const setTierCmdExample = `
loom dev set-tier 0 --fee 100 --name Tier1 
>>>>>>> 90a51c78
`

func setTierInfoCmd() *cobra.Command {
	var flags cli.ContractCallFlags
<<<<<<< HEAD
	var tierID string
	cmd := &cobra.Command{
		Use:     "set-tier <fee> <tier-name>",
		Short:   "Set tier details",
		Example: modifyTierInfoCmdExample,
		Args:    cobra.MinimumNArgs(2),
		RunE: func(cmd *cobra.Command, args []string) error {
			var tierId udwtypes.TierID
			if strings.EqualFold(tierID, udwtypes.TierID_DEFAULT.String()) {
				tierId = udwtypes.TierID_DEFAULT
			} else {
				return fmt.Errorf("Please specify tierId <default>")
			}
			fees, err := cli.ParseAmount(args[0])
			if err != nil {
				return err
			}
			if fees.Cmp(loom.NewBigUIntFromInt(0)) <= 0 {
				return fmt.Errorf("Whitelisting fees must be greater than zero")
			}
			req := &udwtypes.ModifyTierInfoRequest{
				Fee: &types.BigUInt{
					Value: *fees,
				},
				Name:   args[1],
				TierID: tierId,
			}
			return cli.CallContractWithFlags(&flags, dwContractName, "ModifyTierInfo", req, nil)
		},
	}
	cmd.Flags().StringVarP(&tierID, "tier", "t", "default", "tier ID")
=======
	var inputFee, tierName string
	cmd := &cobra.Command{
		Use:     "set-tier <tier> [options]",
		Short:   "Set tier details",
		Example: setTierCmdExample,
		Args:    cobra.MinimumNArgs(1),
		RunE: func(cmd *cobra.Command, args []string) error {
			var fee *types.BigUInt
			tierID, err := strconv.ParseInt(args[0], 10, 64)
			if err != nil {
				return errors.Wrapf(err, "tierID %s does not parse as integer", args[0])
			}
			rpcClient := getDAppChainClient(&flags)
			udwAddress, err := rpcClient.Resolve("user-deployer-whitelist")
			if err != nil {
				return errors.Wrap(err, "failed to resolve user-deployer-whitelist address")
			}
			udwContract := client.NewContract(rpcClient, udwAddress.Local)
			getTierInfoReq := &udwtypes.GetTierInfoRequest{
				TierID: udwtypes.TierID(tierID),
			}
			var getTierInfoResp udwtypes.GetTierInfoResponse
			_, err = udwContract.StaticCall("GetTierInfo", getTierInfoReq, udwAddress, &getTierInfoResp)
			if err != nil {
				return errors.Wrap(err, "failed to call GetTierInfo")
			}
			if len(inputFee) == 0 {
				fee = getTierInfoResp.Tier.Fee
			} else {
				parsedFee, err := cli.ParseAmount(inputFee)
				if err != nil {
					return err
				}
				if parsedFee.Cmp(loom.NewBigUIntFromInt(0)) <= 0 {
					return fmt.Errorf("fee must be greater than zero")
				}
				fee = &types.BigUInt{
					Value: *parsedFee,
				}
			}
			if len(tierName) == 0 {
				tierName = getTierInfoResp.Tier.Name
			}
			req := &udwtypes.SetTierInfoRequest{
				Fee:    fee,
				Name:   tierName,
				TierID: udwtypes.TierID(tierID),
			}
			return cli.CallContractWithFlags(&flags, dwContractName, "SetTierInfo", req, nil)
		}}

	cmd.Flags().StringVarP(&inputFee, "fee", "f", "", "Tier fee")
	cmd.Flags().StringVarP(&tierName, "name", "n", "", "Tier name")
>>>>>>> 90a51c78
	cli.AddContractCallFlags(cmd.Flags(), &flags)
	return cmd
}

func getUserDeployerInfo(deployer *udwtypes.UserDeployerState) UserdeployerInfo {
	deployerInfo := UserdeployerInfo{
		Address: deployer.Address.ChainId + ":" + deployer.Address.Local.String(),
		TierId:  deployer.TierID.String(),
	}
	return deployerInfo
}

func getDAppChainClient(callFlags *cli.ContractCallFlags) *client.DAppChainRPCClient {
	writeURI := callFlags.URI + "/rpc"
	readURI := callFlags.URI + "/query"
	return client.NewDAppChainRPCClient(callFlags.ChainID, writeURI, readURI)
}<|MERGE_RESOLUTION|>--- conflicted
+++ resolved
@@ -6,11 +6,7 @@
 	"strconv"
 
 	"github.com/loomnetwork/go-loom"
-<<<<<<< HEAD
-	"github.com/loomnetwork/go-loom/types"
-
-=======
->>>>>>> 90a51c78
+
 	udwtypes "github.com/loomnetwork/go-loom/builtin/types/user_deployer_whitelist"
 	"github.com/loomnetwork/go-loom/cli"
 	"github.com/loomnetwork/go-loom/client"
@@ -183,36 +179,11 @@
 }
 
 const getTierCmdExample = `
-<<<<<<< HEAD
-loom dev get-tier --tier default
-=======
 loom dev get-tier 0
->>>>>>> 90a51c78
 `
 
 func getTierInfoCmd() *cobra.Command {
 	var flags cli.ContractCallFlags
-<<<<<<< HEAD
-	var TierID string
-	cmd := &cobra.Command{
-		Use:     "get-tier",
-		Short:   "Show tier details",
-		Example: getTierCmdExample,
-		Args:    cobra.MinimumNArgs(0),
-		RunE: func(cmd *cobra.Command, args []string) error {
-			var tierId udwtypes.TierID
-			if strings.EqualFold(TierID, udwtypes.TierID_DEFAULT.String()) {
-				tierId = udwtypes.TierID_DEFAULT
-			} else {
-				return fmt.Errorf("Please specify tierId <default>")
-			}
-			req := &udwtypes.GetTierInfoRequest{
-				TierID: tierId,
-			}
-			var resp udwtypes.GetTierInfoResponse
-			if err := cli.StaticCallContractWithFlags(&flags, dwContractName,
-				"GetTierInfo", req, &resp); err != nil {
-=======
 	cmd := &cobra.Command{
 		Use:     "get-tier <tier>",
 		Short:   "Show tier details",
@@ -229,7 +200,6 @@
 			var resp udwtypes.GetTierInfoResponse
 			err = cli.StaticCallContractWithFlags(&flags, dwContractName, "GetTierInfo", req, &resp)
 			if err != nil {
->>>>>>> 90a51c78
 				return err
 			}
 			output, err := json.MarshalIndent(resp.Tier, "", "  ")
@@ -240,58 +210,16 @@
 			return nil
 		},
 	}
-<<<<<<< HEAD
-	cmd.Flags().StringVarP(&TierID, "tier", "t", "default", "tier ID")
-=======
->>>>>>> 90a51c78
-	cli.AddContractCallFlags(cmd.Flags(), &flags)
-	return cmd
-}
-
-<<<<<<< HEAD
-const modifyTierInfoCmdExample = `
-loom dev modify-tierinfo 100 Tier1 --tier default
-=======
+	cli.AddContractCallFlags(cmd.Flags(), &flags)
+	return cmd
+}
+
 const setTierCmdExample = `
 loom dev set-tier 0 --fee 100 --name Tier1 
->>>>>>> 90a51c78
 `
 
 func setTierInfoCmd() *cobra.Command {
 	var flags cli.ContractCallFlags
-<<<<<<< HEAD
-	var tierID string
-	cmd := &cobra.Command{
-		Use:     "set-tier <fee> <tier-name>",
-		Short:   "Set tier details",
-		Example: modifyTierInfoCmdExample,
-		Args:    cobra.MinimumNArgs(2),
-		RunE: func(cmd *cobra.Command, args []string) error {
-			var tierId udwtypes.TierID
-			if strings.EqualFold(tierID, udwtypes.TierID_DEFAULT.String()) {
-				tierId = udwtypes.TierID_DEFAULT
-			} else {
-				return fmt.Errorf("Please specify tierId <default>")
-			}
-			fees, err := cli.ParseAmount(args[0])
-			if err != nil {
-				return err
-			}
-			if fees.Cmp(loom.NewBigUIntFromInt(0)) <= 0 {
-				return fmt.Errorf("Whitelisting fees must be greater than zero")
-			}
-			req := &udwtypes.ModifyTierInfoRequest{
-				Fee: &types.BigUInt{
-					Value: *fees,
-				},
-				Name:   args[1],
-				TierID: tierId,
-			}
-			return cli.CallContractWithFlags(&flags, dwContractName, "ModifyTierInfo", req, nil)
-		},
-	}
-	cmd.Flags().StringVarP(&tierID, "tier", "t", "default", "tier ID")
-=======
 	var inputFee, tierName string
 	cmd := &cobra.Command{
 		Use:     "set-tier <tier> [options]",
@@ -345,7 +273,6 @@
 
 	cmd.Flags().StringVarP(&inputFee, "fee", "f", "", "Tier fee")
 	cmd.Flags().StringVarP(&tierName, "name", "n", "", "Tier name")
->>>>>>> 90a51c78
 	cli.AddContractCallFlags(cmd.Flags(), &flags)
 	return cmd
 }
