// +build evm

package db

import (
	"github.com/spf13/cobra"
)

func NewDBCommand() *cobra.Command {
	cmd := &cobra.Command{
		Use:   "db",
		Short: "Database Maintenance",
	}
	cmd.AddCommand(
		newPruneDBCommand(),
		newCompactDBCommand(),
		newDumpEVMStateCommand(),
		newDumpEVMStateMultiWriterAppStoreCommand(),
<<<<<<< HEAD
=======
		newGetEvmHeightCommand(),
		newGetAppHeightCommand(),
>>>>>>> 4ff1cf41
	)
	return cmd
}<|MERGE_RESOLUTION|>--- conflicted
+++ resolved
@@ -16,11 +16,8 @@
 		newCompactDBCommand(),
 		newDumpEVMStateCommand(),
 		newDumpEVMStateMultiWriterAppStoreCommand(),
-<<<<<<< HEAD
-=======
 		newGetEvmHeightCommand(),
 		newGetAppHeightCommand(),
->>>>>>> 4ff1cf41
 	)
 	return cmd
 }