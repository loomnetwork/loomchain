--- conflicted
+++ resolved
@@ -919,22 +919,6 @@
 		return loom.NewValidatorSet(b.GenesisValidators()...), nil
 	}
 
-<<<<<<< HEAD
-=======
-	nonceTxHandler := auth.NewNonceHandler()
-	txMiddleWare = append(txMiddleWare, nonceTxHandler.TxMiddleware(appStore))
-
-	if cfg.GoContractDeployerWhitelist.Enabled {
-		goDeployers, err := cfg.GoContractDeployerWhitelist.DeployerAddresses(chainID)
-		if err != nil {
-			return nil, errors.Wrapf(err, "getting list of users allowed go deploys")
-		}
-		txMiddleWare = append(txMiddleWare, throttle.GetGoDeployTxMiddleWare(goDeployers))
-	}
-
-	txMiddleWare = append(txMiddleWare, loomchain.NewInstrumentingTxMiddleware())
-
->>>>>>> dc388486
 	createValidatorsManager := func(state appstate.State) (loomchain.ValidatorsManager, error) {
 		pvm, err := vmManager.InitVM(vm.VMType_PLUGIN, state)
 		if err != nil {
@@ -989,17 +973,11 @@
 		}
 	}
 
-<<<<<<< HEAD
 	txHandlerFactory := factory.NewTxHandlerFactory(*cfg, vmManager, chainID, appStore, createRegistry)
 	chainTxHandler, err := txHandlerFactory.TxHandler(nil, true)
 	if err != nil {
 		return nil, err
 	}
-=======
-	// We need to make sure nonce post commit middleware is last
-	// as it doesn't pass control to other middlewares after it.
-	postCommitMiddlewares = append(postCommitMiddlewares, nonceTxHandler.PostCommitMiddleware())
->>>>>>> dc388486
 
 	return &loomchain.Application{
 		Store:                       appStore,
