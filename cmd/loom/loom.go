--- conflicted
+++ resolved
@@ -1189,11 +1189,6 @@
 		logger.Info("Karma disabled, upkeep enabled ignored")
 	}
 
-<<<<<<< HEAD
-	// We need to make sure nonce post commit middleware is last
-	// as it doesn't pass control to other middlewares after it.
-	postCommitMiddlewares = append(postCommitMiddlewares, auth.NonceTxPostNonceMiddleware)
-=======
 	var blockIndexStore store.BlockIndexStore
 	if cfg.BlockIndexStore.Enabled {
 		blockIndexStore, err = store.NewBlockIndexStore(
@@ -1208,7 +1203,10 @@
 			return nil, err
 		}
 	}
->>>>>>> 664fc61d
+
+	// We need to make sure nonce post commit middleware is last
+	// as it doesn't pass control to other middlewares after it.
+	postCommitMiddlewares = append(postCommitMiddlewares, auth.NonceTxPostNonceMiddleware)
 
 	return &loomchain.Application{
 		Store: appStore,
