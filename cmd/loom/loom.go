--- conflicted
+++ resolved
@@ -341,9 +341,12 @@
 			if err != nil {
 				return err
 			}
-			if err := backend.Start(app); err != nil {
-				return err
-			}
+			if cfg.EnableReadOnlyMode == false {
+				if err := backend.Start(app); err != nil {
+					return err
+				}
+			}
+
 			if err := initQueryService(app, chainID, cfg, loader, app.ReceiptHandlerProvider); err != nil {
 				return err
 			}
@@ -1016,34 +1019,6 @@
 		return err
 	}
 
-<<<<<<< HEAD
-	listener, err := rpcserver.Listen(
-		cfg.QueryServerHost,
-		rpcserver.Config{MaxOpenConnections: 0},
-	)
-	if err != nil {
-		return err
-	}
-
-	//TODO TM 0.26.0 has cors builtin, should we reuse it?
-	/*
-		var rootHandler http.Handler = mux
-		if n.config.RPC.IsCorsEnabled() {
-			corsMiddleware := cors.New(cors.Options{
-				AllowedOrigins: n.config.RPC.CORSAllowedOrigins,
-				AllowedMethods: n.config.RPC.CORSAllowedMethods,
-				AllowedHeaders: n.config.RPC.CORSAllowedHeaders,
-			})
-			rootHandler = corsMiddleware.Handler(mux)
-		}
-	*/
-
-	// run http server
-	//TODO we should remove queryserver once backwards compatibility is no longer needed
-	handler := rpc.MakeQueryServiceHandler(qsvc, logger, bus, app, cfg.AllowUnsafeEndpoints)
-	go rpcserver.StartHTTPServer(listener, handler, logger)
-=======
->>>>>>> e7560e41
 	return nil
 }
 
