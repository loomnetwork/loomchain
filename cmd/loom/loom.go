package main

import (
	"encoding/base64"
	"encoding/json"
	"fmt"
	"io/ioutil"
	"os"
	"os/signal"
	"path"
	"path/filepath"
	"sort"
	"syscall"
	"time"

	"github.com/loomnetwork/loomchain/receipts/leveldb"

	kitprometheus "github.com/go-kit/kit/metrics/prometheus"
	"github.com/loomnetwork/go-loom"
	"github.com/loomnetwork/go-loom/builtin/commands"
	goloomplugin "github.com/loomnetwork/go-loom/plugin"
	"github.com/loomnetwork/go-loom/util"
	"github.com/loomnetwork/loomchain"
	"github.com/loomnetwork/loomchain/abci/backend"
	"github.com/loomnetwork/loomchain/auth"
	"github.com/loomnetwork/loomchain/builtin/plugins/address_mapper"
	"github.com/loomnetwork/loomchain/builtin/plugins/coin"
	"github.com/loomnetwork/loomchain/builtin/plugins/dpos"
	"github.com/loomnetwork/loomchain/builtin/plugins/dposv2"
	"github.com/loomnetwork/loomchain/builtin/plugins/ethcoin"
	"github.com/loomnetwork/loomchain/builtin/plugins/gateway"
	"github.com/loomnetwork/loomchain/builtin/plugins/karma"
	"github.com/loomnetwork/loomchain/builtin/plugins/plasma_cash"
	plasmaConfig "github.com/loomnetwork/loomchain/builtin/plugins/plasma_cash/config"
	plasmaOracle "github.com/loomnetwork/loomchain/builtin/plugins/plasma_cash/oracle"
	gatewaycmd "github.com/loomnetwork/loomchain/cmd/loom/gateway"
	"github.com/loomnetwork/loomchain/config"
	"github.com/loomnetwork/loomchain/eth/polls"
	"github.com/loomnetwork/loomchain/events"
	"github.com/loomnetwork/loomchain/evm"
	tgateway "github.com/loomnetwork/loomchain/gateway"
	"github.com/loomnetwork/loomchain/log"
	"github.com/loomnetwork/loomchain/plugin"
	"github.com/loomnetwork/loomchain/receipts/handler"
	regcommon "github.com/loomnetwork/loomchain/registry"
	registry "github.com/loomnetwork/loomchain/registry/factory"
	"github.com/loomnetwork/loomchain/rpc"
	"github.com/loomnetwork/loomchain/store"
	"github.com/loomnetwork/loomchain/throttle"
	"github.com/loomnetwork/loomchain/vm"
	"github.com/pkg/errors"
	stdprometheus "github.com/prometheus/client_golang/prometheus"
	"github.com/spf13/cobra"
	leveldb_util "github.com/syndtr/goleveldb/leveldb/util"
	dbm "github.com/tendermint/tendermint/libs/db"
	"github.com/tendermint/tendermint/rpc/lib/server"
	"golang.org/x/crypto/ed25519"
)

var RootCmd = &cobra.Command{
	Use:   "loom",
	Short: "Loom DAppChain",
}

var codeLoaders map[string]ContractCodeLoader

func init() {
	codeLoaders = map[string]ContractCodeLoader{
		"plugin":   &PluginCodeLoader{},
		"truffle":  &TruffleCodeLoader{},
		"solidity": &SolidityCodeLoader{},
		"hex":      &HexCodeLoader{},
	}
}

func newVersionCommand() *cobra.Command {
	return &cobra.Command{
		Use:   "version",
		Short: "Show the Loom chain version",
		RunE: func(cmd *cobra.Command, args []string) error {
			println(loomchain.FullVersion())
			return nil
		},
	}
}

func printEnv(env map[string]string) {
	keys := make([]string, 0, len(env))
	for key := range env {
		keys = append(keys, key)
	}

	sort.Strings(keys)

	for _, key := range keys {
		val := env[key]
		fmt.Printf("%s = %s\n", key, val)
	}
}

func newEnvCommand() *cobra.Command {
	return &cobra.Command{
		Use:   "env",
		Short: "Show loom config settings",
		RunE: func(cmd *cobra.Command, args []string) error {
			cfg, err := parseConfig()
			if err != nil {
				return err
			}

			printEnv(map[string]string{
				"version":           loomchain.FullVersion(),
				"git sha":           loomchain.GitSHA,
				"plugin path":       cfg.PluginsPath(),
				"query server host": cfg.QueryServerHost,
				"peers":             cfg.Peers,
			})
			return nil
		},
	}
}

type genKeyFlags struct {
	PublicFile string `json:"publicfile"`
	PrivFile   string `json:"privfile"`
}

func newGenKeyCommand() *cobra.Command {
	var flags genKeyFlags
	keygenCmd := &cobra.Command{
		Use:   "genkey",
		Short: "generate a public and private key pair",
		RunE: func(cmd *cobra.Command, args []string) error {
			pub, priv, err := ed25519.GenerateKey(nil)
			if err != nil {
				return fmt.Errorf("Error generating key pair: %v", err)
			}
			encoder := base64.StdEncoding
			pubKeyB64 := encoder.EncodeToString(pub[:])
			privKeyB64 := encoder.EncodeToString(priv[:])

			if err := ioutil.WriteFile(flags.PublicFile, []byte(pubKeyB64), 0664); err != nil {
				return fmt.Errorf("Unable to write public key: %v", err)
			}
			if err := ioutil.WriteFile(flags.PrivFile, []byte(privKeyB64), 0664); err != nil {
				return fmt.Errorf("Unable to write private key: %v", err)
			}
			addr := loom.LocalAddressFromPublicKey(pub[:])
			fmt.Printf("local address: %s\n", addr.String())
			fmt.Printf("local address base64: %s\n", encoder.EncodeToString(addr))
			return nil
		},
	}
	keygenCmd.Flags().StringVarP(&flags.PublicFile, "public_key", "a", "", "public key file")
	keygenCmd.Flags().StringVarP(&flags.PrivFile, "private_key", "k", "", "private key file")
	return keygenCmd
}

func newInitCommand() *cobra.Command {
	var force bool

	cmd := &cobra.Command{
		Use:   "init",
		Short: "Initialize configs and data",
		RunE: func(cmd *cobra.Command, args []string) error {
			cfg, err := parseConfig()
			if err != nil {
				return err
			}
			backend := initBackend(cfg)
			if force {
				err = backend.Destroy()
				if err != nil {
					return err
				}
				err = destroyApp(cfg)
				if err != nil {
					return err
				}
				destroyReceiptsDB(cfg)
			}
			validator, err := backend.Init()
			if err != nil {
				return err
			}
			err = initApp(validator, cfg)
			if err != nil {
				return err
			}

			return nil
		},
	}

	cmd.Flags().BoolVarP(&force, "force", "f", false, "force initialization")
	return cmd
}

func newResetCommand() *cobra.Command {
	return &cobra.Command{
		Use:   "reset",
		Short: "Reset the app and blockchain state only",
		RunE: func(cmd *cobra.Command, args []string) error {
			cfg, err := parseConfig()
			if err != nil {
				return err
			}

			backend := initBackend(cfg)
			err = backend.Reset(0)
			if err != nil {
				return err
			}

			err = resetApp(cfg)
			if err != nil {
				return err
			}

			destroyReceiptsDB(cfg)

			return nil
		},
	}
}

// Generate Or Prints node's ID to the standard output.
func newNodeKeyCommand() *cobra.Command {
	return &cobra.Command{
		Use:   "nodekey",
		Short: "Show node key",
		RunE: func(cmd *cobra.Command, args []string) error {
			cfg, err := parseConfig()
			if err != nil {
				return err
			}
			backend := initBackend(cfg)
			key, err := backend.NodeKey()
			if err != nil {
				fmt.Printf("Error in determining Node Key")
			} else {
				fmt.Printf("%s\n", key)
			}
			return nil
		},
	}
}

func defaultContractsLoader(cfg *config.Config) plugin.Loader {
	contracts := []goloomplugin.Contract{
		coin.Contract,
	}

	if cfg.DPOSVersion == 2 {
		contracts = append(contracts, dposv2.Contract)
	} else {
		contracts = append(contracts, dpos.Contract)
	}

	if cfg.PlasmaCash.ContractEnabled {
		contracts = append(contracts, plasma_cash.Contract)
	}

	if cfg.KarmaEnabled {
		contracts = append(contracts, karma.Contract)
	}

	if cfg.TransferGateway.ContractEnabled {
		contracts = append(contracts, ethcoin.Contract)
	}

	if cfg.TransferGateway.ContractEnabled || cfg.LoomCoinTransferGateway.ContractEnabled || cfg.PlasmaCash.ContractEnabled {
		contracts = append(contracts, address_mapper.Contract)
	}

	if cfg.TransferGateway.ContractEnabled {
		contracts = append(contracts, gateway.Contract)
	}

	if cfg.LoomCoinTransferGateway.ContractEnabled {
		contracts = append(contracts, gateway.LoomCoinContract)
	}

	return plugin.NewStaticLoader(contracts...)
}

func newRunCommand() *cobra.Command {
	cfg, err := parseConfig()

	cmd := &cobra.Command{
		Use:   "run [root contract]",
		Short: "Run the blockchain node",
		RunE: func(cmd *cobra.Command, args []string) error {
			if err != nil {
				return err
			}
			log.Setup(cfg.LoomLogLevel, cfg.LogDestination)
			backend := initBackend(cfg)
			loader := plugin.NewMultiLoader(
				plugin.NewManager(cfg.PluginsPath()),
				plugin.NewExternalLoader(cfg.PluginsPath()),
				defaultContractsLoader(cfg),
			)

			termChan := make(chan os.Signal)
			go func(c <-chan os.Signal, l plugin.Loader) {
				<-c
				l.UnloadContracts()
				os.Exit(0)
			}(termChan, loader)

			signal.Notify(termChan, syscall.SIGHUP,
				syscall.SIGINT,
				syscall.SIGTERM,
				syscall.SIGQUIT)

			chainID, err := backend.ChainID()
			if err != nil {
				return err
			}
			app, err := loadApp(chainID, cfg, loader, backend)
			if err != nil {
				return err
			}
			if err := backend.Start(app); err != nil {
				return err
			}
			if err := initQueryService(app, chainID, cfg, loader, app.ReceiptHandler.ReadOnlyHandler()); err != nil {
				return err
			}

			if err := startGatewayOracle(chainID, cfg.TransferGateway); err != nil {
				return err
			}

			if err := startLoomCoinGatewayOracle(chainID, cfg.LoomCoinTransferGateway); err != nil {
				return err
			}

			if err := startPlasmaOracle(chainID, cfg.PlasmaCash); err != nil {
				return err
			}

			backend.RunForever()
			return nil
		},
	}
	cmd.Flags().StringVarP(&cfg.Peers, "peers", "p", "", "peers")
	cmd.Flags().StringVar(&cfg.PersistentPeers, "persistent-peers", "", "persistent peers")
	return cmd
}

func recovery() {
	if r := recover(); r != nil {
		log.Error("caught RPC proxy exception, exiting", r)
		os.Exit(1)
	}
}

func startPlasmaOracle(chainID string, cfg *plasmaConfig.PlasmaCashSerializableConfig) error {
	plasmaCfg, err := plasmaConfig.LoadSerializableConfig(chainID, cfg)
	if err != nil {
		return err
	}

	if !plasmaCfg.OracleEnabled {
		return nil
	}

	oracle := plasmaOracle.NewOracle(plasmaCfg.OracleConfig)
	err = oracle.Init()
	if err != nil {
		return err
	}

	oracle.Run()

	return nil
}

func startLoomCoinGatewayOracle(chainID string, cfg *tgateway.TransferGatewayConfig) error {
	if !cfg.OracleEnabled {
		return nil
	}

	orc, err := tgateway.CreateLoomCoinOracle(cfg, chainID)
	if err != nil {
		return err
	}

	go orc.RunWithRecovery()
	return nil
}

func startGatewayOracle(chainID string, cfg *tgateway.TransferGatewayConfig) error {
	if !cfg.OracleEnabled {
		return nil
	}

	orc, err := tgateway.CreateOracle(cfg, chainID)
	if err != nil {
		return err
	}

	go orc.RunWithRecovery()
	return nil
}

func initDB(name, dir string) error {
	dbPath := filepath.Join(dir, name+".db")
	if util.FileExists(dbPath) {
		return errors.New("db already exists")
	}

	return nil
}

func destroyDB(name, dir string) error {
	dbPath := filepath.Join(dir, name+".db")
	return os.RemoveAll(dbPath)
}

func resetApp(cfg *config.Config) error {
	return destroyDB(cfg.DBName, cfg.RootPath())
}

func initApp(validator *loom.Validator, cfg *config.Config) error {
	gen, err := defaultGenesis(cfg, validator)
	if err != nil {
		return err
	}
	file, err := os.OpenFile(cfg.GenesisPath(), os.O_EXCL|os.O_CREATE|os.O_WRONLY, 0644)
	if err != nil {
		return err
	}

	enc := json.NewEncoder(file)
	enc.SetIndent("", "    ")
	err = enc.Encode(gen)
	if err != nil {
		return err
	}

	err = initDB(cfg.DBName, cfg.RootPath())
	if err != nil {
		return err
	}

	return nil
}

func destroyApp(cfg *config.Config) error {
	err := util.IgnoreErrNotExists(os.Remove(cfg.GenesisPath()))
	if err != nil {
		return err
	}
	return resetApp(cfg)
}

func destroyReceiptsDB(cfg *config.Config) {
	if cfg.ReceiptsVersion == handler.ReceiptHandlerLevelDb {
		receptHandler := leveldb.LevelDbReceipts{}
		receptHandler.ClearData()
	}
}

func loadAppStore(cfg *config.Config, logger *loom.Logger) (store.VersionedKVStore, error) {
	db, err := dbm.NewGoLevelDB(cfg.DBName, cfg.RootPath())
	if err != nil {
		return nil, err
	}

	if cfg.AppStore.CompactOnLoad {
		logger.Info("Compacting app store...")
		if err := db.DB().CompactRange(leveldb_util.Range{}); err != nil {
			// compaction erroring out may indicate larger issues with the db,
			// but for now let's try loading the app store anyway...
			logger.Error("Failed to compact app store", "DBName", cfg.DBName, "err", err)
		}
		logger.Info("Finished compacting app store")
	}

	var appStore store.VersionedKVStore
	if cfg.AppStore.PruneInterval > int64(0) {
		appStore, err = store.NewPruningIAVLStore(db, store.PruningIAVLStoreConfig{
			MaxVersions: cfg.AppStore.MaxVersions,
			BatchSize:   cfg.AppStore.PruneBatchSize,
			Interval:    time.Duration(cfg.AppStore.PruneInterval) * time.Second,
			Logger:      logger,
		})
	} else {
		appStore, err = store.NewIAVLStore(db, cfg.AppStore.MaxVersions)
	}

	if err != nil {
		return nil, err
	}

	if cfg.LogStateDB {
		appStore, err = store.NewLogStore(appStore)
		if err != nil {
			return nil, err
		}
	}
	return appStore, nil
}

func loadApp(chainID string, cfg *config.Config, loader plugin.Loader, b backend.Backend) (*loomchain.Application, error) {
	logger := log.Root

	appStore, err := loadAppStore(cfg, log.Default)
	if err != nil {
		return nil, err
	}

	var eventDispatcher loomchain.EventDispatcher
	if cfg.EventDispatcherURI != "" {
		logger.Info(fmt.Sprintf("Using event dispatcher for %s\n", cfg.EventDispatcherURI))
		eventDispatcher, err = loomchain.NewEventDispatcher(cfg.EventDispatcherURI)
		if err != nil {
			return nil, err
		}
	} else {
		logger.Info("Using simple log event dispatcher")
		eventDispatcher = events.NewLogEventDispatcher()
	}
	eventHandler := loomchain.NewDefaultEventHandler(eventDispatcher)

	// TODO: It shouldn't be possible to change the registry version via config after the first run,
	//       changing it from that point on should require a special upgrade tx that stores the
	//       new version in the app store.
	regVer, err := regcommon.RegistryVersionFromInt(cfg.RegistryVersion)
	if err != nil {
		return nil, err
	}
	createRegistry, err := registry.NewRegistryFactory(regVer)
	if err != nil {
		return nil, err
	}

	receiptVer, err := handler.ReceiptHandlerVersionFromInt(cfg.ReceiptsVersion)
	if err != nil {
		return nil, errors.Wrap(err, "find receipt handler version")
	}
	receiptHandler, err := handler.NewReceiptHandler(receiptVer, eventHandler, cfg.EVMPersistentTxReceiptsMax)
	if err != nil {
		return nil, errors.Wrap(err, "new receipt handler")
	}

	var newABMFactory plugin.NewAccountBalanceManagerFactoryFunc
	if evm.EVMEnabled && cfg.EVMAccountsEnabled {
		newABMFactory = plugin.NewAccountBalanceManagerFactory
	}

	vmManager := vm.NewManager()
	vmManager.Register(vm.VMType_PLUGIN, func(state loomchain.State) (vm.VM, error) {
		return plugin.NewPluginVM(
			loader,
			state,
			createRegistry(state),
			eventHandler,
			log.Default,
			newABMFactory,
			receiptHandler,
			receiptHandler,
		), nil
	})

	if evm.EVMEnabled {
		vmManager.Register(vm.VMType_EVM, func(state loomchain.State) (vm.VM, error) {
			var createABM evm.AccountBalanceManagerFactoryFunc
			var err error

			if newABMFactory != nil {
				pvm := plugin.NewPluginVM(
					loader,
					state,
					createRegistry(state),
					eventHandler,
					log.Default,
					newABMFactory,
					receiptHandler,
					receiptHandler,
				)
				createABM, err = newABMFactory(pvm)
				if err != nil {
					return nil, err
				}
			}
			return evm.NewLoomVm(state, eventHandler, receiptHandler, createABM, cfg.EVMDebugEnabled), nil
		})
	}
	evm.LogEthDbBatch = cfg.LogEthDbBatch

	deployTxHandler := &vm.DeployTxHandler{
		Manager:        vmManager,
		CreateRegistry: createRegistry,
	}

	callTxHandler := &vm.CallTxHandler{
		Manager: vmManager,
	}

	gen, err := readGenesis(cfg.GenesisPath())
	if err != nil {
		return nil, err
	}

	rootAddr := loom.RootAddress(chainID)
	init := func(state loomchain.State) error {
		registry := createRegistry(state)
		evm.AddLoomPrecompiles()
		for i, contractCfg := range gen.Contracts {
			err := deployContract(
				state,
				contractCfg,
				vmManager,
				rootAddr,
				registry,
				logger,
				i,
			)
			if err != nil {
				return errors.Wrap(err, "deploying contract")
			}
		}
		return nil
	}

	router := loomchain.NewTxRouter()
	router.Handle(1, deployTxHandler)
	router.Handle(2, callTxHandler)

	txMiddleWare := []loomchain.TxMiddleware{
		loomchain.LogTxMiddleware,
		loomchain.RecoveryTxMiddleware,
		auth.SignatureTxMiddleware,
	}

	if cfg.KarmaEnabled {
		txMiddleWare = append(txMiddleWare, throttle.GetKarmaMiddleWare(
			cfg.KarmaEnabled,
			cfg.KarmaMaxCallCount,
			cfg.KarmaSessionDuration,
<<<<<<< HEAD
			registry.RegistryVersion(cfg.RegistryVersion),
=======
			cfg.KarmaMaxDeployCount,
			regcommon.RegistryVersion(cfg.RegistryVersion),
>>>>>>> 5dc6872e
		))
	}

	txMiddleWare = append(txMiddleWare, auth.NonceTxMiddleware)

	oracle, err := loom.ParseAddress(cfg.Oracle)
	if err != nil {
		oracle = loom.Address{}
	}
	txMiddleWare = append(txMiddleWare, throttle.GetThrottleTxMiddleWare(
		cfg.DeployEnabled,
		cfg.CallEnabled,
		oracle,
	))

	txMiddleWare = append(txMiddleWare, loomchain.NewInstrumentingTxMiddleware())

	createValidatorsManager := func(state loomchain.State) (loomchain.ValidatorsManager, error) {
		if cfg.DPOSVersion != 2 {
			return plugin.NewNoopValidatorsManager(), nil
		}
		pvm, err := vmManager.InitVM(vm.VMType_PLUGIN, state)
		if err != nil {
			return nil, err
		}
		return plugin.NewValidatorsManager(pvm.(*plugin.PluginVM))
	}

	return &loomchain.Application{
		Store: appStore,
		Init:  init,
		TxHandler: loomchain.MiddlewareTxHandler(
			txMiddleWare,
			router,
			[]loomchain.PostCommitMiddleware{
				loomchain.LogPostCommitMiddleware,
			},
		),
		UseCheckTx:             cfg.UseCheckTx,
		EventHandler:           eventHandler,
		ReceiptHandler:         receiptHandler,
		CreateValidatorManager: createValidatorsManager,
		RegistryVersion:        regVer,
	}, nil
}

func deployContract(
	state loomchain.State,
	contractCfg contractConfig,
	vmManager *vm.Manager,
	rootAddr loom.Address,
	registry regcommon.Registry,
	logger log.TMLogger,
	index int,
) error {
	vmType := contractCfg.VMType()
	vm, err := vmManager.InitVM(vmType, state)
	if err != nil {
		return err
	}

	loader := codeLoaders[contractCfg.Format]
	initCode, err := loader.LoadContractCode(
		contractCfg.Location,
		contractCfg.Init,
	)
	if err != nil {
		return err
	}

	callerAddr := plugin.CreateAddress(rootAddr, uint64(index))
	_, addr, err := vm.Create(callerAddr, initCode, loom.NewBigUIntFromInt(0))
	if err != nil {
		return err
	}

	err = registry.Register(contractCfg.Name, addr, addr)
	if err != nil {
		return err
	}

	logger.Info("Deployed contract",
		"vm", contractCfg.VMTypeName,
		"location", contractCfg.Location,
		"name", contractCfg.Name,
		"address", addr,
	)
	return nil
}

func initBackend(cfg *config.Config) backend.Backend {
	ovCfg := &backend.OverrideConfig{
		LogLevel:          cfg.BlockchainLogLevel,
		Peers:             cfg.Peers,
		PersistentPeers:   cfg.PersistentPeers,
		ChainID:           cfg.ChainID,
		RPCListenAddress:  cfg.RPCListenAddress,
		RPCProxyPort:      cfg.RPCProxyPort,
		CreateEmptyBlocks: cfg.CreateEmptyBlocks,
		HsmConfig:         cfg.HsmConfig,
	}
	return &backend.TendermintBackend{
		RootPath:    path.Join(cfg.RootPath(), "chaindata"),
		OverrideCfg: ovCfg,
	}
}

func initQueryService(app *loomchain.Application, chainID string, cfg *config.Config, loader plugin.Loader, receiptHandler loomchain.ReadReceiptHandler) error {
	// metrics
	fieldKeys := []string{"method", "error"}
	requestCount := kitprometheus.NewCounterFrom(stdprometheus.CounterOpts{
		Namespace: "loomchain",
		Subsystem: "query_service",
		Name:      "request_count",
		Help:      "Number of requests received.",
	}, fieldKeys)
	requestLatency := kitprometheus.NewSummaryFrom(stdprometheus.SummaryOpts{
		Namespace: "loomchain",
		Subsystem: "query_service",
		Name:      "request_latency_microseconds",
		Help:      "Total duration of requests in microseconds.",
	}, fieldKeys)

	regVer, err := regcommon.RegistryVersionFromInt(cfg.RegistryVersion)
	if err != nil {
		return err
	}
	createRegistry, err := registry.NewRegistryFactory(regVer)
	if err != nil {
		return err
	}

	var newABMFactory plugin.NewAccountBalanceManagerFactoryFunc
	if evm.EVMEnabled && cfg.EVMAccountsEnabled {
		newABMFactory = plugin.NewAccountBalanceManagerFactory
	}

	qs := &rpc.QueryServer{
		StateProvider:    app,
		ChainID:          chainID,
		Loader:           loader,
		Subscriptions:    app.EventHandler.SubscriptionSet(),
		EthSubscriptions: app.EventHandler.EthSubscriptionSet(),
		EthPolls:         *polls.NewEthSubscriptions(),
		CreateRegistry:   createRegistry,
		NewABMFactory:    newABMFactory,
		ReceiptHandler:   receiptHandler,
		RPCListenAddress: cfg.RPCListenAddress,
	}
	bus := &rpc.QueryEventBus{
		Subs:    *app.EventHandler.SubscriptionSet(),
		EthSubs: *app.EventHandler.EthSubscriptionSet(),
	}
	// query service
	var qsvc rpc.QueryService
	{
		qsvc = qs
		qsvc = rpc.NewInstrumentingMiddleWare(requestCount, requestLatency, qsvc)
	}
	logger := log.Root.With("module", "query-server")
	err = rpc.RPCServer(qsvc, logger, bus, cfg.RPCBindAddress)
	if err != nil {
		return err
	}

	// run http server
	//TODO we should remove queryserver once backwards compatibility is no longer needed
	handler := rpc.MakeQueryServiceHandler(qsvc, logger, bus)
	_, err = rpcserver.StartHTTPServer(cfg.QueryServerHost, handler, logger, rpcserver.Config{MaxOpenConnections: 0})
	if err != nil {
		return err
	}
	return nil
}

func main() {
	karmaCmd := newContractCmd(KarmaContractName)
	callCommand := newCallCommand()
	commands.Add(callCommand)
	RootCmd.AddCommand(
		newVersionCommand(),
		newEnvCommand(),
		newInitCommand(),
		newResetCommand(),
		newRunCommand(),
		newSpinCommand(),
		newDeployCommand(),
		newDeployGoCommand(),
		callCommand,
		newGenKeyCommand(),
		newNodeKeyCommand(),
		newStaticCallCommand(),
		newGetBlocksByNumber(),
		karmaCmd,
		gatewaycmd.NewGatewayCommand(),
		newDBCommand(),
	)
	AddKarmaMethods(karmaCmd)

	err := RootCmd.Execute()
	if err != nil {
		fmt.Println(err)
		os.Exit(1)
	}
}<|MERGE_RESOLUTION|>--- conflicted
+++ resolved
@@ -642,12 +642,7 @@
 			cfg.KarmaEnabled,
 			cfg.KarmaMaxCallCount,
 			cfg.KarmaSessionDuration,
-<<<<<<< HEAD
-			registry.RegistryVersion(cfg.RegistryVersion),
-=======
-			cfg.KarmaMaxDeployCount,
 			regcommon.RegistryVersion(cfg.RegistryVersion),
->>>>>>> 5dc6872e
 		))
 	}
 
