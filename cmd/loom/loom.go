package main

import (
	"encoding/base64"
	"encoding/json"
	"fmt"
<<<<<<< HEAD
	`github.com/loomnetwork/loomchain/receipts/plant`
=======
	"io/ioutil"
	"os"
	"os/signal"
	"path"
	"path/filepath"
	"sort"
	"syscall"

	"github.com/loomnetwork/loomchain/builtin/plugins/karma"
	"github.com/loomnetwork/loomchain/receipts"
	"github.com/pkg/errors"

	goloomplugin "github.com/loomnetwork/go-loom/plugin"
	"github.com/spf13/cobra"
	dbm "github.com/tendermint/tendermint/libs/db"
	"golang.org/x/crypto/ed25519"

>>>>>>> 5639a374
	kitprometheus "github.com/go-kit/kit/metrics/prometheus"
	"github.com/loomnetwork/go-loom"
	goloomplugin "github.com/loomnetwork/go-loom/plugin"
	"github.com/loomnetwork/go-loom/util"
	"github.com/loomnetwork/loomchain"
	"github.com/loomnetwork/loomchain/abci/backend"
	"github.com/loomnetwork/loomchain/auth"
	"github.com/loomnetwork/loomchain/builtin/plugins/address_mapper"
	"github.com/loomnetwork/loomchain/builtin/plugins/coin"
	"github.com/loomnetwork/loomchain/builtin/plugins/config"
	"github.com/loomnetwork/loomchain/builtin/plugins/dpos"
	"github.com/loomnetwork/loomchain/builtin/plugins/ethcoin"
	"github.com/loomnetwork/loomchain/builtin/plugins/gateway"
	"github.com/loomnetwork/loomchain/builtin/plugins/karma"
	"github.com/loomnetwork/loomchain/builtin/plugins/plasma_cash"
	plasmaOracle "github.com/loomnetwork/loomchain/builtin/plugins/plasma_cash/oracle"
	gatewaycmd "github.com/loomnetwork/loomchain/cmd/loom/gateway"
	"github.com/loomnetwork/loomchain/eth/polls"
	"github.com/loomnetwork/loomchain/events"
	"github.com/loomnetwork/loomchain/evm"
	tgateway "github.com/loomnetwork/loomchain/gateway"
	"github.com/loomnetwork/loomchain/log"
	"github.com/loomnetwork/loomchain/plugin"
<<<<<<< HEAD
	regcommon "github.com/loomnetwork/loomchain/registry"
=======
	receiptsfactory "github.com/loomnetwork/loomchain/receipts/factory"
>>>>>>> 5639a374
	registry "github.com/loomnetwork/loomchain/registry/factory"
	"github.com/loomnetwork/loomchain/rpc"
	"github.com/loomnetwork/loomchain/store"
	"github.com/loomnetwork/loomchain/throttle"
	"github.com/loomnetwork/loomchain/vm"
	"github.com/pkg/errors"
	stdprometheus "github.com/prometheus/client_golang/prometheus"
	"github.com/spf13/cobra"
	dbm "github.com/tendermint/tendermint/libs/db"
	"github.com/tendermint/tendermint/rpc/lib/server"

	plasmaConfig "github.com/loomnetwork/loomchain/builtin/plugins/plasma_cash/config"
	"golang.org/x/crypto/ed25519"
	"io/ioutil"
	"os"
	"os/signal"
	"path"
	"path/filepath"
	"sort"
	"syscall"
)

var RootCmd = &cobra.Command{
	Use:   "loom",
	Short: "Loom DAppChain",
}

var codeLoaders map[string]ContractCodeLoader

func init() {
	codeLoaders = map[string]ContractCodeLoader{
		"plugin":   &PluginCodeLoader{},
		"truffle":  &TruffleCodeLoader{},
		"solidity": &SolidityCodeLoader{},
		"hex":      &HexCodeLoader{},
	}
}

func newVersionCommand() *cobra.Command {
	return &cobra.Command{
		Use:   "version",
		Short: "Show the Loom chain version",
		RunE: func(cmd *cobra.Command, args []string) error {
			println(loomchain.FullVersion())
			return nil
		},
	}
}

func printEnv(env map[string]string) {
	keys := make([]string, 0, len(env))
	for key := range env {
		keys = append(keys, key)
	}

	sort.Strings(keys)

	for _, key := range keys {
		val := env[key]
		fmt.Printf("%s = %s\n", key, val)
	}
}

func newEnvCommand() *cobra.Command {
	return &cobra.Command{
		Use:   "env",
		Short: "Show loom config settings",
		RunE: func(cmd *cobra.Command, args []string) error {
			cfg, err := parseConfig()
			if err != nil {
				return err
			}

			printEnv(map[string]string{
				"version":           loomchain.FullVersion(),
				"git sha":           loomchain.GitSHA,
				"plugin path":       cfg.PluginsPath(),
				"query server host": cfg.QueryServerHost,
				"peers":             cfg.Peers,
			})
			return nil
		},
	}
}

type genKeyFlags struct {
	PublicFile string `json:"publicfile"`
	PrivFile   string `json:"privfile"`
}

func newGenKeyCommand() *cobra.Command {
	var flags genKeyFlags
	keygenCmd := &cobra.Command{
		Use:   "genkey",
		Short: "generate a public and private key pair",
		RunE: func(cmd *cobra.Command, args []string) error {
			pub, priv, err := ed25519.GenerateKey(nil)
			if err != nil {
				return fmt.Errorf("Error generating key pair: %v", err)
			}
			encoder := base64.StdEncoding
			pubKeyB64 := encoder.EncodeToString(pub[:])
			privKeyB64 := encoder.EncodeToString(priv[:])

			if err := ioutil.WriteFile(flags.PublicFile, []byte(pubKeyB64), 0664); err != nil {
				return fmt.Errorf("Unable to write public key: %v", err)
			}
			if err := ioutil.WriteFile(flags.PrivFile, []byte(privKeyB64), 0664); err != nil {
				return fmt.Errorf("Unable to write private key: %v", err)
			}
			addr := loom.LocalAddressFromPublicKey(pub[:])
			fmt.Printf("local address: %s\n", addr.String())
			fmt.Printf("local address base64: %s\n", encoder.EncodeToString(addr))
			return nil
		},
	}
	keygenCmd.Flags().StringVarP(&flags.PublicFile, "public_key", "a", "", "public key file")
	keygenCmd.Flags().StringVarP(&flags.PrivFile, "private_key", "k", "", "private key file")
	return keygenCmd
}

func newInitCommand() *cobra.Command {
	var force bool

	cmd := &cobra.Command{
		Use:   "init",
		Short: "Initialize configs and data",
		RunE: func(cmd *cobra.Command, args []string) error {
			cfg, err := parseConfig()
			if err != nil {
				return err
			}
			backend := initBackend(cfg)
			if force {
				err = backend.Destroy()
				if err != nil {
					return err
				}
				err = destroyApp(cfg)
				if err != nil {
					return err
				}
				err = destroyReceiptsDB(cfg)
				if err != nil {
					return errors.Wrap(err, "destroy receipt db")
				}
			}
			validator, err := backend.Init()
			if err != nil {
				return err
			}

			err = initApp(validator, cfg)
			if err != nil {
				return err
			}

			return nil
		},
	}

	cmd.Flags().BoolVarP(&force, "force", "f", false, "force initialization")
	return cmd
}

func newResetCommand() *cobra.Command {
	return &cobra.Command{
		Use:   "reset",
		Short: "Reset the app and blockchain state only",
		RunE: func(cmd *cobra.Command, args []string) error {
			cfg, err := parseConfig()
			if err != nil {
				return err
			}

			backend := initBackend(cfg)
			err = backend.Reset(0)
			if err != nil {
				return err
			}

			err = resetApp(cfg)
			if err != nil {
				return err
			}

			return nil
		},
	}
}

// Generate Or Prints node's ID to the standard output.
func newNodeKeyCommand() *cobra.Command {
	return &cobra.Command{
		Use:   "nodekey",
		Short: "Show node key",
		RunE: func(cmd *cobra.Command, args []string) error {
			cfg, err := parseConfig()
			if err != nil {
				return err
			}
			backend := initBackend(cfg)
			key, err := backend.NodeKey()
			if err != nil {
				fmt.Printf("Error in determining Node Key")
			} else {
				fmt.Printf("%s\n", key)
			}
			return nil
		},
	}
}

func defaultContractsLoader(cfg *Config) plugin.Loader {
	contracts := []goloomplugin.Contract{
		coin.Contract,
		dpos.Contract,
		config.Contract,
	}
	if cfg.PlasmaCash.ContractEnabled {
		contracts = append(contracts, plasma_cash.Contract)
	}
	if cfg.KarmaEnabled {
		contracts = append(contracts, karma.Contract)
	}
	if cfg.TransferGateway.ContractEnabled {
		contracts = append(contracts, address_mapper.Contract, gateway.Contract, ethcoin.Contract)
	}
	return plugin.NewStaticLoader(contracts...)
}

func newRunCommand() *cobra.Command {
	cfg, err := parseConfig()

	cmd := &cobra.Command{
		Use:   "run [root contract]",
		Short: "Run the blockchain node",
		RunE: func(cmd *cobra.Command, args []string) error {
			if err != nil {
				return err
			}
			log.Setup(cfg.LoomLogLevel, cfg.LogDestination)
			backend := initBackend(cfg)
			loader := plugin.NewMultiLoader(
				plugin.NewManager(cfg.PluginsPath()),
				plugin.NewExternalLoader(cfg.PluginsPath()),
				defaultContractsLoader(cfg),
			)

			termChan := make(chan os.Signal)
			go func(c <-chan os.Signal, l plugin.Loader) {
				<-c
				l.UnloadContracts()
				os.Exit(0)
			}(termChan, loader)

			signal.Notify(termChan, syscall.SIGHUP,
				syscall.SIGINT,
				syscall.SIGTERM,
				syscall.SIGQUIT)

			chainID, err := backend.ChainID()
			if err != nil {
				return err
			}
			app, receipts, err := loadApp(chainID, cfg, loader, backend)
			if err != nil {
				return err
			}
			if err := backend.Start(app); err != nil {
				return err
			}
			if err := initQueryService(app, chainID, cfg, loader, receipts); err != nil {
				return err
			}

			if err := startGatewayOracle(chainID, cfg.TransferGateway); err != nil {
				return err
			}

			if err := startPlasmaOracle(chainID, cfg.PlasmaCash); err != nil {
				return err
			}

			backend.RunForever()
			return nil
		},
	}
	cmd.Flags().StringVarP(&cfg.Peers, "peers", "p", "", "peers")
	cmd.Flags().StringVar(&cfg.PersistentPeers, "persistent-peers", "", "persistent peers")
	return cmd
}

func recovery() {
	if r := recover(); r != nil {
		log.Error("caught RPC proxy exception, exiting", r)
		os.Exit(1)
	}
}

func startPlasmaOracle(chainID string, cfg *plasmaConfig.PlasmaCashSerializableConfig) error {
	plasmaCfg, err := plasmaConfig.LoadSerializableConfig(chainID, cfg)
	if err != nil {
		return err
	}

	if !plasmaCfg.OracleEnabled {
		return nil
	}

	oracle := plasmaOracle.NewOracle(plasmaCfg.OracleConfig)
	err = oracle.Init()
	if err != nil {
		return err
	}

	oracle.Run()

	return nil
}

func startGatewayOracle(chainID string, cfg *tgateway.TransferGatewayConfig) error {
	if !cfg.OracleEnabled {
		return nil
	}

	orc, err := tgateway.CreateOracle(cfg, chainID)
	if err != nil {
		return err
	}
	go orc.RunWithRecovery()
	return nil
}

func initDB(name, dir string) error {
	dbPath := filepath.Join(dir, name+".db")
	if util.FileExists(dbPath) {
		return errors.New("db already exists")
	}

	return nil
}

func destroyDB(name, dir string) error {
	dbPath := filepath.Join(dir, name+".db")
	return os.RemoveAll(dbPath)
}

func resetApp(cfg *Config) error {
	return destroyDB(cfg.DBName, cfg.RootPath())
}

func initApp(validator *loom.Validator, cfg *Config) error {
	gen, err := defaultGenesis(cfg, validator)
	if err != nil {
		return err
	}
	file, err := os.OpenFile(cfg.GenesisPath(), os.O_EXCL|os.O_CREATE|os.O_WRONLY, 0644)
	if err != nil {
		return err
	}

	enc := json.NewEncoder(file)
	enc.SetIndent("", "    ")
	err = enc.Encode(gen)
	if err != nil {
		return err
	}

	err = initDB(cfg.DBName, cfg.RootPath())
	if err != nil {
		return err
	}

	return nil
}

func destroyApp(cfg *Config) error {
	err := util.IgnoreErrNotExists(os.Remove(cfg.GenesisPath()))
	if err != nil {
		return err
	}
	return resetApp(cfg)
}

func destroyReceiptsDB(cfg *Config) error {
<<<<<<< HEAD
	/* todo remove old receipts leveldb*/
	return nil
=======
	receiptVer, err := receiptsfactory.ReceiptHandlerVersionFromInt(cfg.ReceiptsVersion)
	if err != nil {
		return errors.Wrap(err, "find receipt handler vers")
	}
	receiptHandler, err := receiptsfactory.NewReceiptHandlerFactory(receiptVer, &loomchain.DefaultEventHandler{})
	if err != nil {
		return errors.Wrap(err, "new receipt fandler factory")
	}
	return receiptHandler.ClearData()
>>>>>>> 5639a374
}

func loadApp(chainID string, cfg *Config, loader plugin.Loader, b backend.Backend) (*loomchain.Application, receipts.ReceiptHandler, error) {
	logger := log.Root
	db, err := dbm.NewGoLevelDB(cfg.DBName, cfg.RootPath())
	if err != nil {
		return nil, nil, err
	}

	var appStore store.VersionedKVStore
	if cfg.LogStateDB {
		appStore, err = store.NewLogStore(db)
	} else {
		appStore, err = store.NewIAVLStore(db)
	}
	if err != nil {
		return nil, nil, err
	}

	var eventDispatcher loomchain.EventDispatcher
	if cfg.EventDispatcherURI != "" {
		logger.Info(fmt.Sprintf("Using event dispatcher for %s\n", cfg.EventDispatcherURI))
		eventDispatcher, err = loomchain.NewEventDispatcher(cfg.EventDispatcherURI)
		if err != nil {
			return nil, nil, err
		}
	} else {
		logger.Info("Using simple log event dispatcher")
		eventDispatcher = events.NewLogEventDispatcher()
	}
	eventHandler := loomchain.NewDefaultEventHandler(eventDispatcher)

	// TODO: It shouldn't be possible to change the registry version via config after the first run,
	//       changing it from that point on should require a special upgrade tx that stores the
	//       new version in the app store.
	regVer, err := registry.RegistryVersionFromInt(cfg.RegistryVersion)
	if err != nil {
		return nil, nil, err
	}
	createRegistry, err := registry.NewRegistryFactory(regVer)
	if err != nil {
		return nil, nil, err
	}

<<<<<<< HEAD
	receiptPlant := plant.NewReceiptPlant(eventHandler, createRegistry)
	
=======
	receiptVer, err := receiptsfactory.ReceiptHandlerVersionFromInt(cfg.ReceiptsVersion)
	if err != nil {
		return nil, nil, errors.Wrap(err, "find receipt handler vers")
	}
	receiptHandler, err := receiptsfactory.NewReceiptHandlerFactory(receiptVer, eventHandler)
	if err != nil {
		return nil, nil, errors.Wrap(err, "new receipt fandler factory")
	}

>>>>>>> 5639a374
	var newABMFactory plugin.NewAccountBalanceManagerFactoryFunc
	if evm.EVMEnabled && cfg.EVMAccountsEnabled {
		newABMFactory = plugin.NewAccountBalanceManagerFactory
	}

	vmManager := vm.NewManager()
	vmManager.Register(vm.VMType_PLUGIN, func(state loomchain.State) (vm.VM, error) {
		return plugin.NewPluginVM(
			loader,
			state,
			createRegistry(state),
			eventHandler,
			log.Default,
			newABMFactory,
<<<<<<< HEAD
			receiptPlant.WriteCache(),
=======
			receiptHandler,
>>>>>>> 5639a374
		), nil
	})

	if evm.EVMEnabled {
		vmManager.Register(vm.VMType_EVM, func(state loomchain.State) (vm.VM, error) {
			var createABM evm.AccountBalanceManagerFactoryFunc
			var err error

			if newABMFactory != nil {
				pvm := plugin.NewPluginVM(
					loader,
					state,
					createRegistry(state),
					eventHandler,
					log.Default,
					newABMFactory,
<<<<<<< HEAD
					receiptPlant.WriteCache(),
=======
					receiptHandler,
>>>>>>> 5639a374
				)
				createABM, err = newABMFactory(pvm)
				if err != nil {
					return nil, err
				}
			}
<<<<<<< HEAD
			return evm.NewLoomVm(state, receiptPlant.WriteCache(), createABM), nil
=======
			return evm.NewLoomVm(state, eventHandler, receiptHandler, createABM), nil
>>>>>>> 5639a374
		})
	}
	evm.LogEthDbBatch = cfg.LogEthDbBatch

	deployTxHandler := &vm.DeployTxHandler{
		Manager:        vmManager,
		CreateRegistry: createRegistry,
	}

	callTxHandler := &vm.CallTxHandler{
		Manager: vmManager,
	}

	gen, err := readGenesis(cfg.GenesisPath())
	if err != nil {
		return nil, nil, err
	}

	rootAddr := loom.RootAddress(chainID)
	init := func(state loomchain.State) error {
		registry := createRegistry(state)
		evm.AddLoomPrecompiles()
		for i, contractCfg := range gen.Contracts {
			err := deployContract(
				state,
				contractCfg,
				vmManager,
				rootAddr,
				registry,
				logger,
				i,
			)
			if err != nil {
				return errors.Wrap(err, "deploying contract")
			}
		}
		return nil
	}

	router := loomchain.NewTxRouter()
	router.Handle(1, deployTxHandler)
	router.Handle(2, callTxHandler)

	txMiddleWare := []loomchain.TxMiddleware{
		loomchain.LogTxMiddleware,
		loomchain.RecoveryTxMiddleware,
		auth.SignatureTxMiddleware,
	}

	if cfg.KarmaEnabled {
		txMiddleWare = append(txMiddleWare, throttle.GetKarmaMiddleWare(
			cfg.KarmaEnabled,
			cfg.KarmaMaxCallCount,
			cfg.KarmaSessionDuration,
			cfg.KarmaMaxDeployCount,
			registry.RegistryVersion(cfg.RegistryVersion),
		))
	}

	txMiddleWare = append(txMiddleWare, auth.NonceTxMiddleware)

	oracle, err := loom.ParseAddress(cfg.Oracle)
	if err != nil {
		oracle = loom.Address{}
	}
	txMiddleWare = append(txMiddleWare, throttle.GetThrottleTxMiddleWare(
		cfg.DeployEnabled,
		cfg.CallEnabled,
		oracle,
	))

	txMiddleWare = append(txMiddleWare, loomchain.NewInstrumentingTxMiddleware())
	
	return  &loomchain.Application{
		Store: appStore,
		Init:  init,
		TxHandler: loomchain.MiddlewareTxHandler(
			txMiddleWare,
			router,
			[]loomchain.PostCommitMiddleware{
				loomchain.LogPostCommitMiddleware,
			},
		),
		UseCheckTx:   cfg.UseCheckTx,
		EventHandler: eventHandler,
<<<<<<< HEAD
		ReceiptPlant: receiptPlant,
	}, nil
=======
	}, receiptHandler, nil
>>>>>>> 5639a374
}

func deployContract(
	state loomchain.State,
	contractCfg contractConfig,
	vmManager *vm.Manager,
	rootAddr loom.Address,
	registry regcommon.Registry,
	logger log.TMLogger,
	index int,
) error {
	vmType := contractCfg.VMType()
	vm, err := vmManager.InitVM(vmType, state)
	if err != nil {
		return err
	}
	
	loader := codeLoaders[contractCfg.Format]
	initCode, err := loader.LoadContractCode(
		contractCfg.Location,
		contractCfg.Init,
	)
	if err != nil {
		return err
	}
	
	callerAddr := plugin.CreateAddress(rootAddr, uint64(index))
	_, addr, err := vm.Create(callerAddr, initCode, loom.NewBigUIntFromInt(0))
	if err != nil {
		return err
	}
	
	err = registry.Register(contractCfg.Name, addr, addr)
	if err != nil {
		return err
	}
	
	logger.Info("Deployed contract",
		"vm", contractCfg.VMTypeName,
		"location", contractCfg.Location,
		"name", contractCfg.Name,
		"address", addr,
	)
	return nil
}

func initBackend(cfg *Config) backend.Backend {
	ovCfg := &backend.OverrideConfig{
		LogLevel:          cfg.BlockchainLogLevel,
		Peers:             cfg.Peers,
		PersistentPeers:   cfg.PersistentPeers,
		ChainID:           cfg.ChainID,
		RPCListenAddress:  cfg.RPCListenAddress,
		RPCProxyPort:      cfg.RPCProxyPort,
		CreateEmptyBlocks: cfg.CreateEmptyBlocks,
	}
	return &backend.TendermintBackend{
		RootPath:    path.Join(cfg.RootPath(), "chaindata"),
		OverrideCfg: ovCfg,
	}
}

func initQueryService(app *loomchain.Application, chainID string, cfg *Config, loader plugin.Loader, receiptHandler receipts.ReceiptHandler) error {
	// metrics
	fieldKeys := []string{"method", "error"}
	requestCount := kitprometheus.NewCounterFrom(stdprometheus.CounterOpts{
		Namespace: "loomchain",
		Subsystem: "query_service",
		Name:      "request_count",
		Help:      "Number of requests received.",
	}, fieldKeys)
	requestLatency := kitprometheus.NewSummaryFrom(stdprometheus.SummaryOpts{
		Namespace: "loomchain",
		Subsystem: "query_service",
		Name:      "request_latency_microseconds",
		Help:      "Total duration of requests in microseconds.",
	}, fieldKeys)

	regVer, err := registry.RegistryVersionFromInt(cfg.RegistryVersion)
	if err != nil {
		return err
	}
	createRegistry, err := registry.NewRegistryFactory(regVer)
	if err != nil {
		return err
	}

	var newABMFactory plugin.NewAccountBalanceManagerFactoryFunc
	if evm.EVMEnabled && cfg.EVMAccountsEnabled {
		newABMFactory = plugin.NewAccountBalanceManagerFactory
	}

	qs := &rpc.QueryServer{
<<<<<<< HEAD
		StateProvider:         app,
		ChainID:               chainID,
		Loader:                loader,
		Subscriptions:         app.EventHandler.SubscriptionSet(),
		EthSubscriptions:      app.EventHandler.EthSubscriptionSet(),
		EthPolls:              *polls.NewEthSubscriptions(),
		CreateRegistry:        createRegistry,
		NewABMFactory:         newABMFactory,
		ReceiptReaderFactory: app.ReceiptPlant.ReceiptReaderFactory(),
		RPCListenAddress:      cfg.RPCListenAddress,
=======
		StateProvider:    app,
		ChainID:          chainID,
		Loader:           loader,
		Subscriptions:    app.EventHandler.SubscriptionSet(),
		EthSubscriptions: app.EventHandler.EthSubscriptionSet(),
		EthPolls:         *polls.NewEthSubscriptions(),
		CreateRegistry:   createRegistry,
		NewABMFactory:    newABMFactory,
		ReceiptHandler:   receiptHandler,
		RPCListenAddress: cfg.RPCListenAddress,
>>>>>>> 5639a374
	}
	bus := &rpc.QueryEventBus{
		Subs:    *app.EventHandler.SubscriptionSet(),
		EthSubs: *app.EventHandler.EthSubscriptionSet(),
	}
	// query service
	var qsvc rpc.QueryService
	{
		qsvc = qs
		qsvc = rpc.NewInstrumentingMiddleWare(requestCount, requestLatency, qsvc)
	}
	logger := log.Root.With("module", "query-server")
	err = rpc.RPCServer(qsvc, logger, bus, cfg.RPCBindAddress)
	if err != nil {
		return err
	}

	// run http server
	//TODO we should remove queryserver once backwards compatibility is no longer needed
	handler := rpc.MakeQueryServiceHandler(qsvc, logger, bus)
	_, err = rpcserver.StartHTTPServer(cfg.QueryServerHost, handler, logger, rpcserver.Config{MaxOpenConnections: 0})
	if err != nil {
		return err
	}
	return nil
}

func main() {
	karmaCmd := newContractCmd(KarmaContractName)
	configCmd := newContractCmd(ConfigContractName)
	RootCmd.AddCommand(
		newVersionCommand(),
		newEnvCommand(),
		newInitCommand(),
		newResetCommand(),
		newRunCommand(),
		newSpinCommand(),
		newDeployCommand(),
		newCallCommand(),
		newGenKeyCommand(),
		newNodeKeyCommand(),
		newStaticCallCommand(),
		newGetBlocksByNumber(),
		karmaCmd,
		configCmd,
		gatewaycmd.NewGatewayCommand(),
	)
	AddKarmaMethods(karmaCmd)
	AddConfigMethods(configCmd)

	err := RootCmd.Execute()
	if err != nil {
		fmt.Println(err)
		os.Exit(1)
	}
}<|MERGE_RESOLUTION|>--- conflicted
+++ resolved
@@ -4,9 +4,6 @@
 	"encoding/base64"
 	"encoding/json"
 	"fmt"
-<<<<<<< HEAD
-	`github.com/loomnetwork/loomchain/receipts/plant`
-=======
 	"io/ioutil"
 	"os"
 	"os/signal"
@@ -15,16 +12,6 @@
 	"sort"
 	"syscall"
 
-	"github.com/loomnetwork/loomchain/builtin/plugins/karma"
-	"github.com/loomnetwork/loomchain/receipts"
-	"github.com/pkg/errors"
-
-	goloomplugin "github.com/loomnetwork/go-loom/plugin"
-	"github.com/spf13/cobra"
-	dbm "github.com/tendermint/tendermint/libs/db"
-	"golang.org/x/crypto/ed25519"
-
->>>>>>> 5639a374
 	kitprometheus "github.com/go-kit/kit/metrics/prometheus"
 	"github.com/loomnetwork/go-loom"
 	goloomplugin "github.com/loomnetwork/go-loom/plugin"
@@ -40,6 +27,7 @@
 	"github.com/loomnetwork/loomchain/builtin/plugins/gateway"
 	"github.com/loomnetwork/loomchain/builtin/plugins/karma"
 	"github.com/loomnetwork/loomchain/builtin/plugins/plasma_cash"
+	plasmaConfig "github.com/loomnetwork/loomchain/builtin/plugins/plasma_cash/config"
 	plasmaOracle "github.com/loomnetwork/loomchain/builtin/plugins/plasma_cash/oracle"
 	gatewaycmd "github.com/loomnetwork/loomchain/cmd/loom/gateway"
 	"github.com/loomnetwork/loomchain/eth/polls"
@@ -48,11 +36,9 @@
 	tgateway "github.com/loomnetwork/loomchain/gateway"
 	"github.com/loomnetwork/loomchain/log"
 	"github.com/loomnetwork/loomchain/plugin"
-<<<<<<< HEAD
+	"github.com/loomnetwork/loomchain/receipts"
+	receiptsfactory "github.com/loomnetwork/loomchain/receipts/factory"
 	regcommon "github.com/loomnetwork/loomchain/registry"
-=======
-	receiptsfactory "github.com/loomnetwork/loomchain/receipts/factory"
->>>>>>> 5639a374
 	registry "github.com/loomnetwork/loomchain/registry/factory"
 	"github.com/loomnetwork/loomchain/rpc"
 	"github.com/loomnetwork/loomchain/store"
@@ -63,16 +49,7 @@
 	"github.com/spf13/cobra"
 	dbm "github.com/tendermint/tendermint/libs/db"
 	"github.com/tendermint/tendermint/rpc/lib/server"
-
-	plasmaConfig "github.com/loomnetwork/loomchain/builtin/plugins/plasma_cash/config"
 	"golang.org/x/crypto/ed25519"
-	"io/ioutil"
-	"os"
-	"os/signal"
-	"path"
-	"path/filepath"
-	"sort"
-	"syscall"
 )
 
 var RootCmd = &cobra.Command{
@@ -439,10 +416,6 @@
 }
 
 func destroyReceiptsDB(cfg *Config) error {
-<<<<<<< HEAD
-	/* todo remove old receipts leveldb*/
-	return nil
-=======
 	receiptVer, err := receiptsfactory.ReceiptHandlerVersionFromInt(cfg.ReceiptsVersion)
 	if err != nil {
 		return errors.Wrap(err, "find receipt handler vers")
@@ -452,7 +425,6 @@
 		return errors.Wrap(err, "new receipt fandler factory")
 	}
 	return receiptHandler.ClearData()
->>>>>>> 5639a374
 }
 
 func loadApp(chainID string, cfg *Config, loader plugin.Loader, b backend.Backend) (*loomchain.Application, receipts.ReceiptHandler, error) {
@@ -497,10 +469,6 @@
 		return nil, nil, err
 	}
 
-<<<<<<< HEAD
-	receiptPlant := plant.NewReceiptPlant(eventHandler, createRegistry)
-	
-=======
 	receiptVer, err := receiptsfactory.ReceiptHandlerVersionFromInt(cfg.ReceiptsVersion)
 	if err != nil {
 		return nil, nil, errors.Wrap(err, "find receipt handler vers")
@@ -510,7 +478,6 @@
 		return nil, nil, errors.Wrap(err, "new receipt fandler factory")
 	}
 
->>>>>>> 5639a374
 	var newABMFactory plugin.NewAccountBalanceManagerFactoryFunc
 	if evm.EVMEnabled && cfg.EVMAccountsEnabled {
 		newABMFactory = plugin.NewAccountBalanceManagerFactory
@@ -525,11 +492,7 @@
 			eventHandler,
 			log.Default,
 			newABMFactory,
-<<<<<<< HEAD
-			receiptPlant.WriteCache(),
-=======
 			receiptHandler,
->>>>>>> 5639a374
 		), nil
 	})
 
@@ -546,22 +509,14 @@
 					eventHandler,
 					log.Default,
 					newABMFactory,
-<<<<<<< HEAD
-					receiptPlant.WriteCache(),
-=======
 					receiptHandler,
->>>>>>> 5639a374
 				)
 				createABM, err = newABMFactory(pvm)
 				if err != nil {
 					return nil, err
 				}
 			}
-<<<<<<< HEAD
-			return evm.NewLoomVm(state, receiptPlant.WriteCache(), createABM), nil
-=======
 			return evm.NewLoomVm(state, eventHandler, receiptHandler, createABM), nil
->>>>>>> 5639a374
 		})
 	}
 	evm.LogEthDbBatch = cfg.LogEthDbBatch
@@ -634,8 +589,8 @@
 	))
 
 	txMiddleWare = append(txMiddleWare, loomchain.NewInstrumentingTxMiddleware())
-	
-	return  &loomchain.Application{
+
+	return &loomchain.Application{
 		Store: appStore,
 		Init:  init,
 		TxHandler: loomchain.MiddlewareTxHandler(
@@ -647,12 +602,7 @@
 		),
 		UseCheckTx:   cfg.UseCheckTx,
 		EventHandler: eventHandler,
-<<<<<<< HEAD
-		ReceiptPlant: receiptPlant,
-	}, nil
-=======
 	}, receiptHandler, nil
->>>>>>> 5639a374
 }
 
 func deployContract(
@@ -669,7 +619,7 @@
 	if err != nil {
 		return err
 	}
-	
+
 	loader := codeLoaders[contractCfg.Format]
 	initCode, err := loader.LoadContractCode(
 		contractCfg.Location,
@@ -678,18 +628,18 @@
 	if err != nil {
 		return err
 	}
-	
+
 	callerAddr := plugin.CreateAddress(rootAddr, uint64(index))
 	_, addr, err := vm.Create(callerAddr, initCode, loom.NewBigUIntFromInt(0))
 	if err != nil {
 		return err
 	}
-	
+
 	err = registry.Register(contractCfg.Name, addr, addr)
 	if err != nil {
 		return err
 	}
-	
+
 	logger.Info("Deployed contract",
 		"vm", contractCfg.VMTypeName,
 		"location", contractCfg.Location,
@@ -746,18 +696,6 @@
 	}
 
 	qs := &rpc.QueryServer{
-<<<<<<< HEAD
-		StateProvider:         app,
-		ChainID:               chainID,
-		Loader:                loader,
-		Subscriptions:         app.EventHandler.SubscriptionSet(),
-		EthSubscriptions:      app.EventHandler.EthSubscriptionSet(),
-		EthPolls:              *polls.NewEthSubscriptions(),
-		CreateRegistry:        createRegistry,
-		NewABMFactory:         newABMFactory,
-		ReceiptReaderFactory: app.ReceiptPlant.ReceiptReaderFactory(),
-		RPCListenAddress:      cfg.RPCListenAddress,
-=======
 		StateProvider:    app,
 		ChainID:          chainID,
 		Loader:           loader,
@@ -768,7 +706,6 @@
 		NewABMFactory:    newABMFactory,
 		ReceiptHandler:   receiptHandler,
 		RPCListenAddress: cfg.RPCListenAddress,
->>>>>>> 5639a374
 	}
 	bus := &rpc.QueryEventBus{
 		Subs:    *app.EventHandler.SubscriptionSet(),
