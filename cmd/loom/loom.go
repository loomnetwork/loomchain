package main

import (
	"encoding/base64"
	"encoding/json"
	"fmt"
	"io/ioutil"
	"os"
	"os/signal"
	"path"
	"path/filepath"
	"sort"
	"syscall"
	"time"

	"github.com/gogo/protobuf/proto"
	"github.com/loomnetwork/loomchain/receipts/leveldb"

	kitprometheus "github.com/go-kit/kit/metrics/prometheus"
	loom "github.com/loomnetwork/go-loom"
	glAuth "github.com/loomnetwork/go-loom/auth"
	"github.com/loomnetwork/go-loom/builtin/commands"
	"github.com/loomnetwork/go-loom/cli"
	"github.com/loomnetwork/go-loom/crypto"
	"github.com/loomnetwork/go-loom/plugin/contractpb"
	"github.com/loomnetwork/go-loom/util"
	"github.com/loomnetwork/loomchain"
	"github.com/loomnetwork/loomchain/abci/backend"
	"github.com/loomnetwork/loomchain/auth"
	d2Oracle "github.com/loomnetwork/loomchain/builtin/plugins/dposv2/oracle"
	d2OracleCfg "github.com/loomnetwork/loomchain/builtin/plugins/dposv2/oracle/config"
	plasmaConfig "github.com/loomnetwork/loomchain/builtin/plugins/plasma_cash/config"
	plasmaOracle "github.com/loomnetwork/loomchain/builtin/plugins/plasma_cash/oracle"

	"github.com/loomnetwork/loomchain/cmd/loom/chainconfig"
	"github.com/loomnetwork/loomchain/cmd/loom/common"
	dbcmd "github.com/loomnetwork/loomchain/cmd/loom/db"
	"github.com/loomnetwork/loomchain/cmd/loom/dbg"
	gatewaycmd "github.com/loomnetwork/loomchain/cmd/loom/gateway"
	"github.com/loomnetwork/loomchain/cmd/loom/replay"
	"github.com/loomnetwork/loomchain/cmd/loom/staking"
	"github.com/loomnetwork/loomchain/config"
	"github.com/loomnetwork/loomchain/eth/polls"
	"github.com/loomnetwork/loomchain/events"
	"github.com/loomnetwork/loomchain/evm"
	tgateway "github.com/loomnetwork/loomchain/gateway"
	karma_handler "github.com/loomnetwork/loomchain/karma"
	"github.com/loomnetwork/loomchain/log"
	"github.com/loomnetwork/loomchain/plugin"
	"github.com/loomnetwork/loomchain/receipts"
	"github.com/loomnetwork/loomchain/receipts/handler"
	regcommon "github.com/loomnetwork/loomchain/registry"
	registry "github.com/loomnetwork/loomchain/registry/factory"
	"github.com/loomnetwork/loomchain/rpc"
	"github.com/loomnetwork/loomchain/store"
	"github.com/loomnetwork/loomchain/throttle"
	"github.com/loomnetwork/loomchain/vm"
	"github.com/pkg/errors"
	stdprometheus "github.com/prometheus/client_golang/prometheus"
	"github.com/spf13/cobra"
	"golang.org/x/crypto/ed25519"

	cdb "github.com/loomnetwork/loomchain/db"

	"github.com/loomnetwork/loomchain/fnConsensus"
)

var RootCmd = &cobra.Command{
	Use:   "loom",
	Short: "Loom DAppChain",
}

var codeLoaders map[string]ContractCodeLoader

func init() {
	codeLoaders = map[string]ContractCodeLoader{
		"plugin":   &PluginCodeLoader{},
		"truffle":  &TruffleCodeLoader{},
		"solidity": &SolidityCodeLoader{},
		"hex":      &HexCodeLoader{},
	}
}

func newVersionCommand() *cobra.Command {
	return &cobra.Command{
		Use:   "version",
		Short: "Show the Loom chain version",
		RunE: func(cmd *cobra.Command, args []string) error {
			println(loomchain.FullVersion())
			return nil
		},
	}
}

func printEnv(env map[string]string) {
	keys := make([]string, 0, len(env))
	for key := range env {
		keys = append(keys, key)
	}

	sort.Strings(keys)

	for _, key := range keys {
		val := env[key]
		fmt.Printf("%s = %s\n", key, val)
	}
}

func newEnvCommand() *cobra.Command {
	return &cobra.Command{
		Use:   "env",
		Short: "Show loom config settings",
		RunE: func(cmd *cobra.Command, args []string) error {
			cfg, err := parseConfig()
			if err != nil {
				return err
			}

			printEnv(map[string]string{
				"version":       loomchain.FullVersion(),
				"build":         loomchain.Build,
				"build variant": loomchain.BuildVariant,
				"git sha":       loomchain.GitSHA,
				"go-loom":       loomchain.GoLoomGitSHA,
				"go-ethereum":   loomchain.EthGitSHA,
				"go-plugin":     loomchain.HashicorpGitSHA,
				"plugin path":   cfg.PluginsPath(),
				"peers":         cfg.Peers,
			})
			return nil
		},
	}
}

type genKeyFlags struct {
	PublicFile string `json:"publicfile"`
	PrivFile   string `json:"privfile"`
}

func newGenKeyCommand() *cobra.Command {
	var flags genKeyFlags
	keygenCmd := &cobra.Command{
		Use:   "genkey",
		Short: "generate a public and private key pair",
		RunE: func(cmd *cobra.Command, args []string) error {
			pub, priv, err := ed25519.GenerateKey(nil)
			if err != nil {
				return fmt.Errorf("Error generating key pair: %v", err)
			}
			encoder := base64.StdEncoding
			pubKeyB64 := encoder.EncodeToString(pub[:])
			privKeyB64 := encoder.EncodeToString(priv[:])

			if err := ioutil.WriteFile(flags.PublicFile, []byte(pubKeyB64), 0664); err != nil {
				return fmt.Errorf("Unable to write public key: %v", err)
			}
			if err := ioutil.WriteFile(flags.PrivFile, []byte(privKeyB64), 0664); err != nil {
				return fmt.Errorf("Unable to write private key: %v", err)
			}
			addr := loom.LocalAddressFromPublicKey(pub[:])
			fmt.Printf("local address: %s\n", addr.String())
			fmt.Printf("local address base64: %s\n", encoder.EncodeToString(addr))
			return nil
		},
	}
	keygenCmd.Flags().StringVarP(&flags.PublicFile, "public_key", "a", "", "public key file")
	keygenCmd.Flags().StringVarP(&flags.PrivFile, "private_key", "k", "", "private key file")
	return keygenCmd
}

type yubiHsmFlags struct {
	HsmNewKey  bool   `json:newkey`
	HsmLoadKey bool   `json:loadkey`
	HsmConfig  string `json:config`
}

func newYubiHsmCommand() *cobra.Command {
	var flags yubiHsmFlags
	keygenCmd := &cobra.Command{
		Use:   "yubihsm",
		Short: "generate or load YubiHSM ed25519/secp256k1 key",
		RunE: func(cmd *cobra.Command, args []string) error {
			var yubiPrivKey *crypto.YubiHsmPrivateKey
			var err error

			if len(flags.HsmConfig) == 0 {
				return fmt.Errorf("Please specify YubiHSM configuration file")
			}

			if !flags.HsmLoadKey {
				yubiPrivKey, err = crypto.GenYubiHsmPrivKey(flags.HsmConfig)
			} else {
				yubiPrivKey, err = crypto.LoadYubiHsmPrivKey(flags.HsmConfig)
			}
			if err != nil {
				return fmt.Errorf("Error generating or loading YubiHSM key: %v", err)
			}
			defer yubiPrivKey.UnloadYubiHsmPrivKey()

			fmt.Printf("Private Key Type:   %s\n", yubiPrivKey.GetKeyType())
			fmt.Printf("Private Key ID:     %d\n", yubiPrivKey.GetPrivKeyID())
			fmt.Printf("Public Key address: %s\n", yubiPrivKey.GetPubKeyAddr())

			b64addr, err := yubiPrivKey.GetPubKeyAddrB64Encoded()
			if err != nil {
				fmt.Printf("Public Key address base64-encoded: %v\n", err)
			} else {
				fmt.Printf("Public Key address base64-encoded: %s\n", b64addr)
			}

			return nil
		},
	}
	keygenCmd.Flags().BoolVarP(&flags.HsmNewKey, "new-key", "n", false, "generate YubiHSM ed25519/secp256k1 key")
	keygenCmd.Flags().BoolVarP(&flags.HsmLoadKey, "load-key", "l", false, "load YubiHSM ed25519/secp256k1 key")
	keygenCmd.Flags().StringVarP(&flags.HsmConfig, "hsm-config", "c", "", "yubihsm config")
	return keygenCmd
}

func newInitCommand() *cobra.Command {
	var force bool

	cmd := &cobra.Command{
		Use:   "init",
		Short: "Initialize configs and data",
		RunE: func(cmd *cobra.Command, args []string) error {
			cfg, err := parseConfig()
			if err != nil {
				return err
			}
			backend := initBackend(cfg, "", nil)
			if force {
				err = backend.Destroy()
				if err != nil {
					return err
				}
				err = destroyApp(cfg)
				if err != nil {
					return err
				}
				destroyReceiptsDB(cfg)
			}
			validator, err := backend.Init()
			if err != nil {
				return err
			}
			err = initApp(validator, cfg)
			if err != nil {
				return err
			}

			return nil
		},
	}

	cmd.Flags().BoolVarP(&force, "force", "f", false, "force initialization")
	return cmd
}

func newResetCommand() *cobra.Command {
	return &cobra.Command{
		Use:   "reset",
		Short: "Reset the app and blockchain state only",
		RunE: func(cmd *cobra.Command, args []string) error {
			cfg, err := parseConfig()
			if err != nil {
				return err
			}

			backend := initBackend(cfg, "", nil)
			err = backend.Reset(0)
			if err != nil {
				return err
			}

			err = resetApp(cfg)
			if err != nil {
				return err
			}

			destroyReceiptsDB(cfg)

			return nil
		},
	}
}

// Generate Or Prints node's ID to the standard output.
func newNodeKeyCommand() *cobra.Command {
	return &cobra.Command{
		Use:   "nodekey",
		Short: "Show node key",
		RunE: func(cmd *cobra.Command, args []string) error {
			cfg, err := parseConfig()
			if err != nil {
				return err
			}
			backend := initBackend(cfg, "", nil)
			key, err := backend.NodeKey()
			if err != nil {
				fmt.Printf("Error in determining Node Key")
			} else {
				fmt.Printf("%s\n", key)
			}
			return nil
		},
	}
}

func newRunCommand() *cobra.Command {
	var abciServerAddr string
	var appHeight int64

	cfg, err := parseConfig()

	cmd := &cobra.Command{
		Use:   "run [root contract]",
		Short: "Run the blockchain node",
		RunE: func(cmd *cobra.Command, args []string) error {
			if err != nil {
				return err
			}
			log.Setup(cfg.LoomLogLevel, cfg.LogDestination)

			var fnRegistry fnConsensus.FnRegistry
			if cfg.FnConsensus.Enabled {
				fnRegistry = fnConsensus.NewInMemoryFnRegistry()
			}

			backend := initBackend(cfg, abciServerAddr, fnRegistry)
			loader := plugin.NewMultiLoader(
				plugin.NewManager(cfg.PluginsPath()),
				plugin.NewExternalLoader(cfg.PluginsPath()),
				common.NewDefaultContractsLoader(cfg),
			)

			termChan := make(chan os.Signal)
			go func(c <-chan os.Signal, l plugin.Loader) {
				<-c
				l.UnloadContracts()
				os.Exit(0)
			}(termChan, loader)

			signal.Notify(termChan, syscall.SIGHUP,
				syscall.SIGINT,
				syscall.SIGTERM,
				syscall.SIGQUIT)

			chainID, err := backend.ChainID()
			if err != nil {
				return err
			}

			app, err := loadApp(chainID, cfg, loader, backend, appHeight)
			if err != nil {
				return err
			}
			if err := backend.Start(app); err != nil {
				return err
			}

			nodeSigner, err := backend.NodeSigner()
			if err != nil {
				return err
			}

			if err := initQueryService(app, chainID, cfg, loader, app.ReceiptHandlerProvider); err != nil {
				return err
			}

			if err := startGatewayOracle(chainID, cfg.TransferGateway); err != nil {
				return err
			}

			if err := startGatewayFn(chainID, fnRegistry, cfg.TransferGateway, nodeSigner); err != nil {
				return err
			}

			if err := startLoomCoinGatewayOracle(chainID, cfg.LoomCoinTransferGateway); err != nil {
				return err
			}

			if err := startLoomCoinGatewayFn(chainID, fnRegistry, cfg.LoomCoinTransferGateway, nodeSigner); err != nil {
				return err
			}

			if err := startPlasmaOracle(chainID, cfg.PlasmaCash); err != nil {
				return err
			}

			if err := startDPOSv2Oracle(chainID, cfg.DPOSv2OracleConfig); err != nil {
				return err
			}

			backend.RunForever()
			return nil
		},
	}
	cmd.Flags().StringVarP(&cfg.Peers, "peers", "p", "", "peers")
	cmd.Flags().StringVar(&cfg.PersistentPeers, "persistent-peers", "", "persistent peers")
	cmd.Flags().StringVar(&abciServerAddr, "abci-server", "", "Serve ABCI app at specified address")
	cmd.Flags().Int64Var(&appHeight, "app-height", 0, "Start at the given block instead of the last block saved")
	return cmd
}

func recovery() {
	if r := recover(); r != nil {
		log.Error("caught RPC proxy exception, exiting", r)
		os.Exit(1)
	}
}

func startDPOSv2Oracle(chainID string, cfg *d2OracleCfg.OracleSerializableConfig) error {
	oracleCfg, err := d2OracleCfg.LoadSerializableConfig(chainID, cfg)
	if err != nil {
		return err
	}

	if !oracleCfg.Enabled {
		return nil
	}

	oracle := d2Oracle.NewOracle(oracleCfg)
	if err := oracle.Init(); err != nil {
		return err
	}

	oracle.Run()
	return nil
}

func startPlasmaOracle(chainID string, cfg *plasmaConfig.PlasmaCashSerializableConfig) error {
	plasmaCfg, err := plasmaConfig.LoadSerializableConfig(chainID, cfg)
	if err != nil {
		return err
	}

	if !plasmaCfg.OracleEnabled {
		return nil
	}

	oracle := plasmaOracle.NewOracle(plasmaCfg.OracleConfig)
	err = oracle.Init()
	if err != nil {
		return err
	}

	oracle.Run()

	return nil
}

func startGatewayFn(chainID string, fnRegistry fnConsensus.FnRegistry, cfg *tgateway.TransferGatewayConfig, nodeSigner glAuth.Signer) error {
	if !cfg.BatchSignFnConfig.Enabled {
		return nil
	}

	batchSignWithdrawalFn, err := tgateway.CreateBatchSignWithdrawalFn(false, chainID, fnRegistry, cfg, nodeSigner)
	if err != nil {
		return err
	}

	return fnRegistry.Set("batch_sign_withdrawal", batchSignWithdrawalFn)
}

func startLoomCoinGatewayFn(chainID string, fnRegistry fnConsensus.FnRegistry, cfg *tgateway.TransferGatewayConfig, nodeSigner glAuth.Signer) error {
	if !cfg.BatchSignFnConfig.Enabled {
		return nil
	}

	batchSignWithdrawalFn, err := tgateway.CreateBatchSignWithdrawalFn(true, chainID, fnRegistry, cfg, nodeSigner)
	if err != nil {
		return err
	}

	return fnRegistry.Set("loomcoin:batch_sign_withdrawal", batchSignWithdrawalFn)
}

func startLoomCoinGatewayOracle(chainID string, cfg *tgateway.TransferGatewayConfig) error {
	if !cfg.OracleEnabled {
		return nil
	}

	orc, err := tgateway.CreateLoomCoinOracle(cfg, chainID)
	if err != nil {
		return err
	}

	go orc.RunWithRecovery()
	return nil
}

func startGatewayOracle(chainID string, cfg *tgateway.TransferGatewayConfig) error {
	if !cfg.OracleEnabled {
		return nil
	}

	orc, err := tgateway.CreateOracle(cfg, chainID)
	if err != nil {
		return err
	}

	go orc.RunWithRecovery()
	return nil
}

func initDB(name, dir string) error {
	dbPath := filepath.Join(dir, name+".db")
	if util.FileExists(dbPath) {
		return errors.New("db already exists")
	}

	return nil
}

func destroyDB(name, dir string) error {
	dbPath := filepath.Join(dir, name+".db")
	return os.RemoveAll(dbPath)
}

func resetApp(cfg *config.Config) error {
	return destroyDB(cfg.DBName, cfg.RootPath())
}

func initApp(validator *loom.Validator, cfg *config.Config) error {
	gen, err := defaultGenesis(cfg, validator)
	if err != nil {
		return err
	}
	file, err := os.OpenFile(cfg.GenesisPath(), os.O_EXCL|os.O_CREATE|os.O_WRONLY, 0644)
	if err != nil {
		return err
	}

	enc := json.NewEncoder(file)
	enc.SetIndent("", "    ")
	err = enc.Encode(gen)
	if err != nil {
		return err
	}

	err = initDB(cfg.DBName, cfg.RootPath())
	if err != nil {
		return err
	}

	return nil
}

func destroyApp(cfg *config.Config) error {
	err := util.IgnoreErrNotExists(os.Remove(cfg.GenesisPath()))
	if err != nil {
		return err
	}
	return resetApp(cfg)
}

func destroyReceiptsDB(cfg *config.Config) {
	if cfg.ReceiptsVersion == handler.ReceiptHandlerLevelDb {
		receptHandler := leveldb.LevelDbReceipts{}
		receptHandler.ClearData()
	}
}

func loadAppStore(cfg *config.Config, logger *loom.Logger, targetVersion int64) (store.VersionedKVStore, error) {
	db, err := cdb.LoadDB(
		cfg.DBBackend, cfg.DBName, cfg.RootPath(), cfg.DBBackendConfig.CacheSizeMegs, cfg.Metrics.Database,
	)
	if err != nil {
		return nil, err
	}

	if cfg.AppStore.CompactOnLoad {
		logger.Info("Compacting app store...")
		if err := db.Compact(); err != nil {
			// compaction erroring out may indicate larger issues with the db,
			// but for now let's try loading the app store anyway...
			logger.Error("Failed to compact app store", "DBName", cfg.DBName, "err", err)
		}
		logger.Info("Finished compacting app store")
	}

	var appStore store.VersionedKVStore
	if cfg.AppStore.Version == 1 { // TODO: cleanup these hardcoded numbers
		if cfg.AppStore.PruneInterval > int64(0) {
			logger.Info("Loading Pruning IAVL Store")
			appStore, err = store.NewPruningIAVLStore(db, store.PruningIAVLStoreConfig{
				MaxVersions: cfg.AppStore.MaxVersions,
				BatchSize:   cfg.AppStore.PruneBatchSize,
				Interval:    time.Duration(cfg.AppStore.PruneInterval) * time.Second,
				Logger:      logger,
			})
			if err != nil {
				return nil, err
			}
		} else {
			logger.Info("Loading IAVL Store")
			appStore, err = store.NewIAVLStore(db, cfg.AppStore.MaxVersions, targetVersion)
			if err != nil {
				return nil, err
			}
		}
	} else if cfg.AppStore.Version == 2 {
		logger.Info("Loading MultiReaderIAVL Store")
		valueDB, err := cdb.LoadDB(
			cfg.AppStore.LatestStateDBBackend, cfg.AppStore.LatestStateDBName, cfg.RootPath(),
			cfg.DBBackendConfig.CacheSizeMegs, cfg.Metrics.Database,
		)
		if err != nil {
			return nil, err
		}
		appStore, err = store.NewMultiReaderIAVLStore(db, valueDB, cfg.AppStore)
		if err != nil {
			return nil, err
		}
	} else {
		return nil, errors.New("Invalid AppStore.Version config setting")
	}

	if cfg.LogStateDB {
		appStore, err = store.NewLogStore(appStore)
		if err != nil {
			return nil, err
		}
	}

	// NOTE: Shouldn't wrap the MultiReaderIAVLStore in a CachingStore yet, otherwise the
	//       MultiReaderIAVLStore loses its advantages.
	if cfg.CachingStoreConfig.CachingEnabled &&
		((cfg.AppStore.Version == 1) || cfg.CachingStoreConfig.DebugForceEnable) {
		appStore, err = store.NewCachingStore(appStore, cfg.CachingStoreConfig)
		if err != nil {
			return nil, err
		}
		logger.Info("CachingStore enabled")
	}

	return appStore, nil
}

func loadEventStore(cfg *config.Config, logger *loom.Logger) (store.EventStore, error) {
	eventStoreCfg := cfg.EventStore
	db, err := cdb.LoadDB(
		eventStoreCfg.DBBackend, eventStoreCfg.DBName, cfg.RootPath(),
		20, //TODO do we want a seperate cache config for eventstore?,
		cfg.Metrics.Database,
	)
	if err != nil {
		return nil, err
	}

	var eventStore store.EventStore
	eventStore = store.NewKVEventStore(db)
	return eventStore, nil
}

func loadApp(chainID string, cfg *config.Config, loader plugin.Loader, b backend.Backend, appHeight int64) (*loomchain.Application, error) {
	logger := log.Root

	appStore, err := loadAppStore(cfg, log.Default, appHeight)
	if err != nil {
		return nil, err
	}

	var eventStore store.EventStore
	var eventDispatcher loomchain.EventDispatcher
	switch cfg.EventDispatcher.Dispatcher {
	case events.DispatcherDBIndexer:
		logger.Info("Using DB indexer event dispatcher")
		eventStore, err = loadEventStore(cfg, log.Default)
		if err != nil {
			return nil, err
		}
		eventDispatcher = events.NewDBIndexerEventDispatcher(eventStore)

	case events.DispatcherRedis:
		uri := cfg.EventDispatcher.Redis.URI
		logger.Info("Using Redis event dispatcher", "uri", uri)
		eventDispatcher, err = events.NewRedisEventDispatcher(uri)
		if err != nil {
			return nil, err
		}
	case events.DispatcherLog:
		logger.Info("Using simple log event dispatcher")
		eventDispatcher = events.NewLogEventDispatcher()
	default:
		return nil, fmt.Errorf("invalid event dispatcher %s", cfg.EventDispatcher.Dispatcher)
	}

	var eventHandler loomchain.EventHandler = loomchain.NewDefaultEventHandler(eventDispatcher)
	if cfg.Metrics.EventHandling {
		eventHandler = loomchain.NewInstrumentingEventHandler(eventHandler)
	}

	// TODO: It shouldn't be possible to change the registry version via config after the first run,
	//       changing it from that point on should require a special upgrade tx that stores the
	//       new version in the app store.
	regVer, err := registry.RegistryVersionFromInt(cfg.RegistryVersion)
	if err != nil {
		return nil, err
	}
	createRegistry, err := registry.NewRegistryFactory(regVer)
	if err != nil {
		return nil, err
	}

	receiptHandlerProvider := receipts.NewReceiptHandlerProvider(eventHandler, func(blockHeight int64) (handler.ReceiptHandlerVersion, uint64, error) {
		receiptVer, err := handler.ReceiptHandlerVersionFromInt(replay.OverrideConfig(cfg, blockHeight).ReceiptsVersion)
		if err != nil {
			return 0, 0, errors.Wrap(err, "failed to resolve receipt handler version")
		}
		return receiptVer, cfg.EVMPersistentTxReceiptsMax, nil
	})

	var newABMFactory plugin.NewAccountBalanceManagerFactoryFunc
	if evm.EVMEnabled && cfg.EVMAccountsEnabled {
		newABMFactory = plugin.NewAccountBalanceManagerFactory
	}

	vmManager := vm.NewManager()
	vmManager.Register(vm.VMType_PLUGIN, func(state loomchain.State) (vm.VM, error) {
		receiptReader, err := receiptHandlerProvider.ReaderAt(state.Block().Height)
		if err != nil {
			return nil, err
		}
		receiptWriter, err := receiptHandlerProvider.WriterAt(state.Block().Height)
		if err != nil {
			return nil, err
		}
		return plugin.NewPluginVM(
			loader,
			state,
			createRegistry(state),
			eventHandler,
			log.Default,
			newABMFactory,
			receiptWriter,
			receiptReader,
		), nil
	})

	if evm.EVMEnabled {
		vmManager.Register(vm.VMType_EVM, func(state loomchain.State) (vm.VM, error) {
			var createABM evm.AccountBalanceManagerFactoryFunc
			var err error

			receiptReader, err := receiptHandlerProvider.ReaderAt(state.Block().Height)
			if err != nil {
				return nil, err
			}
			receiptWriter, err := receiptHandlerProvider.WriterAt(state.Block().Height)
			if err != nil {
				return nil, err
			}

			if newABMFactory != nil {
				pvm := plugin.NewPluginVM(
					loader,
					state,
					createRegistry(state),
					eventHandler,
					log.Default,
					newABMFactory,
					receiptWriter,
					receiptReader,
				)
				createABM, err = newABMFactory(pvm)
				if err != nil {
					return nil, err
				}
			}
			return evm.NewLoomVm(state, eventHandler, receiptWriter, createABM, cfg.EVMDebugEnabled), nil
		})
	}
	evm.LogEthDbBatch = cfg.LogEthDbBatch

	deployTxHandler := &vm.DeployTxHandler{
		Manager:        vmManager,
		CreateRegistry: createRegistry,
	}

	callTxHandler := &vm.CallTxHandler{
		Manager: vmManager,
	}

	gen, err := config.ReadGenesis(cfg.GenesisPath())
	if err != nil {
		return nil, err
	}

	rootAddr := loom.RootAddress(chainID)
	init := func(state loomchain.State) error {
		registry := createRegistry(state)
		evm.AddLoomPrecompiles()
		for i, contractCfg := range gen.Contracts {
			err := deployContract(
				state,
				contractCfg,
				vmManager,
				rootAddr,
				registry,
				logger,
				i,
			)
			if err != nil {
				return errors.Wrap(err, "deploying contract")
			}
		}
		return nil
	}

	router := loomchain.NewTxRouter()

	isEvmTx := func(txID uint32, state loomchain.State, txBytes []byte, isCheckTx bool) bool {
		var msg vm.MessageTx
		err := proto.Unmarshal(txBytes, &msg)
		if err != nil {
			return false
		}

		switch txID {
		case 1:
			var tx vm.DeployTx
			err = proto.Unmarshal(msg.Data, &tx)
			if err != nil {
				// In case of error, let's give safest response,
				// let's TxHandler down the line, handle it.
				return false
			}
			return tx.VmType == vm.VMType_EVM
		case 2:
			var tx vm.CallTx
			err = proto.Unmarshal(msg.Data, &tx)
			if err != nil {
				// In case of error, let's give safest response,
				// let's TxHandler down the line, handle it.
				return false
			}
			return tx.VmType == vm.VMType_EVM
		default:
			return false
		}
	}

	router.HandleDeliverTx(1, loomchain.GeneratePassthroughRouteHandler(deployTxHandler))
	router.HandleDeliverTx(2, loomchain.GeneratePassthroughRouteHandler(callTxHandler))

	// TODO: Write this in more elegant way
	router.HandleCheckTx(1, loomchain.GenerateConditionalRouteHandler(isEvmTx, loomchain.NoopTxHandler, deployTxHandler))
	router.HandleCheckTx(2, loomchain.GenerateConditionalRouteHandler(isEvmTx, loomchain.NoopTxHandler, callTxHandler))

	txMiddleWare := []loomchain.TxMiddleware{
		loomchain.LogTxMiddleware,
		loomchain.RecoveryTxMiddleware,
	}

	txMiddleWare = append(txMiddleWare, auth.NewChainConfigMiddleware(
		cfg.Auth,
		getContractCtx("addressmapper", vmManager),
	))

	createKarmaContractCtx := getContractCtx("karma", vmManager)

	if cfg.Karma.Enabled {
		txMiddleWare = append(txMiddleWare, throttle.GetKarmaMiddleWare(
			cfg.Karma.Enabled,
			cfg.Karma.MaxCallCount,
			cfg.Karma.SessionDuration,
			createKarmaContractCtx,
		))
	}

	createContractUpkeepHandler := func(state loomchain.State) (loomchain.KarmaHandler, error) {
		// TODO: This setting should be part of the config stored within the Karma contract itself,
		//       that will allow us to switch the upkeep on & off via a tx.
		if !cfg.Karma.UpkeepEnabled {
			return nil, nil
		}
		karmaContractCtx, err := createKarmaContractCtx(state)
		if err != nil {
			// Contract upkeep functionality depends on the Karma contract, so this feature will
			// remain disabled if the Karma contract hasn't been deployed yet.
			if err == regcommon.ErrNotFound {
				return nil, nil
			}
			return nil, err
		}
		return karma_handler.NewKarmaHandler(karmaContractCtx), nil
	}

	txMiddleWare = append(txMiddleWare, auth.NonceTxMiddleware)

	oracle, err := loom.ParseAddress(cfg.Oracle)
	if err != nil {
		oracle = loom.Address{}
	}
	deployerAddressList, err := cfg.TxLimiter.DeployerAddresses()
	if err != nil {
		return nil, err
	}
	deployerAddressList = append(deployerAddressList, oracle)

	originHandler := throttle.NewOriginValidator(
		uint64(cfg.TxLimiter.CallSessionDuration),
		deployerAddressList,
		cfg.TxLimiter.LimitDeploys,
		cfg.TxLimiter.LimitCalls,
	)

	// Technically ThrottleTxMiddleWare has been replaced by OriginHandler but to replay a couple
	// of old PlasmaChain production blocks correctly we have to keep this middleware around.
	// TODO: Implement height-based middleware overrides so this middleware is only activated for
	//       two blocks in PlasmaChain builds.
	txMiddleWare = append(txMiddleWare, throttle.GetThrottleTxMiddleWare(
		func(blockHeight int64) bool {
			return replay.OverrideConfig(cfg, blockHeight).DeployEnabled
		},
		func(blockHeight int64) bool {
			return replay.OverrideConfig(cfg, blockHeight).CallEnabled
		},
		oracle,
	))

	if cfg.GoContractDeployerWhitelist.Enabled {
		goDeployers, err := cfg.GoContractDeployerWhitelist.DeployerAddresses(chainID)
		if err != nil {
			return nil, errors.Wrapf(err, "getting list of users allowed go deploys")
		}
		txMiddleWare = append(txMiddleWare, throttle.GetGoDeployTxMiddleWare(goDeployers))
	}

	txMiddleWare = append(txMiddleWare, loomchain.NewInstrumentingTxMiddleware())

	createValidatorsManager := func(state loomchain.State) (loomchain.ValidatorsManager, error) {
		if cfg.DPOSVersion != 2 {
			return plugin.NewNoopValidatorsManager(), nil
		}
		pvm, err := vmManager.InitVM(vm.VMType_PLUGIN, state)
		if err != nil {
			return nil, err
		}
		return plugin.NewValidatorsManager(pvm.(*plugin.PluginVM))
	}

	createChainConfigManager := func(state loomchain.State) (loomchain.ChainConfigManager, error) {
		if !cfg.ChainConfig.ContractEnabled {
			return nil, nil
		}
		pvm, err := vmManager.InitVM(vm.VMType_PLUGIN, state)
		if err != nil {
			return nil, err
		}

		m, err := plugin.NewChainConfigManager(pvm.(*plugin.PluginVM), state)
		if err != nil {
			// This feature will remain disabled until the ChainConfig contract is deployed
			if err == plugin.ErrChainConfigContractNotFound {
				return nil, nil
			}
			return nil, err
		}
		return m, nil
	}

	postCommitMiddlewares := []loomchain.PostCommitMiddleware{
		loomchain.LogPostCommitMiddleware,
		auth.NonceTxPostNonceMiddleware,
	}
	if !cfg.Karma.Enabled && cfg.Karma.UpkeepEnabled {
		logger.Info("Karma disabled, upkeep enabled ignored")
	}

	return &loomchain.Application{
		Store: appStore,
		Init:  init,
		TxHandler: loomchain.MiddlewareTxHandler(
			txMiddleWare,
			router,
			postCommitMiddlewares,
		),
		EventHandler:                eventHandler,
		ReceiptHandlerProvider:      receiptHandlerProvider,
		CreateValidatorManager:      createValidatorsManager,
		CreateChainConfigManager:    createChainConfigManager,
		CreateContractUpkeepHandler: createContractUpkeepHandler,
		OriginHandler:               &originHandler,
		EventStore:                  eventStore,
	}, nil
}

func deployContract(
	state loomchain.State,
	contractCfg config.ContractConfig,
	vmManager *vm.Manager,
	rootAddr loom.Address,
	registry regcommon.Registry,
	logger log.TMLogger,
	index int,
) error {
	vmType := contractCfg.VMType()
	vm, err := vmManager.InitVM(vmType, state)
	if err != nil {
		return err
	}

	loader := codeLoaders[contractCfg.Format]
	initCode, err := loader.LoadContractCode(
		contractCfg.Location,
		contractCfg.Init,
	)
	if err != nil {
		return err
	}

	callerAddr := plugin.CreateAddress(rootAddr, uint64(index))
	_, addr, err := vm.Create(callerAddr, initCode, loom.NewBigUIntFromInt(0))
	if err != nil {
		return err
	}

	err = registry.Register(contractCfg.Name, addr, addr)
	if err != nil {
		return err
	}

	logger.Info("Deployed contract",
		"vm", contractCfg.VMTypeName,
		"location", contractCfg.Location,
		"name", contractCfg.Name,
		"address", addr,
	)
	return nil
}

type contextFactory func(state loomchain.State) (contractpb.Context, error)

func getContractCtx(pluginName string, vmManager *vm.Manager) contextFactory {
	return func(state loomchain.State) (contractpb.Context, error) {
		pvm, err := vmManager.InitVM(vm.VMType_PLUGIN, state)
		if err != nil {
			return nil, err
		}
		return plugin.NewInternalContractContext(pluginName, pvm.(*plugin.PluginVM))
	}
}

func initBackend(cfg *config.Config, abciServerAddr string, fnRegistry fnConsensus.FnRegistry) backend.Backend {
	ovCfg := &backend.OverrideConfig{
		LogLevel:                 cfg.BlockchainLogLevel,
		Peers:                    cfg.Peers,
		PersistentPeers:          cfg.PersistentPeers,
		ChainID:                  cfg.ChainID,
		RPCListenAddress:         cfg.RPCListenAddress,
		RPCProxyPort:             cfg.RPCProxyPort,
		CreateEmptyBlocks:        cfg.CreateEmptyBlocks,
		HsmConfig:                cfg.HsmConfig,
		FnConsensusReactorConfig: cfg.FnConsensus.Reactor,
	}
	return &backend.TendermintBackend{
		RootPath:    path.Join(cfg.RootPath(), "chaindata"),
		OverrideCfg: ovCfg,
		SocketPath:  abciServerAddr,
		FnRegistry:  fnRegistry,
	}
}

func initQueryService(
	app *loomchain.Application, chainID string, cfg *config.Config, loader plugin.Loader,
	receiptHandlerProvider loomchain.ReceiptHandlerProvider,
) error {
	// metrics
	fieldKeys := []string{"method", "error"}
	requestCount := kitprometheus.NewCounterFrom(stdprometheus.CounterOpts{
		Namespace: "loomchain",
		Subsystem: "query_service",
		Name:      "request_count",
		Help:      "Number of requests received.",
	}, fieldKeys)
	requestLatency := kitprometheus.NewSummaryFrom(stdprometheus.SummaryOpts{
		Namespace: "loomchain",
		Subsystem: "query_service",
		Name:      "request_latency_microseconds",
		Help:      "Total duration of requests in microseconds.",
	}, fieldKeys)

	regVer, err := registry.RegistryVersionFromInt(cfg.RegistryVersion)
	if err != nil {
		return err
	}
	createRegistry, err := registry.NewRegistryFactory(regVer)
	if err != nil {
		return err
	}

	var newABMFactory plugin.NewAccountBalanceManagerFactoryFunc
	if evm.EVMEnabled && cfg.EVMAccountsEnabled {
		newABMFactory = plugin.NewAccountBalanceManagerFactory
	}

	blockstore, err := store.NewBlockStore(cfg.BlockStore)
	if err != nil {
		return err
	}

	qs := &rpc.QueryServer{
<<<<<<< HEAD
		StateProvider:           app,
		ChainID:                 chainID,
		Loader:                  loader,
		Subscriptions:           app.EventHandler.SubscriptionSet(),
		EthSubscriptions:        app.EventHandler.EthSubscriptionSet(),
		EthPolls:                *polls.NewEthSubscriptions(),
		CreateRegistry:          createRegistry,
		NewABMFactory:           newABMFactory,
		ReceiptHandlerProvider:  receiptHandlerProvider,
		RPCListenAddress:        cfg.RPCListenAddress,
		BlockStore:              blockstore,
		EventStore:              app.EventStore,
		ExternalNetworks:        cfg.ExternalNetworks,
		CreateAddressMappingCtx: app.CreateAddressMappingCtx,
=======
		StateProvider:          app,
		ChainID:                chainID,
		Loader:                 loader,
		Subscriptions:          app.EventHandler.SubscriptionSet(),
		EthSubscriptions:       app.EventHandler.EthSubscriptionSet(),
		EthPolls:               *polls.NewEthSubscriptions(),
		CreateRegistry:         createRegistry,
		NewABMFactory:          newABMFactory,
		ReceiptHandlerProvider: receiptHandlerProvider,
		RPCListenAddress:       cfg.RPCListenAddress,
		BlockStore:             blockstore,
		EventStore:             app.EventStore,
		AuthCfg:                cfg.Auth,
>>>>>>> d480e326
	}
	bus := &rpc.QueryEventBus{
		Subs:    *app.EventHandler.SubscriptionSet(),
		EthSubs: *app.EventHandler.EthSubscriptionSet(),
	}
	// query service
	var qsvc rpc.QueryService
	{
		qsvc = qs
		qsvc = rpc.NewInstrumentingMiddleWare(requestCount, requestLatency, qsvc)
	}
	logger := log.Root.With("module", "query-server")
	err = rpc.RPCServer(qsvc, logger, bus, cfg.RPCBindAddress, cfg.UnsafeRPCEnabled, cfg.UnsafeRPCBindAddress)
	if err != nil {
		return err
	}

	return nil
}

func main() {
	karmaCmd := cli.ContractCallCommand(KarmaContractName)
	addressMappingCmd := cli.ContractCallCommand(AddressMapperName)
	callCommand := cli.ContractCallCommand("")
	dposCmd := cli.ContractCallCommand("dpos")
	commands.AddDPOSV2(dposCmd)

	resolveCmd := cli.ContractCallCommand("resolve")
	commands.AddGeneralCommands(resolveCmd)

	unsafeCmd := cli.ContractCallCommand("unsafe")
	commands.AddUnsafeCommands(unsafeCmd)

	commands.Add(callCommand)
	RootCmd.AddCommand(
		newVersionCommand(),
		newEnvCommand(),
		newInitCommand(),
		newResetCommand(),
		newRunCommand(),
		newSpinCommand(),
		newDeployCommand(),
		newDeployGoCommand(),
		callCommand,
		newGenKeyCommand(),
		newYubiHsmCommand(),
		newNodeKeyCommand(),
		newStaticCallCommand(), //Depreciate
		newGetBlocksByNumber(),
		karmaCmd,
		addressMappingCmd,
		gatewaycmd.NewGatewayCommand(),
		dbcmd.NewDBCommand(),
		newCallEvmCommand(), //Depreciate
		dposCmd,
		resolveCmd,
		unsafeCmd,
		commands.GetMapping(),
		commands.ListMapping(),
		staking.NewStakingCommand(),
		chainconfig.NewChainCfgCommand(),
		dbg.NewDebugCommand(),
	)
	AddKarmaMethods(karmaCmd)
	AddAddressMappingMethods(addressMappingCmd)

	err := RootCmd.Execute()
	if err != nil {
		fmt.Println(err)
		os.Exit(1)
	}
}<|MERGE_RESOLUTION|>--- conflicted
+++ resolved
@@ -1103,22 +1103,6 @@
 	}
 
 	qs := &rpc.QueryServer{
-<<<<<<< HEAD
-		StateProvider:           app,
-		ChainID:                 chainID,
-		Loader:                  loader,
-		Subscriptions:           app.EventHandler.SubscriptionSet(),
-		EthSubscriptions:        app.EventHandler.EthSubscriptionSet(),
-		EthPolls:                *polls.NewEthSubscriptions(),
-		CreateRegistry:          createRegistry,
-		NewABMFactory:           newABMFactory,
-		ReceiptHandlerProvider:  receiptHandlerProvider,
-		RPCListenAddress:        cfg.RPCListenAddress,
-		BlockStore:              blockstore,
-		EventStore:              app.EventStore,
-		ExternalNetworks:        cfg.ExternalNetworks,
-		CreateAddressMappingCtx: app.CreateAddressMappingCtx,
-=======
 		StateProvider:          app,
 		ChainID:                chainID,
 		Loader:                 loader,
@@ -1132,7 +1116,6 @@
 		BlockStore:             blockstore,
 		EventStore:             app.EventStore,
 		AuthCfg:                cfg.Auth,
->>>>>>> d480e326
 	}
 	bus := &rpc.QueryEventBus{
 		Subs:    *app.EventHandler.SubscriptionSet(),
