--- conflicted
+++ resolved
@@ -1189,8 +1189,7 @@
 	return nil
 }
 
-<<<<<<< HEAD
-// Get all validators from DPOSVersion 2 or DPOSVersion 3 contract store
+// Get all validators from DPOSVersion 2 or DPOSVersion 3 contract store directly
 func getValidators(state loomchain.State, vmManager *vm.Manager) ([]*types.Validator, error) {
 	stateKey := []byte("state")
 	pvm, err := vmManager.InitVM(vm.VMType_PLUGIN, state)
@@ -1231,10 +1230,7 @@
 	return dposv2State.Validators, nil
 }
 
-func startPushGatewayMonitoring(cfg *config.PrometheusPushGatewayConfig, log *loom.Logger) {
-=======
 func startPushGatewayMonitoring(cfg *config.PrometheusPushGatewayConfig, log *loom.Logger, host string) {
->>>>>>> 3fe12652
 	for true {
 		time.Sleep(time.Duration(cfg.PushRateInSeconds) * time.Second)
 		err := push.New(cfg.PushGateWayUrl, cfg.JobName).Grouping("instance", host).Gatherer(prometheus.DefaultGatherer).Push()
