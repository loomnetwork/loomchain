package main

import (
	"encoding/base64"
	"encoding/json"
	"fmt"
	"io/ioutil"
	"os"
	"os/signal"
	"path"
	"path/filepath"
	"sort"
	"syscall"
	"time"

	"github.com/gogo/protobuf/proto"
	"github.com/loomnetwork/loomchain/receipts/leveldb"

	kitprometheus "github.com/go-kit/kit/metrics/prometheus"
	loom "github.com/loomnetwork/go-loom"
	glAuth "github.com/loomnetwork/go-loom/auth"
	"github.com/loomnetwork/go-loom/builtin/commands"
	"github.com/loomnetwork/go-loom/cli"
	"github.com/loomnetwork/go-loom/crypto"
	"github.com/loomnetwork/go-loom/plugin/contractpb"
	"github.com/loomnetwork/go-loom/util"
	"github.com/loomnetwork/loomchain"
	"github.com/loomnetwork/loomchain/abci/backend"
	"github.com/loomnetwork/loomchain/auth"
	d2Oracle "github.com/loomnetwork/loomchain/builtin/plugins/dposv2/oracle"
	d2OracleCfg "github.com/loomnetwork/loomchain/builtin/plugins/dposv2/oracle/config"
	plasmaConfig "github.com/loomnetwork/loomchain/builtin/plugins/plasma_cash/config"
	plasmaOracle "github.com/loomnetwork/loomchain/builtin/plugins/plasma_cash/oracle"

	"github.com/loomnetwork/loomchain/cmd/loom/chainconfig"
	"github.com/loomnetwork/loomchain/cmd/loom/common"
	dbcmd "github.com/loomnetwork/loomchain/cmd/loom/db"
	"github.com/loomnetwork/loomchain/cmd/loom/dbg"
	deployer "github.com/loomnetwork/loomchain/cmd/loom/deployerwhitelist"
	gatewaycmd "github.com/loomnetwork/loomchain/cmd/loom/gateway"
	"github.com/loomnetwork/loomchain/cmd/loom/replay"
	"github.com/loomnetwork/loomchain/cmd/loom/staking"
	"github.com/loomnetwork/loomchain/config"
	"github.com/loomnetwork/loomchain/eth/polls"
	"github.com/loomnetwork/loomchain/events"
	"github.com/loomnetwork/loomchain/evm"
	tgateway "github.com/loomnetwork/loomchain/gateway"
	karma_handler "github.com/loomnetwork/loomchain/karma"
	"github.com/loomnetwork/loomchain/log"
	"github.com/loomnetwork/loomchain/plugin"
	"github.com/loomnetwork/loomchain/receipts"
	"github.com/loomnetwork/loomchain/receipts/handler"
	regcommon "github.com/loomnetwork/loomchain/registry"
	registry "github.com/loomnetwork/loomchain/registry/factory"
	"github.com/loomnetwork/loomchain/rpc"
	"github.com/loomnetwork/loomchain/store"
	"github.com/loomnetwork/loomchain/throttle"
	"github.com/loomnetwork/loomchain/vm"
	"github.com/pkg/errors"
	stdprometheus "github.com/prometheus/client_golang/prometheus"
	"github.com/spf13/cobra"
	"golang.org/x/crypto/ed25519"

	cdb "github.com/loomnetwork/loomchain/db"

	"github.com/loomnetwork/loomchain/fnConsensus"
)

var RootCmd = &cobra.Command{
	Use:   "loom",
	Short: "Loom DAppChain",
}

var codeLoaders map[string]ContractCodeLoader

func init() {
	codeLoaders = map[string]ContractCodeLoader{
		"plugin":   &PluginCodeLoader{},
		"truffle":  &TruffleCodeLoader{},
		"solidity": &SolidityCodeLoader{},
		"hex":      &HexCodeLoader{},
	}
}

func newVersionCommand() *cobra.Command {
	return &cobra.Command{
		Use:   "version",
		Short: "Show the Loom chain version",
		RunE: func(cmd *cobra.Command, args []string) error {
			println(loomchain.FullVersion())
			return nil
		},
	}
}

func printEnv(env map[string]string) {
	keys := make([]string, 0, len(env))
	for key := range env {
		keys = append(keys, key)
	}

	sort.Strings(keys)

	for _, key := range keys {
		val := env[key]
		fmt.Printf("%s = %s\n", key, val)
	}
}

func newEnvCommand() *cobra.Command {
	return &cobra.Command{
		Use:   "env",
		Short: "Show loom config settings",
		RunE: func(cmd *cobra.Command, args []string) error {
			cfg, err := common.ParseConfig()
			if err != nil {
				return err
			}

			printEnv(map[string]string{
				"version":       loomchain.FullVersion(),
				"build":         loomchain.Build,
				"build variant": loomchain.BuildVariant,
				"git sha":       loomchain.GitSHA,
				"go-loom":       loomchain.GoLoomGitSHA,
				"go-ethereum":   loomchain.EthGitSHA,
				"go-plugin":     loomchain.HashicorpGitSHA,
				"plugin path":   cfg.PluginsPath(),
				"peers":         cfg.Peers,
			})
			return nil
		},
	}
}

type genKeyFlags struct {
	PublicFile string `json:"publicfile"`
	PrivFile   string `json:"privfile"`
}

func newGenKeyCommand() *cobra.Command {
	var flags genKeyFlags
	keygenCmd := &cobra.Command{
		Use:   "genkey",
		Short: "generate a public and private key pair",
		RunE: func(cmd *cobra.Command, args []string) error {
			pub, priv, err := ed25519.GenerateKey(nil)
			if err != nil {
				return fmt.Errorf("Error generating key pair: %v", err)
			}
			encoder := base64.StdEncoding
			pubKeyB64 := encoder.EncodeToString(pub[:])
			privKeyB64 := encoder.EncodeToString(priv[:])

			if err := ioutil.WriteFile(flags.PublicFile, []byte(pubKeyB64), 0664); err != nil {
				return fmt.Errorf("Unable to write public key: %v", err)
			}
			if err := ioutil.WriteFile(flags.PrivFile, []byte(privKeyB64), 0664); err != nil {
				return fmt.Errorf("Unable to write private key: %v", err)
			}
			addr := loom.LocalAddressFromPublicKey(pub[:])
			fmt.Printf("local address: %s\n", addr.String())
			fmt.Printf("local address base64: %s\n", encoder.EncodeToString(addr))
			return nil
		},
	}
	keygenCmd.Flags().StringVarP(&flags.PublicFile, "public_key", "a", "", "public key file")
	keygenCmd.Flags().StringVarP(&flags.PrivFile, "private_key", "k", "", "private key file")
	return keygenCmd
}

type yubiHsmFlags struct {
	HsmNewKey  bool   `json:newkey`
	HsmLoadKey bool   `json:loadkey`
	HsmConfig  string `json:config`
}

func newYubiHsmCommand() *cobra.Command {
	var flags yubiHsmFlags
	keygenCmd := &cobra.Command{
		Use:   "yubihsm",
		Short: "generate or load YubiHSM ed25519/secp256k1 key",
		RunE: func(cmd *cobra.Command, args []string) error {
			var yubiPrivKey *crypto.YubiHsmPrivateKey
			var err error

			if len(flags.HsmConfig) == 0 {
				return fmt.Errorf("Please specify YubiHSM configuration file")
			}

			if !flags.HsmLoadKey {
				yubiPrivKey, err = crypto.GenYubiHsmPrivKey(flags.HsmConfig)
			} else {
				yubiPrivKey, err = crypto.LoadYubiHsmPrivKey(flags.HsmConfig)
			}
			if err != nil {
				return fmt.Errorf("Error generating or loading YubiHSM key: %v", err)
			}
			defer yubiPrivKey.UnloadYubiHsmPrivKey()

			fmt.Printf("Private Key Type:   %s\n", yubiPrivKey.GetKeyType())
			fmt.Printf("Private Key ID:     %d\n", yubiPrivKey.GetPrivKeyID())
			fmt.Printf("Public Key address: %s\n", yubiPrivKey.GetPubKeyAddr())

			b64addr, err := yubiPrivKey.GetPubKeyAddrB64Encoded()
			if err != nil {
				fmt.Printf("Public Key address base64-encoded: %v\n", err)
			} else {
				fmt.Printf("Public Key address base64-encoded: %s\n", b64addr)
			}

			return nil
		},
	}
	keygenCmd.Flags().BoolVarP(&flags.HsmNewKey, "new-key", "n", false, "generate YubiHSM ed25519/secp256k1 key")
	keygenCmd.Flags().BoolVarP(&flags.HsmLoadKey, "load-key", "l", false, "load YubiHSM ed25519/secp256k1 key")
	keygenCmd.Flags().StringVarP(&flags.HsmConfig, "hsm-config", "c", "", "yubihsm config")
	return keygenCmd
}

func newInitCommand() *cobra.Command {
	var force bool

	cmd := &cobra.Command{
		Use:   "init",
		Short: "Initialize configs and data",
		RunE: func(cmd *cobra.Command, args []string) error {
			cfg, err := common.ParseConfig()
			if err != nil {
				return err
			}
			backend := initBackend(cfg, "", nil)
			if force {
				err = backend.Destroy()
				if err != nil {
					return err
				}
				err = destroyApp(cfg)
				if err != nil {
					return err
				}
				destroyReceiptsDB(cfg)
			}
			validator, err := backend.Init()
			if err != nil {
				return err
			}
			err = initApp(validator, cfg)
			if err != nil {
				return err
			}

			return nil
		},
	}

	cmd.Flags().BoolVarP(&force, "force", "f", false, "force initialization")
	return cmd
}

func newResetCommand() *cobra.Command {
	return &cobra.Command{
		Use:   "reset",
		Short: "Reset the app and blockchain state only",
		RunE: func(cmd *cobra.Command, args []string) error {
			cfg, err := common.ParseConfig()
			if err != nil {
				return err
			}

			backend := initBackend(cfg, "", nil)
			err = backend.Reset(0)
			if err != nil {
				return err
			}

			err = resetApp(cfg)
			if err != nil {
				return err
			}

			destroyReceiptsDB(cfg)

			return nil
		},
	}
}

// Generate Or Prints node's ID to the standard output.
func newNodeKeyCommand() *cobra.Command {
	return &cobra.Command{
		Use:   "nodekey",
		Short: "Show node key",
		RunE: func(cmd *cobra.Command, args []string) error {
			cfg, err := common.ParseConfig()
			if err != nil {
				return err
			}
			backend := initBackend(cfg, "", nil)
			key, err := backend.NodeKey()
			if err != nil {
				fmt.Printf("Error in determining Node Key")
			} else {
				fmt.Printf("%s\n", key)
			}
			return nil
		},
	}
}

func newRunCommand() *cobra.Command {
	var abciServerAddr string
	var appHeight int64

	cfg, err := common.ParseConfig()

	cmd := &cobra.Command{
		Use:   "run [root contract]",
		Short: "Run the blockchain node",
		RunE: func(cmd *cobra.Command, args []string) error {
			if err != nil {
				return err
			}
			log.Setup(cfg.LoomLogLevel, cfg.LogDestination)

			var fnRegistry fnConsensus.FnRegistry
			if cfg.FnConsensus.Enabled {
				fnRegistry = fnConsensus.NewInMemoryFnRegistry()
			}

			backend := initBackend(cfg, abciServerAddr, fnRegistry)
			loader := plugin.NewMultiLoader(
				plugin.NewManager(cfg.PluginsPath()),
				plugin.NewExternalLoader(cfg.PluginsPath()),
				common.NewDefaultContractsLoader(cfg),
			)

			termChan := make(chan os.Signal)
			go func(c <-chan os.Signal, l plugin.Loader) {
				<-c
				l.UnloadContracts()
				os.Exit(0)
			}(termChan, loader)

			signal.Notify(termChan, syscall.SIGHUP,
				syscall.SIGINT,
				syscall.SIGTERM,
				syscall.SIGQUIT)

			chainID, err := backend.ChainID()
			if err != nil {
				return err
			}

			app, err := loadApp(chainID, cfg, loader, backend, appHeight)
			if err != nil {
				return err
			}
			if err := backend.Start(app); err != nil {
				return err
			}

			nodeSigner, err := backend.NodeSigner()
			if err != nil {
				return err
			}

			if err := initQueryService(app, chainID, cfg, loader, app.ReceiptHandlerProvider); err != nil {
				return err
			}

			if err := startGatewayOracle(chainID, cfg.TransferGateway); err != nil {
				return err
			}

			if err := startGatewayFn(chainID, fnRegistry, cfg.TransferGateway, nodeSigner); err != nil {
				return err
			}

			if err := startLoomCoinGatewayOracle(chainID, cfg.LoomCoinTransferGateway); err != nil {
				return err
			}

			if err := startLoomCoinGatewayFn(chainID, fnRegistry, cfg.LoomCoinTransferGateway, nodeSigner); err != nil {
				return err
			}

			if err := startPlasmaOracle(chainID, cfg.PlasmaCash); err != nil {
				return err
			}

			if err := startDPOSv2Oracle(chainID, cfg.DPOSv2OracleConfig); err != nil {
				return err
			}

			backend.RunForever()
			return nil
		},
	}
	cmd.Flags().StringVarP(&cfg.Peers, "peers", "p", "", "peers")
	cmd.Flags().StringVar(&cfg.PersistentPeers, "persistent-peers", "", "persistent peers")
	cmd.Flags().StringVar(&abciServerAddr, "abci-server", "", "Serve ABCI app at specified address")
	cmd.Flags().Int64Var(&appHeight, "app-height", 0, "Start at the given block instead of the last block saved")
	return cmd
}

func recovery() {
	if r := recover(); r != nil {
		log.Error("caught RPC proxy exception, exiting", r)
		os.Exit(1)
	}
}

func startDPOSv2Oracle(chainID string, cfg *d2OracleCfg.OracleSerializableConfig) error {
	oracleCfg, err := d2OracleCfg.LoadSerializableConfig(chainID, cfg)
	if err != nil {
		return err
	}

	if !oracleCfg.Enabled {
		return nil
	}

	oracle := d2Oracle.NewOracle(oracleCfg)
	if err := oracle.Init(); err != nil {
		return err
	}

	oracle.Run()
	return nil
}

func startPlasmaOracle(chainID string, cfg *plasmaConfig.PlasmaCashSerializableConfig) error {
	plasmaCfg, err := plasmaConfig.LoadSerializableConfig(chainID, cfg)
	if err != nil {
		return err
	}

	if !plasmaCfg.OracleEnabled {
		return nil
	}

	oracle := plasmaOracle.NewOracle(plasmaCfg.OracleConfig)
	err = oracle.Init()
	if err != nil {
		return err
	}

	oracle.Run()

	return nil
}

func startGatewayFn(chainID string, fnRegistry fnConsensus.FnRegistry, cfg *tgateway.TransferGatewayConfig, nodeSigner glAuth.Signer) error {
	if !cfg.BatchSignFnConfig.Enabled {
		return nil
	}

	batchSignWithdrawalFn, err := tgateway.CreateBatchSignWithdrawalFn(false, chainID, fnRegistry, cfg, nodeSigner)
	if err != nil {
		return err
	}

	return fnRegistry.Set("batch_sign_withdrawal", batchSignWithdrawalFn)
}

func startLoomCoinGatewayFn(chainID string, fnRegistry fnConsensus.FnRegistry, cfg *tgateway.TransferGatewayConfig, nodeSigner glAuth.Signer) error {
	if !cfg.BatchSignFnConfig.Enabled {
		return nil
	}

	batchSignWithdrawalFn, err := tgateway.CreateBatchSignWithdrawalFn(true, chainID, fnRegistry, cfg, nodeSigner)
	if err != nil {
		return err
	}

	return fnRegistry.Set("loomcoin:batch_sign_withdrawal", batchSignWithdrawalFn)
}

func startLoomCoinGatewayOracle(chainID string, cfg *tgateway.TransferGatewayConfig) error {
	if !cfg.OracleEnabled {
		return nil
	}

	orc, err := tgateway.CreateLoomCoinOracle(cfg, chainID)
	if err != nil {
		return err
	}

	go orc.RunWithRecovery()
	return nil
}

func startGatewayOracle(chainID string, cfg *tgateway.TransferGatewayConfig) error {
	if !cfg.OracleEnabled {
		return nil
	}

	orc, err := tgateway.CreateOracle(cfg, chainID)
	if err != nil {
		return err
	}

	go orc.RunWithRecovery()
	return nil
}

func initDB(name, dir string) error {
	dbPath := filepath.Join(dir, name+".db")
	if util.FileExists(dbPath) {
		return errors.New("db already exists")
	}

	return nil
}

func destroyDB(name, dir string) error {
	dbPath := filepath.Join(dir, name+".db")
	return os.RemoveAll(dbPath)
}

func resetApp(cfg *config.Config) error {
	return destroyDB(cfg.DBName, cfg.RootPath())
}

func initApp(validator *loom.Validator, cfg *config.Config) error {
	gen, err := defaultGenesis(cfg, validator)
	if err != nil {
		return err
	}
	file, err := os.OpenFile(cfg.GenesisPath(), os.O_EXCL|os.O_CREATE|os.O_WRONLY, 0644)
	if err != nil {
		return err
	}

	enc := json.NewEncoder(file)
	enc.SetIndent("", "    ")
	err = enc.Encode(gen)
	if err != nil {
		return err
	}

	err = initDB(cfg.DBName, cfg.RootPath())
	if err != nil {
		return err
	}

	return nil
}

func destroyApp(cfg *config.Config) error {
	err := util.IgnoreErrNotExists(os.Remove(cfg.GenesisPath()))
	if err != nil {
		return err
	}
	return resetApp(cfg)
}

func destroyReceiptsDB(cfg *config.Config) {
	if cfg.ReceiptsVersion == handler.ReceiptHandlerLevelDb {
		receptHandler := leveldb.LevelDbReceipts{}
		receptHandler.ClearData()
	}
}

func loadAppStore(cfg *config.Config, logger *loom.Logger, targetVersion int64) (store.VersionedKVStore, error) {
	db, err := cdb.LoadDB(
		cfg.DBBackend, cfg.DBName, cfg.RootPath(), cfg.DBBackendConfig.CacheSizeMegs, cfg.Metrics.Database,
	)
	if err != nil {
		return nil, err
	}

	if cfg.AppStore.CompactOnLoad {
		logger.Info("Compacting app store...")
		if err := db.Compact(); err != nil {
			// compaction erroring out may indicate larger issues with the db,
			// but for now let's try loading the app store anyway...
			logger.Error("Failed to compact app store", "DBName", cfg.DBName, "err", err)
		}
		logger.Info("Finished compacting app store")
	}

	var appStore store.VersionedKVStore
	if cfg.AppStore.Version == 1 { // TODO: cleanup these hardcoded numbers
		if cfg.AppStore.PruneInterval > int64(0) {
			logger.Info("Loading Pruning IAVL Store")
			appStore, err = store.NewPruningIAVLStore(db, store.PruningIAVLStoreConfig{
				MaxVersions: cfg.AppStore.MaxVersions,
				BatchSize:   cfg.AppStore.PruneBatchSize,
				Interval:    time.Duration(cfg.AppStore.PruneInterval) * time.Second,
				Logger:      logger,
			})
			if err != nil {
				return nil, err
			}
		} else {
			logger.Info("Loading IAVL Store")
			appStore, err = store.NewIAVLStore(db, cfg.AppStore.MaxVersions, targetVersion)
			if err != nil {
				return nil, err
			}
		}
	} else if cfg.AppStore.Version == 2 {
		logger.Info("Loading MultiReaderIAVL Store")
		valueDB, err := cdb.LoadDB(
			cfg.AppStore.LatestStateDBBackend, cfg.AppStore.LatestStateDBName, cfg.RootPath(),
			cfg.DBBackendConfig.CacheSizeMegs, cfg.Metrics.Database,
		)
		if err != nil {
			return nil, err
		}
		appStore, err = store.NewMultiReaderIAVLStore(db, valueDB, cfg.AppStore)
		if err != nil {
			return nil, err
		}
	} else {
		return nil, errors.New("Invalid AppStore.Version config setting")
	}

	if cfg.LogStateDB {
		appStore, err = store.NewLogStore(appStore)
		if err != nil {
			return nil, err
		}
	}

	// NOTE: Shouldn't wrap the MultiReaderIAVLStore in a CachingStore yet, otherwise the
	//       MultiReaderIAVLStore loses its advantages.
	if cfg.CachingStoreConfig.CachingEnabled &&
		((cfg.AppStore.Version == 1) || cfg.CachingStoreConfig.DebugForceEnable) {
		appStore, err = store.NewCachingStore(appStore, cfg.CachingStoreConfig)
		if err != nil {
			return nil, err
		}
		logger.Info("CachingStore enabled")
	}

	return appStore, nil
}

func loadEventStore(cfg *config.Config, logger *loom.Logger) (store.EventStore, error) {
	eventStoreCfg := cfg.EventStore
	db, err := cdb.LoadDB(
		eventStoreCfg.DBBackend, eventStoreCfg.DBName, cfg.RootPath(),
		20, //TODO do we want a seperate cache config for eventstore?,
		cfg.Metrics.Database,
	)
	if err != nil {
		return nil, err
	}

	var eventStore store.EventStore
	eventStore = store.NewKVEventStore(db)
	return eventStore, nil
}

func loadApp(chainID string, cfg *config.Config, loader plugin.Loader, b backend.Backend, appHeight int64) (*loomchain.Application, error) {
	logger := log.Root

	appStore, err := loadAppStore(cfg, log.Default, appHeight)
	if err != nil {
		return nil, err
	}

	var eventStore store.EventStore
	var eventDispatcher loomchain.EventDispatcher
	switch cfg.EventDispatcher.Dispatcher {
	case events.DispatcherDBIndexer:
		logger.Info("Using DB indexer event dispatcher")
		eventStore, err = loadEventStore(cfg, log.Default)
		if err != nil {
			return nil, err
		}
		eventDispatcher = events.NewDBIndexerEventDispatcher(eventStore)

	case events.DispatcherRedis:
		uri := cfg.EventDispatcher.Redis.URI
		logger.Info("Using Redis event dispatcher", "uri", uri)
		eventDispatcher, err = events.NewRedisEventDispatcher(uri)
		if err != nil {
			return nil, err
		}
	case events.DispatcherLog:
		logger.Info("Using simple log event dispatcher")
		eventDispatcher = events.NewLogEventDispatcher()
	default:
		return nil, fmt.Errorf("invalid event dispatcher %s", cfg.EventDispatcher.Dispatcher)
	}

	var eventHandler loomchain.EventHandler = loomchain.NewDefaultEventHandler(eventDispatcher)
	if cfg.Metrics.EventHandling {
		eventHandler = loomchain.NewInstrumentingEventHandler(eventHandler)
	}

	// TODO: It shouldn't be possible to change the registry version via config after the first run,
	//       changing it from that point on should require a special upgrade tx that stores the
	//       new version in the app store.
	regVer, err := registry.RegistryVersionFromInt(cfg.RegistryVersion)
	if err != nil {
		return nil, err
	}
	createRegistry, err := registry.NewRegistryFactory(regVer)
	if err != nil {
		return nil, err
	}

	receiptHandlerProvider := receipts.NewReceiptHandlerProvider(eventHandler, func(blockHeight int64) (handler.ReceiptHandlerVersion, uint64, error) {
		receiptVer, err := handler.ReceiptHandlerVersionFromInt(replay.OverrideConfig(cfg, blockHeight).ReceiptsVersion)
		if err != nil {
			return 0, 0, errors.Wrap(err, "failed to resolve receipt handler version")
		}
		return receiptVer, cfg.EVMPersistentTxReceiptsMax, nil
	})

	var newABMFactory plugin.NewAccountBalanceManagerFactoryFunc
	if evm.EVMEnabled && cfg.EVMAccountsEnabled {
		newABMFactory = plugin.NewAccountBalanceManagerFactory
	}

	vmManager := vm.NewManager()
	vmManager.Register(vm.VMType_PLUGIN, func(state loomchain.State) (vm.VM, error) {
		receiptReader, err := receiptHandlerProvider.ReaderAt(state.Block().Height)
		if err != nil {
			return nil, err
		}
		receiptWriter, err := receiptHandlerProvider.WriterAt(state.Block().Height)
		if err != nil {
			return nil, err
		}
		return plugin.NewPluginVM(
			loader,
			state,
			createRegistry(state),
			eventHandler,
			log.Default,
			newABMFactory,
			receiptWriter,
			receiptReader,
		), nil
	})

	if evm.EVMEnabled {
		vmManager.Register(vm.VMType_EVM, func(state loomchain.State) (vm.VM, error) {
			var createABM evm.AccountBalanceManagerFactoryFunc
			var err error

			receiptReader, err := receiptHandlerProvider.ReaderAt(state.Block().Height)
			if err != nil {
				return nil, err
			}
			receiptWriter, err := receiptHandlerProvider.WriterAt(state.Block().Height)
			if err != nil {
				return nil, err
			}

			if newABMFactory != nil {
				pvm := plugin.NewPluginVM(
					loader,
					state,
					createRegistry(state),
					eventHandler,
					log.Default,
					newABMFactory,
					receiptWriter,
					receiptReader,
				)
				createABM, err = newABMFactory(pvm)
				if err != nil {
					return nil, err
				}
			}
			return evm.NewLoomVm(state, eventHandler, receiptWriter, createABM, cfg.EVMDebugEnabled), nil
		})
	}
	evm.LogEthDbBatch = cfg.LogEthDbBatch

	deployTxHandler := &vm.DeployTxHandler{
		Manager:        vmManager,
		CreateRegistry: createRegistry,
	}

	callTxHandler := &vm.CallTxHandler{
		Manager: vmManager,
	}

	gen, err := config.ReadGenesis(cfg.GenesisPath())
	if err != nil {
		return nil, err
	}

	rootAddr := loom.RootAddress(chainID)
	init := func(state loomchain.State) error {
		registry := createRegistry(state)
		evm.AddLoomPrecompiles()
		for i, contractCfg := range gen.Contracts {
			err := deployContract(
				state,
				contractCfg,
				vmManager,
				rootAddr,
				registry,
				logger,
				i,
			)
			if err != nil {
				return errors.Wrapf(err, "deploying contract: %s", contractCfg.Name)
			}
		}
		return nil
	}

	router := loomchain.NewTxRouter()

	isEvmTx := func(txID uint32, state loomchain.State, txBytes []byte, isCheckTx bool) bool {
		var msg vm.MessageTx
		err := proto.Unmarshal(txBytes, &msg)
		if err != nil {
			return false
		}

		switch txID {
		case 1:
			var tx vm.DeployTx
			err = proto.Unmarshal(msg.Data, &tx)
			if err != nil {
				// In case of error, let's give safest response,
				// let's TxHandler down the line, handle it.
				return false
			}
			return tx.VmType == vm.VMType_EVM
		case 2:
			var tx vm.CallTx
			err = proto.Unmarshal(msg.Data, &tx)
			if err != nil {
				// In case of error, let's give safest response,
				// let's TxHandler down the line, handle it.
				return false
			}
			return tx.VmType == vm.VMType_EVM
		default:
			return false
		}
	}

	router.HandleDeliverTx(1, loomchain.GeneratePassthroughRouteHandler(deployTxHandler))
	router.HandleDeliverTx(2, loomchain.GeneratePassthroughRouteHandler(callTxHandler))

	// TODO: Write this in more elegant way
	router.HandleCheckTx(1, loomchain.GenerateConditionalRouteHandler(isEvmTx, loomchain.NoopTxHandler, deployTxHandler))
	router.HandleCheckTx(2, loomchain.GenerateConditionalRouteHandler(isEvmTx, loomchain.NoopTxHandler, callTxHandler))

	txMiddleWare := []loomchain.TxMiddleware{
		loomchain.LogTxMiddleware,
		loomchain.RecoveryTxMiddleware,
	}

	txMiddleWare = append(txMiddleWare, auth.NewChainConfigMiddleware(
		cfg.Auth,
		getContractCtx("addressmapper", vmManager),
	))

	createKarmaContractCtx := getContractCtx("karma", vmManager)

	if cfg.Karma.Enabled {
		txMiddleWare = append(txMiddleWare, throttle.GetKarmaMiddleWare(
			cfg.Karma.Enabled,
			cfg.Karma.MaxCallCount,
			cfg.Karma.SessionDuration,
			createKarmaContractCtx,
		))
	}

<<<<<<< HEAD
	createContractUpkeepHandler := func(state loomchain.State, addr loom.Address) (loomchain.KarmaHandler, error) {
=======
	if cfg.DeployerWhitelist.ContractEnabled {
		contextFactory := getContractCtx("deployerwhitelist", vmManager)
		dwMiddleware, err := throttle.NewDeployerWhitelistMiddleware(contextFactory)
		if err != nil {
			return nil, err
		}
		txMiddleWare = append(txMiddleWare, dwMiddleware)
	}

	createContractUpkeepHandler := func(state loomchain.State) (loomchain.KarmaHandler, error) {
>>>>>>> 814ec95c
		// TODO: This setting should be part of the config stored within the Karma contract itself,
		//       that will allow us to switch the upkeep on & off via a tx.
		if !cfg.Karma.UpkeepEnabled {
			return nil, nil
		}
		karmaContractCtx, err := createKarmaContractCtx(state, addr)
		if err != nil {
			// Contract upkeep functionality depends on the Karma contract, so this feature will
			// remain disabled if the Karma contract hasn't been deployed yet.
			if err == regcommon.ErrNotFound {
				return nil, nil
			}
			return nil, err
		}
		return karma_handler.NewKarmaHandler(karmaContractCtx), nil
	}

	txMiddleWare = append(txMiddleWare, auth.NonceTxMiddleware)

	oracle, err := loom.ParseAddress(cfg.Oracle)
	if err != nil {
		oracle = loom.Address{}
	}
	deployerAddressList, err := cfg.TxLimiter.DeployerAddresses()
	if err != nil {
		return nil, err
	}
	deployerAddressList = append(deployerAddressList, oracle)

	originHandler := throttle.NewOriginValidator(
		uint64(cfg.TxLimiter.CallSessionDuration),
		deployerAddressList,
		cfg.TxLimiter.LimitDeploys,
		cfg.TxLimiter.LimitCalls,
	)

	// Technically ThrottleTxMiddleWare has been replaced by OriginHandler but to replay a couple
	// of old PlasmaChain production blocks correctly we have to keep this middleware around.
	// TODO: Implement height-based middleware overrides so this middleware is only activated for
	//       two blocks in PlasmaChain builds.
	txMiddleWare = append(txMiddleWare, throttle.GetThrottleTxMiddleWare(
		func(blockHeight int64) bool {
			return replay.OverrideConfig(cfg, blockHeight).DeployEnabled
		},
		func(blockHeight int64) bool {
			return replay.OverrideConfig(cfg, blockHeight).CallEnabled
		},
		oracle,
	))

	if cfg.GoContractDeployerWhitelist.Enabled {
		goDeployers, err := cfg.GoContractDeployerWhitelist.DeployerAddresses(chainID)
		if err != nil {
			return nil, errors.Wrapf(err, "getting list of users allowed go deploys")
		}
		txMiddleWare = append(txMiddleWare, throttle.GetGoDeployTxMiddleWare(goDeployers))
	}

	txMiddleWare = append(txMiddleWare, loomchain.NewInstrumentingTxMiddleware())

	createValidatorsManager := func(state loomchain.State) (loomchain.ValidatorsManager, error) {
		pvm, err := vmManager.InitVM(vm.VMType_PLUGIN, state)
		if err != nil {
			return nil, err
		}
		if cfg.DPOSVersion == 2 {
			return plugin.NewValidatorsManager(pvm.(*plugin.PluginVM))
		} else if cfg.DPOSVersion == 3 {
			return plugin.NewValidatorsManagerV3(pvm.(*plugin.PluginVM))
		}

		return plugin.NewNoopValidatorsManager(), nil
	}

	createChainConfigManager := func(state loomchain.State) (loomchain.ChainConfigManager, error) {
		if !cfg.ChainConfig.ContractEnabled {
			return nil, nil
		}
		pvm, err := vmManager.InitVM(vm.VMType_PLUGIN, state)
		if err != nil {
			return nil, err
		}

		m, err := plugin.NewChainConfigManager(pvm.(*plugin.PluginVM), state)
		if err != nil {
			// This feature will remain disabled until the ChainConfig contract is deployed
			if err == plugin.ErrChainConfigContractNotFound {
				return nil, nil
			}
			return nil, err
		}
		return m, nil
	}

	postCommitMiddlewares := []loomchain.PostCommitMiddleware{
		loomchain.LogPostCommitMiddleware,
		auth.NonceTxPostNonceMiddleware,
	}
	if !cfg.Karma.Enabled && cfg.Karma.UpkeepEnabled {
		logger.Info("Karma disabled, upkeep enabled ignored")
	}

	return &loomchain.Application{
		Store: appStore,
		Init:  init,
		TxHandler: loomchain.MiddlewareTxHandler(
			txMiddleWare,
			router,
			postCommitMiddlewares,
		),
		EventHandler:                eventHandler,
		ReceiptHandlerProvider:      receiptHandlerProvider,
		CreateValidatorManager:      createValidatorsManager,
		CreateChainConfigManager:    createChainConfigManager,
		CreateContractUpkeepHandler: createContractUpkeepHandler,
		OriginHandler:               &originHandler,
		EventStore:                  eventStore,
	}, nil
}

func deployContract(
	state loomchain.State,
	contractCfg config.ContractConfig,
	vmManager *vm.Manager,
	rootAddr loom.Address,
	registry regcommon.Registry,
	logger log.TMLogger,
	index int,
) error {
	vmType := contractCfg.VMType()
	vm, err := vmManager.InitVM(vmType, state)
	if err != nil {
		return err
	}

	loader := codeLoaders[contractCfg.Format]
	initCode, err := loader.LoadContractCode(
		contractCfg.Location,
		contractCfg.Init,
	)
	if err != nil {
		return err
	}

	callerAddr := plugin.CreateAddress(rootAddr, uint64(index))
	_, addr, err := vm.Create(callerAddr, initCode, loom.NewBigUIntFromInt(0))
	if err != nil {
		return err
	}

	err = registry.Register(contractCfg.Name, addr, addr)
	if err != nil {
		return err
	}

	logger.Info("Deployed contract",
		"vm", contractCfg.VMTypeName,
		"location", contractCfg.Location,
		"name", contractCfg.Name,
		"address", addr,
	)
	return nil
}

type contextFactory func(loomchain.State, loom.Address) (contractpb.Context, error)

func getContractCtx(pluginName string, vmManager *vm.Manager) contextFactory {
	return func(state loomchain.State, address loom.Address) (contractpb.Context, error) {
		pvm, err := vmManager.InitVM(vm.VMType_PLUGIN, state)
		if err != nil {
			return nil, err
		}
		return plugin.NewInternalContractContext(pluginName, pvm.(*plugin.PluginVM), address)
	}
}

func initBackend(cfg *config.Config, abciServerAddr string, fnRegistry fnConsensus.FnRegistry) backend.Backend {
	ovCfg := &backend.OverrideConfig{
		LogLevel:                 cfg.BlockchainLogLevel,
		Peers:                    cfg.Peers,
		PersistentPeers:          cfg.PersistentPeers,
		ChainID:                  cfg.ChainID,
		RPCListenAddress:         cfg.RPCListenAddress,
		RPCProxyPort:             cfg.RPCProxyPort,
		CreateEmptyBlocks:        cfg.CreateEmptyBlocks,
		HsmConfig:                cfg.HsmConfig,
		FnConsensusReactorConfig: cfg.FnConsensus.Reactor,
	}
	return &backend.TendermintBackend{
		RootPath:    path.Join(cfg.RootPath(), "chaindata"),
		OverrideCfg: ovCfg,
		SocketPath:  abciServerAddr,
		FnRegistry:  fnRegistry,
	}
}

func initQueryService(
	app *loomchain.Application, chainID string, cfg *config.Config, loader plugin.Loader,
	receiptHandlerProvider loomchain.ReceiptHandlerProvider,
) error {
	// metrics
	fieldKeys := []string{"method", "error"}
	requestCount := kitprometheus.NewCounterFrom(stdprometheus.CounterOpts{
		Namespace: "loomchain",
		Subsystem: "query_service",
		Name:      "request_count",
		Help:      "Number of requests received.",
	}, fieldKeys)
	requestLatency := kitprometheus.NewSummaryFrom(stdprometheus.SummaryOpts{
		Namespace: "loomchain",
		Subsystem: "query_service",
		Name:      "request_latency_microseconds",
		Help:      "Total duration of requests in microseconds.",
	}, fieldKeys)

	regVer, err := registry.RegistryVersionFromInt(cfg.RegistryVersion)
	if err != nil {
		return err
	}
	createRegistry, err := registry.NewRegistryFactory(regVer)
	if err != nil {
		return err
	}

	var newABMFactory plugin.NewAccountBalanceManagerFactoryFunc
	if evm.EVMEnabled && cfg.EVMAccountsEnabled {
		newABMFactory = plugin.NewAccountBalanceManagerFactory
	}

	blockstore, err := store.NewBlockStore(cfg.BlockStore)
	if err != nil {
		return err
	}

	qs := &rpc.QueryServer{
		StateProvider:          app,
		ChainID:                chainID,
		Loader:                 loader,
		Subscriptions:          app.EventHandler.SubscriptionSet(),
		EthSubscriptions:       app.EventHandler.EthSubscriptionSet(),
		EthPolls:               *polls.NewEthSubscriptions(),
		CreateRegistry:         createRegistry,
		NewABMFactory:          newABMFactory,
		ReceiptHandlerProvider: receiptHandlerProvider,
		RPCListenAddress:       cfg.RPCListenAddress,
		BlockStore:             blockstore,
		EventStore:             app.EventStore,
		AuthCfg:                cfg.Auth,
	}
	bus := &rpc.QueryEventBus{
		Subs:    *app.EventHandler.SubscriptionSet(),
		EthSubs: *app.EventHandler.EthSubscriptionSet(),
	}
	// query service
	var qsvc rpc.QueryService
	{
		qsvc = qs
		qsvc = rpc.NewInstrumentingMiddleWare(requestCount, requestLatency, qsvc)
	}
	logger := log.Root.With("module", "query-server")
	err = rpc.RPCServer(qsvc, logger, bus, cfg.RPCBindAddress, cfg.UnsafeRPCEnabled, cfg.UnsafeRPCBindAddress)
	if err != nil {
		return err
	}

	return nil
}

func main() {
	karmaCmd := cli.ContractCallCommand(KarmaContractName)
	addressMappingCmd := cli.ContractCallCommand(AddressMapperName)
	callCommand := cli.ContractCallCommand("")
	dposCmd := cli.ContractCallCommand("dpos")
	commands.AddDPOSV2(dposCmd)

	resolveCmd := cli.ContractCallCommand("resolve")
	commands.AddGeneralCommands(resolveCmd)

	unsafeCmd := cli.ContractCallCommand("unsafe")
	commands.AddUnsafeCommands(unsafeCmd)

	commands.Add(callCommand)
	RootCmd.AddCommand(
		newVersionCommand(),
		newEnvCommand(),
		newInitCommand(),
		newResetCommand(),
		newRunCommand(),
		newSpinCommand(),
		newDeployCommand(),
		newDeployGoCommand(),
		callCommand,
		newGenKeyCommand(),
		newYubiHsmCommand(),
		newNodeKeyCommand(),
		newStaticCallCommand(), //Depreciate
		newGetBlocksByNumber(),
		karmaCmd,
		addressMappingCmd,
		gatewaycmd.NewGatewayCommand(),
		dbcmd.NewDBCommand(),
		newCallEvmCommand(), //Depreciate
		dposCmd,
		resolveCmd,
		unsafeCmd,
		commands.GetMapping(),
		commands.ListMapping(),
		staking.NewStakingCommand(),
		chainconfig.NewChainCfgCommand(),
		deployer.NewDeployCommand(),
		dbg.NewDebugCommand(),
	)
	AddKarmaMethods(karmaCmd)
	AddAddressMappingMethods(addressMappingCmd)

	err := RootCmd.Execute()
	if err != nil {
		fmt.Println(err)
		os.Exit(1)
	}
}<|MERGE_RESOLUTION|>--- conflicted
+++ resolved
@@ -871,9 +871,6 @@
 		))
 	}
 
-<<<<<<< HEAD
-	createContractUpkeepHandler := func(state loomchain.State, addr loom.Address) (loomchain.KarmaHandler, error) {
-=======
 	if cfg.DeployerWhitelist.ContractEnabled {
 		contextFactory := getContractCtx("deployerwhitelist", vmManager)
 		dwMiddleware, err := throttle.NewDeployerWhitelistMiddleware(contextFactory)
@@ -883,8 +880,8 @@
 		txMiddleWare = append(txMiddleWare, dwMiddleware)
 	}
 
-	createContractUpkeepHandler := func(state loomchain.State) (loomchain.KarmaHandler, error) {
->>>>>>> 814ec95c
+	createContractUpkeepHandler := func(state loomchain.State, addr loom.Address) (loomchain.KarmaHandler, error) {
+
 		// TODO: This setting should be part of the config stored within the Karma contract itself,
 		//       that will allow us to switch the upkeep on & off via a tx.
 		if !cfg.Karma.UpkeepEnabled {
