--- conflicted
+++ resolved
@@ -1284,11 +1284,8 @@
 		EventStore:             app.EventStore,
 		AuthCfg:                cfg.Auth,
 		EvmAuxStore:            app.EvmAuxStore,
-<<<<<<< HEAD
 		EvmStore:               app.EvmStore,
-=======
 		Web3Cfg:                cfg.Web3,
->>>>>>> e402505a
 	}
 	bus := &rpc.QueryEventBus{
 		Subs:    *app.EventHandler.SubscriptionSet(),
