--- conflicted
+++ resolved
@@ -1057,11 +1057,7 @@
 		RPCListenAddress:        cfg.RPCListenAddress,
 		BlockStore:              blockstore,
 		EventStore:              app.EventStore,
-<<<<<<< HEAD
-		ExternalNetworks:        cfg.ExternalNetworks,
-=======
 		AuthCfg:                 cfg.Auth,
->>>>>>> c07eb879
 		CreateAddressMappingCtx: app.CreateAddressMappingCtx,
 	}
 	bus := &rpc.QueryEventBus{
