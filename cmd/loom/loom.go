--- conflicted
+++ resolved
@@ -438,13 +438,10 @@
 	return cmd
 }
 
-<<<<<<< HEAD
 //nolint: unused, deadcode
-=======
 const contractInfoCommandExample = `
 loom contract default:0x81ee596ba88eF371a51d4B535E07cB243A8C692d
 `
-
 type contractInfo struct {
 	Name    string
 	Address string
@@ -487,7 +484,6 @@
 }
 
 //nolint:deadcode
->>>>>>> f8d8ad4b
 func recovery() {
 	if r := recover(); r != nil {
 		log.Error("caught RPC proxy exception, exiting", r)
