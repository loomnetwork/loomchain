package main

import (
	"encoding/base64"
	"encoding/json"
	"errors"
	"fmt"
	"io/ioutil"
	"net/http"
	"os"
	"os/signal"
	"path"
	"path/filepath"
	"sort"
	"syscall"

	goloomplugin "github.com/loomnetwork/go-loom/plugin"
	"github.com/spf13/cobra"
	dbm "github.com/tendermint/tmlibs/db"
	"golang.org/x/crypto/ed25519"

	kitprometheus "github.com/go-kit/kit/metrics/prometheus"
	"github.com/loomnetwork/go-loom"
	"github.com/loomnetwork/go-loom/util"
	"github.com/loomnetwork/loomchain"
	"github.com/loomnetwork/loomchain/abci/backend"
	"github.com/loomnetwork/loomchain/auth"
	"github.com/loomnetwork/loomchain/builtin/plugins/coin"
	"github.com/loomnetwork/loomchain/builtin/plugins/dpos"
	"github.com/loomnetwork/loomchain/builtin/plugins/gateway"
	"github.com/loomnetwork/loomchain/builtin/plugins/plasma_cash"
	"github.com/loomnetwork/loomchain/eth/polls"
	"github.com/loomnetwork/loomchain/events"
	"github.com/loomnetwork/loomchain/evm"
	gworc "github.com/loomnetwork/loomchain/gateway"
	"github.com/loomnetwork/loomchain/log"
	"github.com/loomnetwork/loomchain/plugin"
	"github.com/loomnetwork/loomchain/registry"
	"github.com/loomnetwork/loomchain/rpc"
	"github.com/loomnetwork/loomchain/store"
	"github.com/loomnetwork/loomchain/throttle"
	"github.com/loomnetwork/loomchain/vm"
	stdprometheus "github.com/prometheus/client_golang/prometheus"
)

var RootCmd = &cobra.Command{
	Use:   "loom",
	Short: "Loom DAppChain",
}

var codeLoaders map[string]ContractCodeLoader

func init() {
	codeLoaders = map[string]ContractCodeLoader{
		"plugin":   &PluginCodeLoader{},
		"truffle":  &TruffleCodeLoader{},
		"solidity": &SolidityCodeLoader{},
		"hex":      &HexCodeLoader{},
	}
}

func newVersionCommand() *cobra.Command {
	return &cobra.Command{
		Use:   "version",
		Short: "Show the Loom chain version",
		RunE: func(cmd *cobra.Command, args []string) error {
			println(loomchain.FullVersion())
			return nil
		},
	}
}

func printEnv(env map[string]string) {
	keys := make([]string, 0, len(env))
	for key := range env {
		keys = append(keys, key)
	}

	sort.Strings(keys)

	for _, key := range keys {
		val := env[key]
		fmt.Printf("%s = %s\n", key, val)
	}
}

func newEnvCommand() *cobra.Command {
	return &cobra.Command{
		Use:   "env",
		Short: "Show loom config settings",
		RunE: func(cmd *cobra.Command, args []string) error {
			cfg, err := parseConfig()
			if err != nil {
				return err
			}

			printEnv(map[string]string{
				"version":           loomchain.FullVersion(),
				"git sha":           loomchain.GitSHA,
				"plugin path":       cfg.PluginsPath(),
				"query server host": cfg.QueryServerMount,
				"peers":             cfg.Peers,
			})
			return nil
		},
	}
}

type genKeyFlags struct {
	PublicFile string `json:"publicfile"`
	PrivFile   string `json:"privfile"`
}

func newGenKeyCommand() *cobra.Command {
	var flags genKeyFlags
	keygenCmd := &cobra.Command{
		Use:   "genkey",
		Short: "generate a public and private key pair",
		RunE: func(cmd *cobra.Command, args []string) error {
			pub, priv, err := ed25519.GenerateKey(nil)
			if err != nil {
				return fmt.Errorf("Error generating key pair: %v", err)
			}
			encoder := base64.StdEncoding
			pubKeyB64 := encoder.EncodeToString(pub[:])
			privKeyB64 := encoder.EncodeToString(priv[:])

			if err := ioutil.WriteFile(flags.PublicFile, []byte(pubKeyB64), 0664); err != nil {
				return fmt.Errorf("Unable to write public key: %v", err)
			}
			if err := ioutil.WriteFile(flags.PrivFile, []byte(privKeyB64), 0664); err != nil {
				return fmt.Errorf("Unable to write private key: %v", err)
			}
			addr := loom.LocalAddressFromPublicKey(pub[:])
			fmt.Printf("local address: %s\n", addr.String())
			fmt.Printf("local address base64: %s\n", encoder.EncodeToString(addr))
			return nil
		},
	}
	keygenCmd.Flags().StringVarP(&flags.PublicFile, "public_key", "a", "", "public key file")
	keygenCmd.Flags().StringVarP(&flags.PrivFile, "private_key", "k", "", "private key file")
	return keygenCmd
}

func newInitCommand() *cobra.Command {
	var force bool

	cmd := &cobra.Command{
		Use:   "init",
		Short: "Initialize configs and data",
		RunE: func(cmd *cobra.Command, args []string) error {
			cfg, err := parseConfig()
			if err != nil {
				return err
			}
			backend := initBackend(cfg)
			if force {
				err = backend.Destroy()
				if err != nil {
					return err
				}
				err = destroyApp(cfg)
				if err != nil {
					return err
				}
			}
			validator, err := backend.Init()
			if err != nil {
				return err
			}

			err = initApp(validator, cfg)
			if err != nil {
				return err
			}

			return nil
		},
	}

	cmd.Flags().BoolVarP(&force, "force", "f", false, "force initialization")
	return cmd
}

func newResetCommand() *cobra.Command {
	return &cobra.Command{
		Use:   "reset",
		Short: "Reset the app and blockchain state only",
		RunE: func(cmd *cobra.Command, args []string) error {
			cfg, err := parseConfig()
			if err != nil {
				return err
			}

			backend := initBackend(cfg)
			err = backend.Reset(0)
			if err != nil {
				return err
			}

			err = resetApp(cfg)
			if err != nil {
				return err
			}

			return nil
		},
	}
}

// Generate Or Prints node's ID to the standard output.
func newNodeKeyCommand() *cobra.Command {
	return &cobra.Command{
		Use:   "nodekey",
		Short: "Show node key",
		RunE: func(cmd *cobra.Command, args []string) error {
			cfg, err := parseConfig()
			if err != nil {
				return err
			}
			backend := initBackend(cfg)
			key, err := backend.NodeKey()
			if err != nil {
				fmt.Printf("Error in determining Node Key")
			} else {
				fmt.Printf("%s\n", key)
			}
			return nil
		},
	}
}

func defaultContractsLoader(cfg *Config) plugin.Loader {
	contracts := []goloomplugin.Contract{
		coin.Contract,
		dpos.Contract,
	}
	if cfg.PlasmaCashEnabled {
		contracts = append(contracts, plasma_cash.Contract)
	}
	if cfg.GatewayContractEnabled {
		contracts = append(contracts, gateway.Contract)
	}
	return plugin.NewStaticLoader(contracts...)
}

func newRunCommand() *cobra.Command {
	cfg, err := parseConfig()

	cmd := &cobra.Command{
		Use:   "run [root contract]",
		Short: "Run the blockchain node",
		RunE: func(cmd *cobra.Command, args []string) error {
			if err != nil {
				return err
			}
			log.Setup(cfg.LoomLogLevel, cfg.LogDestination)
			backend := initBackend(cfg)
			loader := plugin.NewMultiLoader(
				plugin.NewManager(cfg.PluginsPath()),
				plugin.NewExternalLoader(cfg.PluginsPath()),
				defaultContractsLoader(cfg),
			)

			termChan := make(chan os.Signal)
			go func(c <-chan os.Signal, l plugin.Loader) {
				<-c
				l.UnloadContracts()
				os.Exit(0)
			}(termChan, loader)

			signal.Notify(termChan, syscall.SIGHUP,
				syscall.SIGINT,
				syscall.SIGTERM,
				syscall.SIGQUIT)

			chainID, err := backend.ChainID()
			if err != nil {
				return err
			}
			app, err := loadApp(chainID, cfg, loader, backend)
			if err != nil {
				return err
			}
			backend.ExtRPCHandler = makeQueryService(app, chainID, cfg, loader)
			backend.ExtRPCRoute = cfg.QueryServerMount
			if err := backend.Start(app); err != nil {
				return err
			}
			//			if err := initQueryService(app, chainID, cfg, loader); err != nil {
			//				return err
			//			}
			//			queryPort, err := cfg.QueryServerPort()
			//			if err != nil {
			//				return err
			//			}
			if cfg.GatewayOracleEnabled {
				if err := startGatewayOracle(chainID, cfg, backend); err != nil {
					return err
				}
			}
			//			if err := rpc.RunRPCProxyServer(cfg.RPCProxyPort, 46657, queryPort); err != nil {
			//				return err
			//			}
			backend.RunForever()
			return nil
		},
	}
	cmd.Flags().StringVarP(&cfg.Peers, "peers", "p", "", "peers")
	cmd.Flags().StringVar(&cfg.PersistentPeers, "persistent-peers", "", "persistent peers")
	return cmd
}

func startGatewayOracle(chainID string, cfg *Config, backend backend.Backend) error {
	signer, err := backend.NodeSigner()
	if err != nil {
		return err
	}
	writeURI, err := backend.RPCAddress()
	if err != nil {
		return err
	}
	orc := gworc.NewOracle(gworc.OracleConfig{
		EthereumURI:       cfg.EthereumURI,
		GatewayHexAddress: cfg.GatewayEthAddress,
		ChainID:           chainID,
		WriteURI:          writeURI,
		ReadURI:           writeURI + "/" + cfg.QueryServerMount,
		Signer:            signer,
	})
	if err := orc.Init(); err != nil {
		return err
	}
	go orc.RunWithRecovery()
	return nil
}

func initDB(name, dir string) error {
	dbPath := filepath.Join(dir, name+".db")
	if util.FileExists(dbPath) {
		return errors.New("db already exists")
	}

	return nil
}

func destroyDB(name, dir string) error {
	dbPath := filepath.Join(dir, name+".db")
	return os.RemoveAll(dbPath)
}

func resetApp(cfg *Config) error {
	return destroyDB(cfg.DBName, cfg.RootPath())
}

func initApp(validator *loom.Validator, cfg *Config) error {
	gen, err := defaultGenesis(cfg, validator)
	if err != nil {
		return err
	}
	file, err := os.OpenFile(cfg.GenesisPath(), os.O_EXCL|os.O_CREATE|os.O_WRONLY, 0644)
	if err != nil {
		return err
	}

	enc := json.NewEncoder(file)
	enc.SetIndent("", "    ")
	err = enc.Encode(gen)
	if err != nil {
		return err
	}

	err = initDB(cfg.DBName, cfg.RootPath())
	if err != nil {
		return err
	}

	return nil
}

func destroyApp(cfg *Config) error {
	err := util.IgnoreErrNotExists(os.Remove(cfg.GenesisPath()))
	if err != nil {
		return err
	}
	return resetApp(cfg)
}

func loadApp(chainID string, cfg *Config, loader plugin.Loader, b backend.Backend) (*loomchain.Application, error) {
	logger := log.Root
	db, err := dbm.NewGoLevelDB(cfg.DBName, cfg.RootPath())
	if err != nil {
		return nil, err
	}

	appStore, err := store.NewIAVLStore(db)
	if err != nil {
		return nil, err
	}

	var eventDispatcher loomchain.EventDispatcher
	if cfg.EventDispatcherURI != "" {
		logger.Info(fmt.Sprintf("Using event dispatcher for %s\n", cfg.EventDispatcherURI))
		eventDispatcher, err = loomchain.NewEventDispatcher(cfg.EventDispatcherURI)
		if err != nil {
			return nil, err
		}
	} else {
		logger.Info("Using simple log event dispatcher")
		eventDispatcher = events.NewLogEventDispatcher()
	}
	eventHandler := loomchain.NewDefaultEventHandler(eventDispatcher, b)

	vmManager := vm.NewManager()
	vmManager.Register(vm.VMType_PLUGIN, func(state loomchain.State) vm.VM {
		return plugin.NewPluginVM(
			loader,
			state,
			&registry.StateRegistry{State: state},
			eventHandler,
			cfg.ContractLogLevel,
		)
	})

	if evm.LoomVmFactory != nil {
		vmManager.Register(vm.VMType_EVM, func(state loomchain.State) vm.VM {
			return evm.NewLoomVm(state, eventHandler)
		})
	}

	deployTxHandler := &vm.DeployTxHandler{
		Manager: vmManager,
	}

	callTxHandler := &vm.CallTxHandler{
		Manager: vmManager,
	}

	gen, err := readGenesis(cfg.GenesisPath())
	if err != nil {
		return nil, err
	}

	rootAddr := loom.RootAddress(chainID)
	init := func(state loomchain.State) error {
		registry := &registry.StateRegistry{State: state}
		evm.AddLoomPrecompiles()
		for i, contractCfg := range gen.Contracts {
			vmType := contractCfg.VMType()
			vm, err := vmManager.InitVM(vmType, state)
			if err != nil {
				return err
			}

			loader := codeLoaders[contractCfg.Format]
			initCode, err := loader.LoadContractCode(
				contractCfg.Location,
				contractCfg.Init,
			)
			if err != nil {
				return err
			}

			callerAddr := plugin.CreateAddress(rootAddr, uint64(i))
			_, addr, err := vm.Create(callerAddr, initCode)
			if err != nil {
				return err
			}

			if contractCfg.Name != "" {
				err = registry.Register(contractCfg.Name, addr, addr)
				if err != nil {
					return err
				}
			}

			logger.Info("Deployed contract",
				"vm", contractCfg.VMTypeName,
				"location", contractCfg.Location,
				"name", contractCfg.Name,
				"address", addr,
			)
		}
		return nil
	}

	router := loomchain.NewTxRouter()
	router.Handle(1, deployTxHandler)
	router.Handle(2, callTxHandler)

	txMiddleWare := []loomchain.TxMiddleware{
		loomchain.LogTxMiddleware,
		loomchain.RecoveryTxMiddleware,
		auth.SignatureTxMiddleware,
	}

	if cfg.SessionMaxAccessCount > 0 {
		txMiddleWare = append(txMiddleWare, throttle.GetThrottleTxMiddleWare(cfg.SessionMaxAccessCount, cfg.SessionDuration))
	}

	txMiddleWare = append(txMiddleWare, auth.NonceTxMiddleware)
	txMiddleWare = append(txMiddleWare, loomchain.NewInstrumentingTxMiddleware())

	return &loomchain.Application{
		Store: appStore,
		Init:  init,
		TxHandler: loomchain.MiddlewareTxHandler(
			txMiddleWare,
			router,
			[]loomchain.PostCommitMiddleware{
				loomchain.LogPostCommitMiddleware,
			},
		),
		EventHandler: eventHandler,
	}, nil
}

func initBackend(cfg *Config) *backend.TendermintBackend {
	ovCfg := &backend.OverrideConfig{
		LogLevel:        cfg.BlockchainLogLevel,
		Peers:           cfg.Peers,
		PersistentPeers: cfg.PersistentPeers,
	}
	return &backend.TendermintBackend{
		RootPath:    path.Join(cfg.RootPath(), "chaindata"),
		OverrideCfg: ovCfg,
	}
}

// func initQueryService(app *loomchain.Application, chainID string, cfg *Config, loader plugin.Loader) error {
// 	logger := log.Root.With("module", "query-server")
// 	handler := makeQueryService(app, chainID, cfg, loader)
// 	// run http server
// 	_, err := rpcserver.StartHTTPServer(cfg.QueryServerHost, handler, logger)
// 	if err != nil {
// 		return err
// 	}
// 	return nil
// }

func makeQueryService(app *loomchain.Application, chainID string, cfg *Config,
	loader plugin.Loader) http.Handler {
	// metrics
	fieldKeys := []string{"method", "error"}
	requestCount := kitprometheus.NewCounterFrom(stdprometheus.CounterOpts{
		Namespace: "loomchain",
		Subsystem: "query_service",
		Name:      "request_count",
		Help:      "Number of requests received.",
	}, fieldKeys)
	requestLatency := kitprometheus.NewSummaryFrom(stdprometheus.SummaryOpts{
		Namespace: "loomchain",
		Subsystem: "query_service",
		Name:      "request_latency_microseconds",
		Help:      "Total duration of requests in microseconds.",
	}, fieldKeys)

	qs := &rpc.QueryServer{
		StateProvider:    app,
		ChainID:          chainID,
		Loader:           loader,
		Subscriptions:    app.EventHandler.SubscriptionSet(),
		EthSubscriptions: app.EventHandler.EthSubscriptionSet(),
		EthPolls:         *polls.NewEthSubscriptions(),
	}
	bus := &rpc.QueryEventBus{
		Subs:    *app.EventHandler.SubscriptionSet(),
		EthSubs: *app.EventHandler.EthSubscriptionSet(),
	}
	// query service
	var qsvc rpc.QueryService
	{
		qsvc = qs
		qsvc = rpc.NewInstrumentingMiddleWare(requestCount, requestLatency, qsvc)
	}

	logger := log.Root.With("module", "query-server")
<<<<<<< HEAD
	// run http server
	return rpc.MakeQueryServiceHandler(qsvc, logger)
=======
	handler := rpc.MakeQueryServiceHandler(qsvc, logger, bus)
	_, err := rpcserver.StartHTTPServer(cfg.QueryServerHost, handler, logger)
	if err != nil {
		return err
	}
	return nil
>>>>>>> 8a8c6dd7
}

func main() {
	RootCmd.AddCommand(
		newVersionCommand(),
		newEnvCommand(),
		newInitCommand(),
		newResetCommand(),
		newRunCommand(),
		newSpinCommand(),
		newDeployCommand(),
		newCallCommand(),
		newGenKeyCommand(),
		newNodeKeyCommand(),
		newStaticCallCommand(),
	)
	err := RootCmd.Execute()
	if err != nil {
		fmt.Println(err)
		os.Exit(1)
	}
}<|MERGE_RESOLUTION|>--- conflicted
+++ resolved
@@ -575,17 +575,8 @@
 	}
 
 	logger := log.Root.With("module", "query-server")
-<<<<<<< HEAD
 	// run http server
 	return rpc.MakeQueryServiceHandler(qsvc, logger)
-=======
-	handler := rpc.MakeQueryServiceHandler(qsvc, logger, bus)
-	_, err := rpcserver.StartHTTPServer(cfg.QueryServerHost, handler, logger)
-	if err != nil {
-		return err
-	}
-	return nil
->>>>>>> 8a8c6dd7
 }
 
 func main() {
