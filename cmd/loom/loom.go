package main

import (
	"encoding/base64"
	"encoding/json"
	"errors"
	"fmt"
	"io/ioutil"
	"net/http"
	"os"
	"os/signal"
	"path"
	"path/filepath"
	"sort"
	"syscall"

	goloomplugin "github.com/loomnetwork/go-loom/plugin"
	"github.com/spf13/cobra"
	dbm "github.com/tendermint/tmlibs/db"
	"golang.org/x/crypto/ed25519"

	kitprometheus "github.com/go-kit/kit/metrics/prometheus"
	"github.com/loomnetwork/go-loom"
	"github.com/loomnetwork/go-loom/util"
	"github.com/loomnetwork/loomchain"
	"github.com/loomnetwork/loomchain/abci/backend"
	"github.com/loomnetwork/loomchain/auth"
	"github.com/loomnetwork/loomchain/builtin/plugins/coin"
	"github.com/loomnetwork/loomchain/builtin/plugins/dpos"
	"github.com/loomnetwork/loomchain/builtin/plugins/gateway"
	"github.com/loomnetwork/loomchain/builtin/plugins/plasma_cash"
	"github.com/loomnetwork/loomchain/eth/polls"
	"github.com/loomnetwork/loomchain/events"
	"github.com/loomnetwork/loomchain/evm"
	gworc "github.com/loomnetwork/loomchain/gateway"
	"github.com/loomnetwork/loomchain/log"
	"github.com/loomnetwork/loomchain/plugin"
	"github.com/loomnetwork/loomchain/registry"
	"github.com/loomnetwork/loomchain/rpc"
	"github.com/loomnetwork/loomchain/store"
	"github.com/loomnetwork/loomchain/throttle"
	"github.com/loomnetwork/loomchain/vm"
	stdprometheus "github.com/prometheus/client_golang/prometheus"
)

var RootCmd = &cobra.Command{
	Use:   "loom",
	Short: "Loom DAppChain",
}

var codeLoaders map[string]ContractCodeLoader

func init() {
	codeLoaders = map[string]ContractCodeLoader{
		"plugin":   &PluginCodeLoader{},
		"truffle":  &TruffleCodeLoader{},
		"solidity": &SolidityCodeLoader{},
		"hex":      &HexCodeLoader{},
	}
}

func newVersionCommand() *cobra.Command {
	return &cobra.Command{
		Use:   "version",
		Short: "Show the Loom chain version",
		RunE: func(cmd *cobra.Command, args []string) error {
			println(loomchain.FullVersion())
			return nil
		},
	}
}

func printEnv(env map[string]string) {
	keys := make([]string, 0, len(env))
	for key := range env {
		keys = append(keys, key)
	}

	sort.Strings(keys)

	for _, key := range keys {
		val := env[key]
		fmt.Printf("%s = %s\n", key, val)
	}
}

func newEnvCommand() *cobra.Command {
	return &cobra.Command{
		Use:   "env",
		Short: "Show loom config settings",
		RunE: func(cmd *cobra.Command, args []string) error {
			cfg, err := parseConfig()
			if err != nil {
				return err
			}

			printEnv(map[string]string{
				"version":           loomchain.FullVersion(),
				"git sha":           loomchain.GitSHA,
				"plugin path":       cfg.PluginsPath(),
				"query server host": cfg.QueryServerMount,
				"peers":             cfg.Peers,
			})
			return nil
		},
	}
}

type genKeyFlags struct {
	PublicFile string `json:"publicfile"`
	PrivFile   string `json:"privfile"`
}

func newGenKeyCommand() *cobra.Command {
	var flags genKeyFlags
	keygenCmd := &cobra.Command{
		Use:   "genkey",
		Short: "generate a public and private key pair",
		RunE: func(cmd *cobra.Command, args []string) error {
			pub, priv, err := ed25519.GenerateKey(nil)
			if err != nil {
				return fmt.Errorf("Error generating key pair: %v", err)
			}
			encoder := base64.StdEncoding
			pubKeyB64 := encoder.EncodeToString(pub[:])
			privKeyB64 := encoder.EncodeToString(priv[:])

			if err := ioutil.WriteFile(flags.PublicFile, []byte(pubKeyB64), 0664); err != nil {
				return fmt.Errorf("Unable to write public key: %v", err)
			}
			if err := ioutil.WriteFile(flags.PrivFile, []byte(privKeyB64), 0664); err != nil {
				return fmt.Errorf("Unable to write private key: %v", err)
			}
			addr := loom.LocalAddressFromPublicKey(pub[:])
			fmt.Printf("local address: %s\n", addr.String())
			fmt.Printf("local address base64: %s\n", encoder.EncodeToString(addr))
			return nil
		},
	}
	keygenCmd.Flags().StringVarP(&flags.PublicFile, "public_key", "a", "", "public key file")
	keygenCmd.Flags().StringVarP(&flags.PrivFile, "private_key", "k", "", "private key file")
	return keygenCmd
}

func newInitCommand() *cobra.Command {
	var force bool

	cmd := &cobra.Command{
		Use:   "init",
		Short: "Initialize configs and data",
		RunE: func(cmd *cobra.Command, args []string) error {
			cfg, err := parseConfig()
			if err != nil {
				return err
			}
			backend := initBackend(cfg)
			if force {
				err = backend.Destroy()
				if err != nil {
					return err
				}
				err = destroyApp(cfg)
				if err != nil {
					return err
				}
			}
			validator, err := backend.Init()
			if err != nil {
				return err
			}

			err = initApp(validator, cfg)
			if err != nil {
				return err
			}

			return nil
		},
	}

	cmd.Flags().BoolVarP(&force, "force", "f", false, "force initialization")
	return cmd
}

func newResetCommand() *cobra.Command {
	return &cobra.Command{
		Use:   "reset",
		Short: "Reset the app and blockchain state only",
		RunE: func(cmd *cobra.Command, args []string) error {
			cfg, err := parseConfig()
			if err != nil {
				return err
			}

			backend := initBackend(cfg)
			err = backend.Reset(0)
			if err != nil {
				return err
			}

			err = resetApp(cfg)
			if err != nil {
				return err
			}

			return nil
		},
	}
}

// Generate Or Prints node's ID to the standard output.
func newNodeKeyCommand() *cobra.Command {
	return &cobra.Command{
		Use:   "nodekey",
		Short: "Show node key",
		RunE: func(cmd *cobra.Command, args []string) error {
			cfg, err := parseConfig()
			if err != nil {
				return err
			}
			backend := initBackend(cfg)
			key, err := backend.NodeKey()
			if err != nil {
				fmt.Printf("Error in determining Node Key")
			} else {
				fmt.Printf("%s\n", key)
			}
			return nil
		},
	}
}

func defaultContractsLoader(cfg *Config) plugin.Loader {
	contracts := []goloomplugin.Contract{
		coin.Contract,
		dpos.Contract,
	}
	if cfg.PlasmaCashEnabled {
		contracts = append(contracts, plasma_cash.Contract)
	}
	if cfg.GatewayContractEnabled {
		contracts = append(contracts, gateway.Contract)
	}
	return plugin.NewStaticLoader(contracts...)
}

func newRunCommand() *cobra.Command {
	cfg, err := parseConfig()

	cmd := &cobra.Command{
		Use:   "run [root contract]",
		Short: "Run the blockchain node",
		RunE: func(cmd *cobra.Command, args []string) error {
			if err != nil {
				return err
			}
			log.Setup(cfg.LoomLogLevel, cfg.LogDestination)
			backend := initBackend(cfg)
			loader := plugin.NewMultiLoader(
				plugin.NewManager(cfg.PluginsPath()),
				plugin.NewExternalLoader(cfg.PluginsPath()),
				defaultContractsLoader(cfg),
			)

			termChan := make(chan os.Signal)
			go func(c <-chan os.Signal, l plugin.Loader) {
				<-c
				l.UnloadContracts()
				os.Exit(0)
			}(termChan, loader)

			signal.Notify(termChan, syscall.SIGHUP,
				syscall.SIGINT,
				syscall.SIGTERM,
				syscall.SIGQUIT)

			chainID, err := backend.ChainID()
			if err != nil {
				return err
			}
			app, err := loadApp(chainID, cfg, loader, backend)
			if err != nil {
				return err
			}
			backend.ExtRPCHandler = makeQueryService(app, chainID, cfg, loader)
			backend.ExtRPCRoute = cfg.QueryServerMount
			if err := backend.Start(app); err != nil {
				return err
			}
			//			if err := initQueryService(app, chainID, cfg, loader); err != nil {
			//				return err
			//			}
			//			queryPort, err := cfg.QueryServerPort()
			//			if err != nil {
			//				return err
			//			}
			if cfg.GatewayOracleEnabled {
				if err := startGatewayOracle(chainID, cfg, backend); err != nil {
					return err
				}
			}
<<<<<<< HEAD
			//			if err := rpc.RunRPCProxyServer(cfg.RPCProxyPort, 46657, queryPort); err != nil {
			//				return err
			//			}
=======

			go func() error {
				defer recovery()
				if err := rpc.RunRPCProxyServer(cfg.RPCProxyPort, 46657, queryPort); err != nil {
					return err
				}
				return nil
			}()

>>>>>>> a87fbfb7
			backend.RunForever()
			return nil
		},
	}
	cmd.Flags().StringVarP(&cfg.Peers, "peers", "p", "", "peers")
	cmd.Flags().StringVar(&cfg.PersistentPeers, "persistent-peers", "", "persistent peers")
	return cmd
}

func recovery() {
	if r := recover(); r != nil {
		log.Error("caught RPC proxy exception, exiting", r)
		os.Exit(1)
	}
}

func startGatewayOracle(chainID string, cfg *Config, backend backend.Backend) error {
	signer, err := backend.NodeSigner()
	if err != nil {
		return err
	}
	writeURI, err := backend.RPCAddress()
	if err != nil {
		return err
	}
	orc := gworc.NewOracle(gworc.OracleConfig{
		EthereumURI:       cfg.EthereumURI,
		GatewayHexAddress: cfg.GatewayEthAddress,
		ChainID:           chainID,
		WriteURI:          writeURI,
		ReadURI:           writeURI + "/" + cfg.QueryServerMount,
		Signer:            signer,
	})
	if err := orc.Init(); err != nil {
		return err
	}
	go orc.RunWithRecovery()
	return nil
}

func initDB(name, dir string) error {
	dbPath := filepath.Join(dir, name+".db")
	if util.FileExists(dbPath) {
		return errors.New("db already exists")
	}

	return nil
}

func destroyDB(name, dir string) error {
	dbPath := filepath.Join(dir, name+".db")
	return os.RemoveAll(dbPath)
}

func resetApp(cfg *Config) error {
	return destroyDB(cfg.DBName, cfg.RootPath())
}

func initApp(validator *loom.Validator, cfg *Config) error {
	gen, err := defaultGenesis(cfg, validator)
	if err != nil {
		return err
	}
	file, err := os.OpenFile(cfg.GenesisPath(), os.O_EXCL|os.O_CREATE|os.O_WRONLY, 0644)
	if err != nil {
		return err
	}

	enc := json.NewEncoder(file)
	enc.SetIndent("", "    ")
	err = enc.Encode(gen)
	if err != nil {
		return err
	}

	err = initDB(cfg.DBName, cfg.RootPath())
	if err != nil {
		return err
	}

	return nil
}

func destroyApp(cfg *Config) error {
	err := util.IgnoreErrNotExists(os.Remove(cfg.GenesisPath()))
	if err != nil {
		return err
	}
	return resetApp(cfg)
}

func loadApp(chainID string, cfg *Config, loader plugin.Loader, b backend.Backend) (*loomchain.Application, error) {
	logger := log.Root
	db, err := dbm.NewGoLevelDB(cfg.DBName, cfg.RootPath())
	if err != nil {
		return nil, err
	}

	appStore, err := store.NewIAVLStore(db)
	if err != nil {
		return nil, err
	}

	var eventDispatcher loomchain.EventDispatcher
	if cfg.EventDispatcherURI != "" {
		logger.Info(fmt.Sprintf("Using event dispatcher for %s\n", cfg.EventDispatcherURI))
		eventDispatcher, err = loomchain.NewEventDispatcher(cfg.EventDispatcherURI)
		if err != nil {
			return nil, err
		}
	} else {
		logger.Info("Using simple log event dispatcher")
		eventDispatcher = events.NewLogEventDispatcher()
	}
	eventHandler := loomchain.NewDefaultEventHandler(eventDispatcher, b)

	vmManager := vm.NewManager()
	vmManager.Register(vm.VMType_PLUGIN, func(state loomchain.State) vm.VM {
		return plugin.NewPluginVM(
			loader,
			state,
			&registry.StateRegistry{State: state},
			eventHandler,
			cfg.ContractLogLevel,
		)
	})

	if evm.LoomVmFactory != nil {
		vmManager.Register(vm.VMType_EVM, func(state loomchain.State) vm.VM {
			return evm.NewLoomVm(state, eventHandler)
		})
	}

	deployTxHandler := &vm.DeployTxHandler{
		Manager: vmManager,
	}

	callTxHandler := &vm.CallTxHandler{
		Manager: vmManager,
	}

	gen, err := readGenesis(cfg.GenesisPath())
	if err != nil {
		return nil, err
	}

	rootAddr := loom.RootAddress(chainID)
	init := func(state loomchain.State) error {
		registry := &registry.StateRegistry{State: state}
		evm.AddLoomPrecompiles()
		for i, contractCfg := range gen.Contracts {
			vmType := contractCfg.VMType()
			vm, err := vmManager.InitVM(vmType, state)
			if err != nil {
				return err
			}

			loader := codeLoaders[contractCfg.Format]
			initCode, err := loader.LoadContractCode(
				contractCfg.Location,
				contractCfg.Init,
			)
			if err != nil {
				return err
			}

			callerAddr := plugin.CreateAddress(rootAddr, uint64(i))
			_, addr, err := vm.Create(callerAddr, initCode)
			if err != nil {
				return err
			}

			if contractCfg.Name != "" {
				err = registry.Register(contractCfg.Name, addr, addr)
				if err != nil {
					return err
				}
			}

			logger.Info("Deployed contract",
				"vm", contractCfg.VMTypeName,
				"location", contractCfg.Location,
				"name", contractCfg.Name,
				"address", addr,
			)
		}
		return nil
	}

	router := loomchain.NewTxRouter()
	router.Handle(1, deployTxHandler)
	router.Handle(2, callTxHandler)

	txMiddleWare := []loomchain.TxMiddleware{
		loomchain.LogTxMiddleware,
		loomchain.RecoveryTxMiddleware,
		auth.SignatureTxMiddleware,
	}

	if cfg.SessionMaxAccessCount > 0 {
		txMiddleWare = append(txMiddleWare, throttle.GetThrottleTxMiddleWare(cfg.SessionMaxAccessCount, cfg.SessionDuration))
	}

	txMiddleWare = append(txMiddleWare, auth.NonceTxMiddleware)
	txMiddleWare = append(txMiddleWare, loomchain.NewInstrumentingTxMiddleware())

	return &loomchain.Application{
		Store: appStore,
		Init:  init,
		TxHandler: loomchain.MiddlewareTxHandler(
			txMiddleWare,
			router,
			[]loomchain.PostCommitMiddleware{
				loomchain.LogPostCommitMiddleware,
			},
		),
		EventHandler: eventHandler,
	}, nil
}

func initBackend(cfg *Config) *backend.TendermintBackend {
	ovCfg := &backend.OverrideConfig{
		LogLevel:        cfg.BlockchainLogLevel,
		Peers:           cfg.Peers,
		PersistentPeers: cfg.PersistentPeers,
	}
	return &backend.TendermintBackend{
		RootPath:    path.Join(cfg.RootPath(), "chaindata"),
		OverrideCfg: ovCfg,
	}
}

// func initQueryService(app *loomchain.Application, chainID string, cfg *Config, loader plugin.Loader) error {
// 	logger := log.Root.With("module", "query-server")
// 	handler := makeQueryService(app, chainID, cfg, loader)
// 	// run http server
// 	_, err := rpcserver.StartHTTPServer(cfg.QueryServerHost, handler, logger)
// 	if err != nil {
// 		return err
// 	}
// 	return nil
// }

func makeQueryService(app *loomchain.Application, chainID string, cfg *Config,
	loader plugin.Loader) http.Handler {
	// metrics
	fieldKeys := []string{"method", "error"}
	requestCount := kitprometheus.NewCounterFrom(stdprometheus.CounterOpts{
		Namespace: "loomchain",
		Subsystem: "query_service",
		Name:      "request_count",
		Help:      "Number of requests received.",
	}, fieldKeys)
	requestLatency := kitprometheus.NewSummaryFrom(stdprometheus.SummaryOpts{
		Namespace: "loomchain",
		Subsystem: "query_service",
		Name:      "request_latency_microseconds",
		Help:      "Total duration of requests in microseconds.",
	}, fieldKeys)

	qs := &rpc.QueryServer{
		StateProvider:    app,
		ChainID:          chainID,
		Loader:           loader,
		Subscriptions:    app.EventHandler.SubscriptionSet(),
		EthSubscriptions: app.EventHandler.EthSubscriptionSet(),
		EthPolls:         *polls.NewEthSubscriptions(),
	}
	bus := &rpc.QueryEventBus{
		Subs:    *app.EventHandler.SubscriptionSet(),
		EthSubs: *app.EventHandler.EthSubscriptionSet(),
	}
	// query service
	var qsvc rpc.QueryService
	{
		qsvc = qs
		qsvc = rpc.NewInstrumentingMiddleWare(requestCount, requestLatency, qsvc)
	}

	logger := log.Root.With("module", "query-server")
	// run http server
	return rpc.MakeQueryServiceHandler(qsvc, logger, bus)
}

func main() {
	RootCmd.AddCommand(
		newVersionCommand(),
		newEnvCommand(),
		newInitCommand(),
		newResetCommand(),
		newRunCommand(),
		newSpinCommand(),
		newDeployCommand(),
		newCallCommand(),
		newGenKeyCommand(),
		newNodeKeyCommand(),
		newStaticCallCommand(),
	)
	err := RootCmd.Execute()
	if err != nil {
		fmt.Println(err)
		os.Exit(1)
	}
}<|MERGE_RESOLUTION|>--- conflicted
+++ resolved
@@ -299,21 +299,9 @@
 					return err
 				}
 			}
-<<<<<<< HEAD
 			//			if err := rpc.RunRPCProxyServer(cfg.RPCProxyPort, 46657, queryPort); err != nil {
 			//				return err
 			//			}
-=======
-
-			go func() error {
-				defer recovery()
-				if err := rpc.RunRPCProxyServer(cfg.RPCProxyPort, 46657, queryPort); err != nil {
-					return err
-				}
-				return nil
-			}()
-
->>>>>>> a87fbfb7
 			backend.RunForever()
 			return nil
 		},
