--- conflicted
+++ resolved
@@ -21,11 +21,8 @@
 
 func AddIdentityMappingCmd() *cobra.Command {
 	var chainId string
-<<<<<<< HEAD
 	var txType string
-=======
 	var callFlags cli.ContractCallFlags
->>>>>>> 910c0e70
 	cmd := &cobra.Command{
 		Use:   "add-identity-mapping <loom-addr> <eth-key-file>",
 		Short: "Adds a mapping between a DAppChain account and a Mainnet account.",
@@ -52,19 +49,11 @@
 			if err != nil {
 				return err
 			}
-<<<<<<< HEAD
 
 			mapping := address_mapper.AddIdentityMappingRequest{
 				From:           user.MarshalPB(),
 				To:             to.MarshalPB(),
 				Signature:      signature,
-=======
-			ethAddr := loom.Address{ChainID: chainId, Local: ethLocalAddr}
-			mapping.To = ethAddr.MarshalPB()
-			mapping.Signature, err = address_mapper.SignIdentityMapping(user, ethAddr, ethKey)
-			if err != nil {
-				return errors.Wrap(err, "signing mapping with ethereum key")
->>>>>>> 910c0e70
 			}
 
 			err = cli.CallContractWithFlags(&callFlags, AddressMapperName, "AddIdentityMapping", &mapping, nil)
@@ -88,71 +77,6 @@
 	return cmd
 }
 
-<<<<<<< HEAD
-func sigEthMapping(args []string, chainId string, user loom.Address)  ([]byte, loom.Address, error) {
-	ethKey, err := crypto.LoadECDSA(args[1])
-	if err != nil {
-		return nil, loom.Address{}, errors.Wrapf(err, "read ethereum private key from file %v", args[1])
-	}
-	ethLocalAddr, err := loom.LocalAddressFromHexString(crypto.PubkeyToAddress(ethKey.PublicKey).Hex())
-	if err != nil {
-		return nil, loom.Address{}, errors.Wrapf(err, "bad ethereum private key from file%v", args[1])
-	}
-	ethAddr := loom.Address{ChainID: chainId, Local: ethLocalAddr}
-	signature, err :=  address_mapper.SignIdentityMapping(user, ethAddr, ethKey)
-	if err != nil {
-		return nil, loom.Address{}, errors.Wrapf(err, "singing identity mapping")
-	}
-	return signature, ethAddr, nil
-}
-
-func sigEosMapping(args []string, chainId string, user loom.Address)  ([]byte, loom.Address, error) {
-	keyString, err := ioutil.ReadFile(args[1])
-	if err != nil {
-		return nil, loom.Address{}, fmt.Errorf("cannot read private key %s", args[0])
-	}
-
-	eccKey, err := ecc.NewPrivateKey(string(keyString))
-	if err != nil {
-		return nil, loom.Address{}, fmt.Errorf("cannot make private key %s", args[0])
-	}
-
-	local, err := auth.LocalAddressFromEosPublicKey(eccKey.PublicKey())
-	if err != nil {
-		return nil, loom.Address{}, fmt.Errorf("cannot get local address from public key %s", args[0])
-	}
-
-	addr := loom.Address{ChainID: chainId, Local: local}
-	signature, err := address_mapper.SignIdentityMappingEos(user, addr, *eccKey)
-	if err != nil {
-		return nil, loom.Address{}, errors.Wrapf(err, "singing identity mapping")
-	}
-	return signature, addr, nil
-}
-
-func sigEosScatterMapping(args []string, chainId string, user loom.Address)  ([]byte, loom.Address, error) {
-	keyString, err := ioutil.ReadFile(args[1])
-	if err != nil {
-		return nil, loom.Address{}, fmt.Errorf("cannot read private key %s", args[0])
-	}
-
-	eccKey, err := ecc.NewPrivateKey(string(keyString))
-	if err != nil {
-		return nil, loom.Address{}, fmt.Errorf("cannot make private key %s", args[0])
-	}
-
-	local, err := auth.LocalAddressFromEosPublicKey(eccKey.PublicKey())
-	if err != nil {
-		return nil, loom.Address{}, fmt.Errorf("cannot get local address from public key %s", args[0])
-	}
-
-	addr := loom.Address{ChainID: chainId, Local: local}
-	signature, err := address_mapper.SignIdentityMappingScatterEos(user, addr, *eccKey)
-	if err != nil {
-		return nil, loom.Address{}, errors.Wrapf(err, "singing identity mapping")
-	}
-	return signature, addr, nil
-=======
 func GetMapping() *cobra.Command {
 	var flags cli.ContractCallFlags
 	cmd := &cobra.Command{
@@ -182,7 +106,71 @@
 
 	AddContractCallFlags(cmd.Flags(), &flags)
 	return cmd
->>>>>>> 910c0e70
+}
+
+func sigEthMapping(args []string, chainId string, user loom.Address)  ([]byte, loom.Address, error) {
+	ethKey, err := crypto.LoadECDSA(args[1])
+	if err != nil {
+		return nil, loom.Address{}, errors.Wrapf(err, "read ethereum private key from file %v", args[1])
+	}
+	ethLocalAddr, err := loom.LocalAddressFromHexString(crypto.PubkeyToAddress(ethKey.PublicKey).Hex())
+	if err != nil {
+		return nil, loom.Address{}, errors.Wrapf(err, "bad ethereum private key from file%v", args[1])
+	}
+	ethAddr := loom.Address{ChainID: chainId, Local: ethLocalAddr}
+	signature, err :=  address_mapper.SignIdentityMapping(user, ethAddr, ethKey)
+	if err != nil {
+		return nil, loom.Address{}, errors.Wrapf(err, "singing identity mapping")
+	}
+	return signature, ethAddr, nil
+}
+
+func sigEosMapping(args []string, chainId string, user loom.Address)  ([]byte, loom.Address, error) {
+	keyString, err := ioutil.ReadFile(args[1])
+	if err != nil {
+		return nil, loom.Address{}, fmt.Errorf("cannot read private key %s", args[0])
+	}
+
+	eccKey, err := ecc.NewPrivateKey(string(keyString))
+	if err != nil {
+		return nil, loom.Address{}, fmt.Errorf("cannot make private key %s", args[0])
+	}
+
+	local, err := auth.LocalAddressFromEosPublicKey(eccKey.PublicKey())
+	if err != nil {
+		return nil, loom.Address{}, fmt.Errorf("cannot get local address from public key %s", args[0])
+	}
+
+	addr := loom.Address{ChainID: chainId, Local: local}
+	signature, err := address_mapper.SignIdentityMappingEos(user, addr, *eccKey)
+	if err != nil {
+		return nil, loom.Address{}, errors.Wrapf(err, "singing identity mapping")
+	}
+	return signature, addr, nil
+}
+
+func sigEosScatterMapping(args []string, chainId string, user loom.Address)  ([]byte, loom.Address, error) {
+	keyString, err := ioutil.ReadFile(args[1])
+	if err != nil {
+		return nil, loom.Address{}, fmt.Errorf("cannot read private key %s", args[0])
+	}
+
+	eccKey, err := ecc.NewPrivateKey(string(keyString))
+	if err != nil {
+		return nil, loom.Address{}, fmt.Errorf("cannot make private key %s", args[0])
+	}
+
+	local, err := auth.LocalAddressFromEosPublicKey(eccKey.PublicKey())
+	if err != nil {
+		return nil, loom.Address{}, fmt.Errorf("cannot get local address from public key %s", args[0])
+	}
+
+	addr := loom.Address{ChainID: chainId, Local: local}
+	signature, err := address_mapper.SignIdentityMappingScatterEos(user, addr, *eccKey)
+	if err != nil {
+		return nil, loom.Address{}, errors.Wrapf(err, "singing identity mapping")
+	}
+	return signature, addr, nil
 }
 
 func ListMappingCmd() *cobra.Command {
@@ -222,10 +210,5 @@
 		GetMapping(),
 		ListMappingCmd(),
 	)
-<<<<<<< HEAD
-}
-
-=======
-	return cmd
-}
->>>>>>> 910c0e70
+	return cmd
+}