package main

import (
	"encoding/base64"
	"errors"
	"fmt"
	"sort"
	"strconv"
	"strings"

	loom "github.com/loomnetwork/go-loom"
	"github.com/loomnetwork/go-loom/builtin/types/dposv3"
	"github.com/loomnetwork/go-loom/cli"
	"github.com/loomnetwork/go-loom/types"
	"github.com/spf13/cobra"
)

const DPOSV3ContractName = "dposV3"

var (
	candidateName        string
	candidateDescription string
	candidateWebsite     string
)

const unregisterCandidateCmdExample = ` 
loom dpos3 unregister-candidate --key path/to/private_key
`

func UnregisterCandidateCmdV3() *cobra.Command {
	var flags cli.ContractCallFlags
	cmd := &cobra.Command{
		Use:     "unregister-candidate",
		Short:   "Unregisters the candidate (only called if previously registered)",
		Example: unregisterCandidateCmdExample,
		RunE: func(cmd *cobra.Command, args []string) error {
			return cli.CallContractWithFlags(
				&flags, DPOSV3ContractName, "UnregisterCandidate", &dposv3.UnregisterCandidateRequest{}, nil,
			)
		},
	}
	cli.AddContractCallFlags(cmd.Flags(), &flags)
	return cmd
}

const unjailValidatorCmdExample = `
loom dpos3 unjail-validator --key path/to/private_key
`

func UnjailValidatorCmdV3() *cobra.Command {
	var flags cli.ContractCallFlags

	cmd := &cobra.Command{
		Use:     "unjail-validator",
		Short:   "Unjail a validator",
		Example: unjailValidatorCmdExample,
		Args:    cobra.RangeArgs(0, 1),
		RunE: func(cmd *cobra.Command, args []string) error {
			var validator *types.Address
			if len(args) == 1 {
				addr, err := cli.ParseAddress(args[0], flags.ChainID)
				if err != nil {
					return err
				}
				validator = addr.MarshalPB()
			}

			return cli.CallContractWithFlags(
				&flags, DPOSV3ContractName, "Unjail", &dposv3.UnjailRequest{
					Validator: validator,
				}, nil,
			)
		},
	}
	cli.AddContractCallFlags(cmd.Flags(), &flags)
	return cmd
}

const getStateCmdExample = `
loom dpos3 get-dpos-state
`

func GetStateCmdV3() *cobra.Command {
	var flags cli.ContractCallFlags
	cmd := &cobra.Command{
		Use:     "get-dpos-state",
		Short:   "Gets dpos state",
		Example: getStateCmdExample,
		RunE: func(cmd *cobra.Command, args []string) error {
			var resp dposv3.GetStateResponse
			err := cli.StaticCallContractWithFlags(
				&flags, DPOSV3ContractName, "GetState", &dposv3.GetStateRequest{}, &resp,
			)
			if err != nil {
				return err
			}
			out, err := formatJSON(&resp)
			if err != nil {
				return err
			}
			fmt.Println(out)
			return nil
		},
	}
	cli.AddContractStaticCallFlags(cmd.Flags(), &flags)
	return cmd
}

const listValidatorsCmdExample = `
loom dpos3 list-validators
`

func ListValidatorsCmdV3() *cobra.Command {
	var flags cli.ContractCallFlags
	cmd := &cobra.Command{
		Use:     "list-validators",
		Short:   "List the current validators",
		Example: listValidatorsCmdExample,
		RunE: func(cmd *cobra.Command, args []string) error {
			var resp dposv3.ListValidatorsResponse
			err := cli.StaticCallContractWithFlags(
				&flags, DPOSV3ContractName, "ListValidators", &dposv3.ListValidatorsRequest{}, &resp,
			)
			if err != nil {
				return err
			}
			out, err := formatJSON(&resp)
			if err != nil {
				return err
			}
			fmt.Println(out)
			return nil
		},
	}
	cli.AddContractStaticCallFlags(cmd.Flags(), &flags)
	return cmd
}

const listCandidateCmdExample = `
loom dpos3 list-candidates
`

func ListCandidatesCmdV3() *cobra.Command {
	var flags cli.ContractCallFlags
	cmd := &cobra.Command{
		Use:     "list-candidates",
		Short:   "List the registered candidates",
		Example: listCandidateCmdExample,
		RunE: func(cmd *cobra.Command, args []string) error {
			var resp dposv3.ListCandidatesResponse
			err := cli.StaticCallContractWithFlags(
				&flags, DPOSV3ContractName, "ListCandidates", &dposv3.ListCandidatesRequest{}, &resp,
			)
			if err != nil {
				return err
			}
			out, err := formatJSON(&resp)
			if err != nil {
				return err
			}
			fmt.Println(out)
			return nil
		},
	}
	cli.AddContractStaticCallFlags(cmd.Flags(), &flags)
	return cmd
}

<<<<<<< HEAD
const listReferrersCmdExample = `
loom dpos3 list-referrers 
`

func ListReferrersCmdV3() *cobra.Command {
	var flags cli.ContractCallFlags
	cmd := &cobra.Command{
		Use:     "list-referrers",
		Short:   "List all registered referrers",
		Example: listReferrersCmdExample,
		RunE: func(cmd *cobra.Command, args []string) error {
			var resp dposv3.ListReferrersResponse
			err := cli.StaticCallContractWithFlags(
				&flags, DPOSV3ContractName, "ListReferrers", &dposv3.ListReferrersRequest{}, &resp,
			)
			if err != nil {
				return err
			}
			type maxLength struct {
				Name    int
				Address int
			}
			ml := maxLength{Name: 20, Address: 50}

			for _, r := range resp.Referrers {
				if ml.Name < len(r.Name) {
					ml.Name = len(r.Name)
				}
			}

			fmt.Printf("%-*s | %-*s \n", ml.Name, "referrer name", ml.Address, "address")
			fmt.Printf(strings.Repeat("-", ml.Name+ml.Address+4) + "\n")
			for _, r := range resp.Referrers {
				fmt.Printf("%-*s | %-*s "+"\n", ml.Name, r.Name, ml.Address, loom.UnmarshalAddressPB(r.GetReferrerAddress()).String())
			}

			return nil
		},
	}
	cli.AddContractStaticCallFlags(cmd.Flags(), &flags)
	return cmd
}

=======
const changeFeeCmdExample = `
loom dpos3 change-fee 2000 --k path/to/private_key
`

>>>>>>> a480bcf3
func ChangeFeeCmdV3() *cobra.Command {
	var flags cli.ContractCallFlags
	cmd := &cobra.Command{
		Use:     "change-fee [new validator fee (in basis points)]",
		Short:   "Changes a validator's fee after (with a 2 election delay)",
		Example: changeFeeCmdExample,
		Args:    cobra.MinimumNArgs(1),
		RunE: func(cmd *cobra.Command, args []string) error {
			candidateFee, err := strconv.ParseUint(args[0], 10, 64)
			if err != nil {
				return err
			}
			if candidateFee > 10000 {
				// nolint:lll
				return errors.New("candidateFee is expressed in basis points (hundredths of a percent) and must be between 10000 (100%) and 0 (0%).")
			}
			return cli.CallContractWithFlags(
				&flags, DPOSV3ContractName, "ChangeFee", &dposv3.ChangeCandidateFeeRequest{
					Fee: candidateFee,
				}, nil,
			)
		},
	}
	cli.AddContractCallFlags(cmd.Flags(), &flags)
	return cmd
}

const registerCandidateCmdExample = `
loom dpos3 register-candidate 0x7262d4c97c7B93937E4810D289b7320e9dA82857 100 3 --name candidate_name
`

func RegisterCandidateCmdV3() *cobra.Command {
	var flags cli.ContractCallFlags
	cmd := &cobra.Command{
		// nolint:lll
		Use: "register-candidate [public key] [validator fee (" +
			"in basis points)] [locktime tier] [maximum referral percentage]",
		Short:   "Register a candidate for validator",
		Example: registerCandidateCmdExample,
		Args:    cobra.MinimumNArgs(2),
		RunE: func(cmd *cobra.Command, args []string) error {
			pubKey, err := base64.StdEncoding.DecodeString(args[0])
			if err != nil {
				return err
			}
			candidateFee, err := strconv.ParseUint(args[1], 10, 64)
			if err != nil {
				return err
			}
			if candidateFee > 10000 {
				// nolint:lll
				return errors.New("candidateFee is expressed in basis point (hundredths of a percent) and must be between 10000 (100%) and 0 (0%).")
			}

			tier := uint64(0)
			if len(args) >= 3 {
				tier, err = strconv.ParseUint(args[2], 10, 64)
				if err != nil {
					return err
				}

				if tier > 3 {
					return errors.New("Tier value must be integer 0 - 3")
				}
			}

			maxReferralPercentage := uint64(0)
			if len(args) >= 4 {
				maxReferralPercentage, err = strconv.ParseUint(args[3], 10, 64)
				if err != nil {
					return err
				}
			}

			return cli.CallContractWithFlags(
				&flags, DPOSV3ContractName, "RegisterCandidate",
				&dposv3.RegisterCandidateRequest{
					PubKey:                pubKey,
					Fee:                   candidateFee,
					Name:                  candidateName,
					Description:           candidateDescription,
					Website:               candidateWebsite,
					LocktimeTier:          tier,
					MaxReferralPercentage: maxReferralPercentage,
				}, nil,
			)
		},
	}
	cli.AddContractCallFlags(cmd.Flags(), &flags)
	return cmd
}

const updateCandidateCmdExample = `
loom dpos3 update-candidate-info candidate_name candidate_description candidate.com 1000 --key path/to/private_key
`

func UpdateCandidateInfoCmdV3() *cobra.Command {
	var flags cli.ContractCallFlags
	cmd := &cobra.Command{
		Use:     "update-candidate-info [name] [description] [website] [maximum referral percentage]",
		Short:   "Update candidate information for a validator",
		Example: updateCandidateCmdExample,
		Args:    cobra.MinimumNArgs(3),
		RunE: func(cmd *cobra.Command, args []string) error {
			candidateName := args[0]
			candidateDescription := args[1]
			candidateWebsite := args[2]
			maxReferralPercentage := uint64(0)
			if len(args) >= 4 {
				percentage, err := strconv.ParseUint(args[3], 10, 64)
				if err != nil {
					return err
				}
				if percentage > 10000 {
					// nolint:lll
					return errors.New("maxReferralFee is expressed in basis points (hundredths of a percent) and must be between 10000 (100%) and 0 (0%).")
				}
				maxReferralPercentage = percentage
			}

			return cli.CallContractWithFlags(
				&flags, DPOSV3ContractName, "UpdateCandidateInfo", &dposv3.UpdateCandidateInfoRequest{
					Name:                  candidateName,
					Description:           candidateDescription,
					Website:               candidateWebsite,
					MaxReferralPercentage: maxReferralPercentage,
				}, nil,
			)
		},
	}
	cli.AddContractCallFlags(cmd.Flags(), &flags)
	return cmd
}

const delegateCmdExample = `
loom dpos3 delegate 0x7262d4c97c7B93937E4810D289b7320e9dA82857 100 0 referrer_name
`

func DelegateCmdV3() *cobra.Command {
	var flags cli.ContractCallFlags
	cmd := &cobra.Command{
		Use:     "delegate [validator address] [amount] [locktime tier] [referrer]",
		Short:   "delegate tokens to a validator",
		Example: delegateCmdExample,
		Args:    cobra.MinimumNArgs(2),
		RunE: func(cmd *cobra.Command, args []string) error {
			addr, err := cli.ParseAddress(args[0], flags.ChainID)
			if err != nil {
				return err
			}
			amount, err := cli.ParseAmount(args[1])
			if err != nil {
				return err
			}

			var req dposv3.DelegateRequest
			req.Amount = &types.BigUInt{Value: *amount}
			req.ValidatorAddress = addr.MarshalPB()

			if len(args) >= 3 {
				tier, err := strconv.ParseUint(args[2], 10, 64)
				if err != nil {
					return err
				}

				if tier > 3 {
					return errors.New("Tier value must be integer 0 - 3")
				}

				req.LocktimeTier = tier
			}

			if len(args) >= 4 {
				req.Referrer = args[3]
			}

			return cli.CallContractWithFlags(&flags, DPOSV3ContractName, "Delegate", &req, nil)
		},
	}
	cli.AddContractCallFlags(cmd.Flags(), &flags)
	return cmd
}

const redelegateCmdExample = `
loom dpos3 redelegate 0x7262d4c97c7B93937E4810D289b7320e9dA82857 0x62666100f8988238d81831dc543D098572F283A1 1 -k path/to/private_key
`

func RedelegateCmdV3() *cobra.Command {
	var flags cli.ContractCallFlags
	cmd := &cobra.Command{
		Use:     "redelegate [new validator address] [former validator address] [index] [amount] [referrer]",
		Short:   "Redelegate tokens from one validator to another",
		Example: redelegateCmdExample,
		Args:    cobra.MinimumNArgs(3),
		RunE: func(cmd *cobra.Command, args []string) error {
			validatorAddress, err := cli.ParseAddress(args[0], flags.ChainID)
			if err != nil {
				return err
			}
			formerValidatorAddress, err := cli.ParseAddress(args[1], flags.ChainID)
			if err != nil {
				return err
			}

			index, err := strconv.ParseUint(args[2], 10, 64)
			if err != nil {
				return err
			}

			var req dposv3.RedelegateRequest
			req.ValidatorAddress = validatorAddress.MarshalPB()
			req.FormerValidatorAddress = formerValidatorAddress.MarshalPB()
			req.Index = index

			if len(args) >= 4 {
				amount, err := cli.ParseAmount(args[3])
				if err != nil {
					return err
				}
				req.Amount = &types.BigUInt{Value: *amount}
			}

			if len(args) >= 5 {
				req.Referrer = args[4]
			}

			return cli.CallContractWithFlags(&flags, DPOSV3ContractName, "Redelegate", &req, nil)
		},
	}
	cli.AddContractCallFlags(cmd.Flags(), &flags)
	return cmd
}

const whiteListCandidateCmdExample = `
loom dpos3 whitelist-candidate 0x7262d4c97c7B93937E4810D289b7320e9dA82857 1250000 0 -k path/to/private_key
`

func WhitelistCandidateCmdV3() *cobra.Command {
	var flags cli.ContractCallFlags
	cmd := &cobra.Command{
		Use:     "whitelist-candidate [candidate address] [amount] [locktime tier]",
		Short:   "Whitelist candidate & credit candidate's self delegation without token deposit",
		Example: whiteListCandidateCmdExample,
		Args:    cobra.MinimumNArgs(3),
		RunE: func(cmd *cobra.Command, args []string) error {
			candidateAddress, err := cli.ParseAddress(args[0], flags.ChainID)
			if err != nil {
				return err
			}
			amount, err := cli.ParseAmount(args[1])
			if err != nil {
				return err
			}

			tier := uint64(0)
			if len(args) >= 3 {
				tier, err = strconv.ParseUint(args[2], 10, 64)
				if err != nil {
					return err
				}

				if tier > 3 {
					return errors.New("Tier value must be integer 0 - 3")
				}
			}

			return cli.CallContractWithFlags(
				&flags, DPOSV3ContractName, "WhitelistCandidate",
				&dposv3.WhitelistCandidateRequest{
					CandidateAddress: candidateAddress.MarshalPB(),
					Amount: &types.BigUInt{
						Value: *amount,
					},
					LocktimeTier: dposv3.LocktimeTier(tier),
				}, nil,
			)
		},
	}
	cli.AddContractCallFlags(cmd.Flags(), &flags)
	return cmd
}

const removeWhitelistCandidateCmdExample = `
loom dpos3 remove-whitelisted-candidate 0x7262d4c97c7B93937E4810D289b7320e9dA82857 -k path/to/private_key
`

func RemoveWhitelistedCandidateCmdV3() *cobra.Command {
	var flags cli.ContractCallFlags
	cmd := &cobra.Command{
		Use:     "remove-whitelisted-candidate [candidate address]",
		Short:   "remove a candidate's whitelist entry",
		Example: removeWhitelistCandidateCmdExample,
		Args:    cobra.MinimumNArgs(1),
		RunE: func(cmd *cobra.Command, args []string) error {
			candidateAddress, err := cli.ParseAddress(args[0], flags.ChainID)
			if err != nil {
				return err
			}

			return cli.CallContractWithFlags(
				&flags, DPOSV3ContractName, "RemoveWhitelistedCandidate",
				&dposv3.RemoveWhitelistedCandidateRequest{
					CandidateAddress: candidateAddress.MarshalPB(),
				}, nil,
			)
		},
	}
	cli.AddContractCallFlags(cmd.Flags(), &flags)
	return cmd
}

const changeWhitelistInfoCmdExample = `
loom dpos3 change-whitelist-info 0x7262d4c97c7B93937E4810D289b7320e9dA82857 130000 0 --key path\to\private_key
`

func ChangeWhitelistInfoCmdV3() *cobra.Command {
	var flags cli.ContractCallFlags
	cmd := &cobra.Command{
		Use:     "change-whitelist-info [candidate address] [amount] [locktime tier]",
		Short:   "Changes a whitelisted candidate's whitelist amount and tier",
		Example: changeWhitelistInfoCmdExample,
		Args:    cobra.MinimumNArgs(2),
		RunE: func(cmd *cobra.Command, args []string) error {
			candidateAddress, err := cli.ParseAddress(args[0], flags.ChainID)
			if err != nil {
				return err
			}
			amount, err := cli.ParseAmount(args[1])
			if err != nil {
				return err
			}

			tier := uint64(0)
			if len(args) >= 3 {
				tier, err = strconv.ParseUint(args[2], 10, 64)
				if err != nil {
					return err
				}

				if tier > 3 {
					return errors.New("Tier value must be integer 0 - 3")
				}
			}

			return cli.CallContractWithFlags(
				&flags, DPOSV3ContractName, "ChangeWhitelistInfo",
				&dposv3.ChangeWhitelistInfoRequest{
					CandidateAddress: candidateAddress.MarshalPB(),
					Amount: &types.BigUInt{
						Value: *amount,
					},
					LocktimeTier: dposv3.LocktimeTier(tier),
				}, nil,
			)
		},
	}
	cli.AddContractCallFlags(cmd.Flags(), &flags)
	return cmd
}

const checkDelegationCmdExample = `
loom dpos3 check-delegation 0x7262d4c97c7B93937E4810D289b7320e9dA82857 0x62666100f8988238d81831dc543D098572F283A1
`

func CheckDelegationCmdV3() *cobra.Command {
	var flags cli.ContractCallFlags
	cmd := &cobra.Command{
		Use:     "check-delegation [validator address] [delegator address]",
		Short:   "check delegation to a particular validator",
		Example: checkDelegationCmdExample,
		Args:    cobra.MinimumNArgs(2),
		RunE: func(cmd *cobra.Command, args []string) error {
			var resp dposv3.CheckDelegationResponse
			validatorAddress, err := cli.ParseAddress(args[0], flags.ChainID)
			if err != nil {
				return err
			}
			delegatorAddress, err := cli.ResolveAccountAddress(args[1], &flags)
			if err != nil {
				return err
			}
			err = cli.StaticCallContractWithFlags(
				&flags, DPOSV3ContractName, "CheckDelegation",
				&dposv3.CheckDelegationRequest{
					ValidatorAddress: validatorAddress.MarshalPB(),
					DelegatorAddress: delegatorAddress.MarshalPB()},
				&resp,
			)
			if err != nil {
				return err
			}
			out, err := formatJSON(&resp)
			if err != nil {
				return err
			}
			fmt.Println(out)
			return nil
		},
	}
	cli.AddContractStaticCallFlags(cmd.Flags(), &flags)
	return cmd
}

const downtimeRecordExample = `
loom dpos3 downtime-record 0x7262d4c97c7B93937E4810D289b7320e9dA82857
`

func DowntimeRecordCmdV3() *cobra.Command {
	var flags cli.ContractCallFlags
	cmd := &cobra.Command{
		Use:     "downtime-record [validator address]",
		Short:   "check a validator's downtime record",
		Example: downtimeRecordExample,
		Args:    cobra.RangeArgs(0, 1),
		RunE: func(cmd *cobra.Command, args []string) error {
			var validatorAddress *types.Address
			if len(args) > 0 {
				address, err := cli.ParseAddress(args[0], flags.ChainID)
				if err != nil {
					return err
				}
				validatorAddress = address.MarshalPB()
			}

			var resp dposv3.DowntimeRecordResponse
			err := cli.StaticCallContractWithFlags(
				&flags, DPOSV3ContractName, "DowntimeRecord",
				&dposv3.DowntimeRecordRequest{
					Validator: validatorAddress,
				}, &resp,
			)
			if err != nil {
				return err
			}

			var respDPOS dposv3.ListCandidatesResponse
			err = cli.StaticCallContractWithFlags(
				&flags, "dposV3", "ListCandidates", &dposv3.ListCandidatesRequest{}, &respDPOS,
			)
			if err != nil {
				return err
			}

			type mapper struct {
				Address        string
				Name           string
				DownTimeRecord *dposv3.DowntimeRecord
				Jailed         bool
			}
			var nameList []mapper

			for _, d := range resp.DowntimeRecords {
				for _, c := range respDPOS.Candidates {
					if d.Validator.Local.Compare(c.Candidate.Address.Local) == 0 {
						a := mapper{
							Address:        loom.UnmarshalAddressPB(d.GetValidator()).Local.String(),
							Name:           c.Candidate.GetName(),
							DownTimeRecord: d,
							Jailed:         c.Statistic.Jailed,
						}
						nameList = append(nameList, a)
						break
					}
				}
			}

			sort.Slice(nameList[:], func(i, j int) bool {
				return nameList[i].Name < nameList[j].Name
			})

			type maxLength struct {
				Name    int
				Address int
				Period  int
				Jailed  int
			}
			ml := maxLength{Name: 40, Address: 42, Period: 5, Jailed: 6}
			fmt.Printf(
				"%-*s | %-*s | %-*s | %*s | %*s | %*s | %*s |\n", ml.Name, "name", ml.Address, "address",
				ml.Jailed, "jailed", ml.Period, "P", ml.Period, "P-1", ml.Period, "P-2", ml.Period, "P-3")
			fmt.Printf(
				strings.Repeat("-", ml.Name+ml.Address+ml.Jailed+(4*ml.Period)+19) + "\n")
			for i := range nameList {
				fmt.Printf(
					"%-*s | %-*s | %*v | %*d | %*d | %*d | %*d |\n",
					ml.Name, nameList[i].Name,
					ml.Address, nameList[i].Address,
					ml.Jailed, nameList[i].Jailed,
					ml.Period, nameList[i].DownTimeRecord.Periods[0],
					ml.Period, nameList[i].DownTimeRecord.Periods[1],
					ml.Period, nameList[i].DownTimeRecord.Periods[2],
					ml.Period, nameList[i].DownTimeRecord.Periods[3])
			}
			fmt.Println("PeriodLength : ", resp.PeriodLength)
			return nil
		},
	}
	cli.AddContractStaticCallFlags(cmd.Flags(), &flags)
	return cmd
}

const unbondCmdExample = `
loom dpos3 unbond 0x7262d4c97c7B93937E4810D289b7320e9dA82857 10 0 --key path/to/private_key
`

func UnbondCmdV3() *cobra.Command {
	var flags cli.ContractCallFlags
	cmd := &cobra.Command{
		Use:     "unbond [validator address] [amount] [index]",
		Short:   "De-allocate tokens from a validator",
		Example: unbondCmdExample,
		Args:    cobra.MinimumNArgs(3),
		RunE: func(cmd *cobra.Command, args []string) error {
			addr, err := cli.ParseAddress(args[0], flags.ChainID)
			if err != nil {
				return err
			}

			amount, err := cli.ParseAmount(args[1])
			if err != nil {
				return err
			}

			index, err := strconv.ParseUint(args[2], 10, 64)
			if err != nil {
				return err
			}

			return cli.CallContractWithFlags(&flags, DPOSV3ContractName, "Unbond", &dposv3.UnbondRequest{
				ValidatorAddress: addr.MarshalPB(),
				Amount: &types.BigUInt{
					Value: *amount,
				},
				Index: index,
			}, nil)
		},
	}
	cli.AddContractCallFlags(cmd.Flags(), &flags)
	return cmd
}

const claimDelegatorRewardsCmdExample = `
loom dpos3 claim-delegator-rewards --key path/to/private_key
`

func ClaimDelegatorRewardsCmdV3() *cobra.Command {
	var flags cli.ContractCallFlags
	cmd := &cobra.Command{
		Use:     "claim-delegator-rewards",
		Short:   "claim pending delegation rewards",
		Example: claimDelegatorRewardsCmdExample,
		Args:    cobra.MinimumNArgs(0),
		RunE: func(cmd *cobra.Command, args []string) error {
			var resp dposv3.ClaimDelegatorRewardsResponse
			err := cli.CallContractWithFlags(
				&flags, DPOSV3ContractName, "ClaimRewardsFromAllValidators",
				&dposv3.ClaimDelegatorRewardsRequest{}, &resp,
			)
			if err != nil {
				return err
			}
			out, err := formatJSON(&resp)
			if err != nil {
				return err
			}
			fmt.Println(out)
			return nil
		},
	}
	cli.AddContractCallFlags(cmd.Flags(), &flags)
	return cmd
}

const checkDelegatorRewardsCmdExample = `
loom dpos3 check-delegator-rewards 0x7262d4c97c7B93937E4810D289b7320e9dA82857
`

func CheckDelegatorRewardsCmdV3() *cobra.Command {
	var flags cli.ContractCallFlags
	cmd := &cobra.Command{
		Use:     "check-delegator-rewards <address>",
		Short:   "check rewards for the specified delegator",
		Example: checkDelegatorRewardsCmdExample,
		Args:    cobra.MinimumNArgs(1),
		RunE: func(cmd *cobra.Command, args []string) error {
			address, err := cli.ResolveAccountAddress(args[0], &flags)
			if err != nil {
				return err
			}

			var resp dposv3.CheckDelegatorRewardsResponse
			err = cli.StaticCallContractWithFlags(
				&flags, DPOSV3ContractName, "CheckRewardsFromAllValidators",
				&dposv3.CheckDelegatorRewardsRequest{
					Delegator: address.MarshalPB(),
				},
				&resp,
			)
			if err != nil {
				return err
			}
			out, err := formatJSON(&resp)
			if err != nil {
				return err
			}
			fmt.Println(out)
			return nil
		},
	}
	cli.AddContractStaticCallFlags(cmd.Flags(), &flags)
	return cmd
}

const checkRewardCmdExample = `
loom dpos3 check-rewards -u http://localhost:12345
`

func CheckRewardsCmdV3() *cobra.Command {
	var flags cli.ContractCallFlags
	cmd := &cobra.Command{
		Use:     "check-rewards",
		Short:   "check rewards statistics",
		Example: checkRewardCmdExample,
		Args:    cobra.MinimumNArgs(0),
		RunE: func(cmd *cobra.Command, args []string) error {
			var resp dposv3.CheckRewardsResponse
			err := cli.StaticCallContractWithFlags(
				&flags, DPOSV3ContractName, "CheckRewards", &dposv3.CheckRewardsRequest{}, &resp,
			)
			if err != nil {
				return err
			}
			out, err := formatJSON(&resp)
			if err != nil {
				return err
			}
			fmt.Println(out)
			return nil
		},
	}
	cli.AddContractStaticCallFlags(cmd.Flags(), &flags)
	return cmd
}

const checkAllDelegationsCmdExample = `
loom dpos3 check-all-delegations 0x7262d4c97c7B93937E4810D289b7320e9dA82857
`

func CheckAllDelegationsCmdV3() *cobra.Command {
	var flags cli.ContractCallFlags
	cmd := &cobra.Command{
		Use:     "check-all-delegations [delegator]",
		Short:   "display all of a particular delegator's delegations",
		Example: checkAllDelegationsCmdExample,
		Args:    cobra.MinimumNArgs(1),
		RunE: func(cmd *cobra.Command, args []string) error {
			addr, err := cli.ResolveAccountAddress(args[0], &flags)
			if err != nil {
				return err
			}

			var resp dposv3.CheckAllDelegationsResponse
			err = cli.StaticCallContractWithFlags(
				&flags, DPOSV3ContractName, "CheckAllDelegations",
				&dposv3.CheckAllDelegationsRequest{DelegatorAddress: addr.MarshalPB()}, &resp,
			)
			if err != nil {
				return err
			}
			out, err := formatJSON(&resp)
			if err != nil {
				return err
			}
			fmt.Println(out)
			return nil
		},
	}
	cli.AddContractStaticCallFlags(cmd.Flags(), &flags)
	return cmd
}

const timeUntilElectionCmdExample = `
loom dpos3 time-until-election -u http://localhost:12345
`

func TimeUntilElectionCmdV3() *cobra.Command {
	var flags cli.ContractCallFlags
	cmd := &cobra.Command{
		Use:     "time-until-election",
		Short:   "check how many seconds remain until the next election",
		Example: timeUntilElectionCmdExample,
		Args:    cobra.MinimumNArgs(0),
		RunE: func(cmd *cobra.Command, args []string) error {
			var resp dposv3.TimeUntilElectionResponse
			err := cli.StaticCallContractWithFlags(
				&flags, DPOSV3ContractName, "TimeUntilElection",
				&dposv3.TimeUntilElectionRequest{}, &resp,
			)
			if err != nil {
				return err
			}
			out, err := formatJSON(&resp)
			if err != nil {
				return err
			}
			fmt.Println(out)
			return nil
		},
	}
	cli.AddContractStaticCallFlags(cmd.Flags(), &flags)
	return cmd
}

const listDelegationsCmdExample = `
loom dpos3 list-delegations 0x7262d4c97c7B93937E4810D289b7320e9dA82857
`

func ListDelegationsCmdV3() *cobra.Command {
	var flags cli.ContractCallFlags
	cmd := &cobra.Command{
		Use:     "list-delegations <candidate address>",
		Short:   "list a candidate's delegations & delegation total",
		Example: listDelegationsCmdExample,
		Args:    cobra.MinimumNArgs(1),
		RunE: func(cmd *cobra.Command, args []string) error {
			addr, err := cli.ParseAddress(args[0], flags.ChainID)
			if err != nil {
				return err
			}

			var resp dposv3.ListDelegationsResponse
			err = cli.StaticCallContractWithFlags(
				&flags, DPOSV3ContractName, "ListDelegations",
				&dposv3.ListDelegationsRequest{Candidate: addr.MarshalPB()}, &resp,
			)
			if err != nil {
				return err
			}
			out, err := formatJSON(&resp)
			if err != nil {
				return err
			}
			fmt.Println(out)
			return nil
		},
	}
	cli.AddContractStaticCallFlags(cmd.Flags(), &flags)
	return cmd
}

const listAllDelegationsCmdExample = `
loom dpos3 list-all-delegations -u http://localhost:12345
`

func ListAllDelegationsCmdV3() *cobra.Command {
	var flags cli.ContractCallFlags
	cmd := &cobra.Command{
		Use:     "list-all-delegations",
		Short:   "display the results of calling list_delegations for all candidates",
		Example: listAllDelegationsCmdExample,
		Args:    cobra.MinimumNArgs(0),
		RunE: func(cmd *cobra.Command, args []string) error {
			var resp dposv3.ListAllDelegationsResponse
			err := cli.StaticCallContractWithFlags(
				&flags, DPOSV3ContractName, "ListAllDelegations",
				&dposv3.ListAllDelegationsRequest{}, &resp,
			)
			if err != nil {
				return err
			}
			out, err := formatJSON(&resp)
			if err != nil {
				return err
			}
			fmt.Println(out)
			return nil
		},
	}
	cli.AddContractStaticCallFlags(cmd.Flags(), &flags)
	return cmd
}

// Oracle Commands for setting parameters

const registerReferrerCmdExample = `
loom dpos3 register-referrer referrer_name 0x7262d4c97c7B93937E4810D289b7320e9dA82857 --key path/to/private_key
`

func RegisterReferrerCmdV3() *cobra.Command {
	var flags cli.ContractCallFlags
	cmd := &cobra.Command{
		Use:     "register-referrer [name] [address]",
		Short:   "Register a referrer wallet's name and address",
		Example: registerReferrerCmdExample,
		Args:    cobra.MinimumNArgs(2),
		RunE: func(cmd *cobra.Command, args []string) error {
			name := args[0]
			address, err := cli.ParseAddress(args[1], flags.ChainID)
			if err != nil {
				return err
			}

			return cli.CallContractWithFlags(
				&flags, DPOSV3ContractName, "RegisterReferrer", &dposv3.RegisterReferrerRequest{
					Name:    name,
					Address: address.MarshalPB(),
				}, nil)
		},
	}
	cli.AddContractCallFlags(cmd.Flags(), &flags)
	return cmd
}

const setElectionCycleCmdExample = `
loom dpos3 set-election-cycle 30000 --key path/to/private_key
`

func SetElectionCycleCmdV3() *cobra.Command {
	var flags cli.ContractCallFlags
	cmd := &cobra.Command{
		Use:     "set-election-cycle [election duration]",
		Short:   "Set election cycle duration (in seconds)",
		Example: setElectionCycleCmdExample,
		Args:    cobra.MinimumNArgs(1),
		RunE: func(cmd *cobra.Command, args []string) error {
			electionCycleDuration, err := strconv.ParseUint(args[0], 10, 64)
			if err != nil {
				return err
			}

			err = cli.CallContractWithFlags(
				&flags, DPOSV3ContractName, "SetElectionCycle", &dposv3.SetElectionCycleRequest{
					ElectionCycle: int64(electionCycleDuration),
				}, nil)
			if err != nil {
				return err
			}
			return nil
		},
	}
	cli.AddContractCallFlags(cmd.Flags(), &flags)
	return cmd
}

const setDowntimePeriodCmdExample = `
loom dpos3 set-downtime-period 4096 --key path/to/private_key
`

func SetDowntimePeriodCmdV3() *cobra.Command {
	var flags cli.ContractCallFlags
	cmd := &cobra.Command{
		Use:     "set-downtime-period [downtime period]",
		Short:   "Set downtime period duration (in blocks)",
		Example: setDowntimePeriodCmdExample,
		Args:    cobra.MinimumNArgs(1),
		RunE: func(cmd *cobra.Command, args []string) error {
			downtimePeriod, err := strconv.ParseUint(args[0], 10, 64)
			if err != nil {
				return err
			}

			err = cli.CallContractWithFlags(
				&flags, DPOSV3ContractName, "SetDowntimePeriod", &dposv3.SetDowntimePeriodRequest{
					DowntimePeriod: downtimePeriod,
				}, nil)
			if err != nil {
				return err
			}
			return nil
		},
	}
	cli.AddContractCallFlags(cmd.Flags(), &flags)
	return cmd
}

const enableValidatorJailingCmdExample = `
loom dpos3 enable-validator-jailing true -k path/to/private_key
`

func EnableValidatorJailingCmd() *cobra.Command {
	var flags cli.ContractCallFlags
	cmd := &cobra.Command{
		Use:     "enable-validator-jailing [enable] ",
		Short:   "Toggle jailing of offline validators",
		Example: enableValidatorJailingCmdExample,
		Args:    cobra.MinimumNArgs(1),
		RunE: func(cmd *cobra.Command, args []string) error {
			status, err := strconv.ParseBool(args[0])
			if err != nil {
				return fmt.Errorf("Invalid boolean status")
			}
			err = cli.CallContractWithFlags(
				&flags, DPOSV3ContractName, "EnableValidatorJailing", &dposv3.EnableValidatorJailingRequest{
					JailOfflineValidators: status,
				}, nil)
			if err != nil {
				return err
			}
			return nil
		},
	}
	cli.AddContractCallFlags(cmd.Flags(), &flags)
	return cmd
}

const setValidatorCountCmdExample = `
loom dpos3 set-validator-count 21 --key path/to/private_key
`

func SetValidatorCountCmdV3() *cobra.Command {
	var flags cli.ContractCallFlags
	cmd := &cobra.Command{
		Use:     "set-validator-count [validator count]",
		Short:   "Set maximum number of validators",
		Example: setValidatorCountCmdExample,
		Args:    cobra.MinimumNArgs(1),
		RunE: func(cmd *cobra.Command, args []string) error {
			validatorCount, err := strconv.ParseUint(args[0], 10, 64)
			if err != nil {
				return err
			}

			err = cli.CallContractWithFlags(
				&flags, DPOSV3ContractName, "SetValidatorCount", &dposv3.SetValidatorCountRequest{
					ValidatorCount: int64(validatorCount),
				}, nil)
			if err != nil {
				return err
			}
			return nil
		},
	}
	cli.AddContractCallFlags(cmd.Flags(), &flags)
	return cmd
}

const setMaxYearlyRewardCmdExample = `
loom dpos3 set-max-yearly-reward 10000 --key path/to/private_key
`

func SetMaxYearlyRewardCmdV3() *cobra.Command {
	var flags cli.ContractCallFlags
	cmd := &cobra.Command{
		Use:     "set-max-yearly-reward [max yearly rewward amount]",
		Short:   "Set maximum yearly reward",
		Example: setMaxYearlyRewardCmdExample,
		Args:    cobra.MinimumNArgs(1),
		RunE: func(cmd *cobra.Command, args []string) error {
			maxYearlyReward, err := cli.ParseAmount(args[0])
			if err != nil {
				return err
			}

			err = cli.CallContractWithFlags(
				&flags, DPOSV3ContractName, "SetMaxYearlyReward", &dposv3.SetMaxYearlyRewardRequest{
					MaxYearlyReward: &types.BigUInt{
						Value: *maxYearlyReward,
					},
				}, nil)
			if err != nil {
				return err
			}
			return nil
		},
	}
	cli.AddContractCallFlags(cmd.Flags(), &flags)
	return cmd
}

const setRegistrationRequirementCmdExample = `
loom dpos3 set-registration-requirement 100 --key path/to/private_key
`

func SetRegistrationRequirementCmdV3() *cobra.Command {
	var flags cli.ContractCallFlags
	cmd := &cobra.Command{
		Use:     "set-registration-requirement [registration_requirement]",
		Short:   "Set minimum self-delegation required of a new Candidate",
		Example: setRegistrationRequirementCmdExample,
		Args:    cobra.MinimumNArgs(1),
		RunE: func(cmd *cobra.Command, args []string) error {
			registrationRequirement, err := cli.ParseAmount(args[0])
			if err != nil {
				return err
			}

			err = cli.CallContractWithFlags(
				&flags, DPOSV3ContractName, "SetRegistrationRequirement", &dposv3.SetRegistrationRequirementRequest{
					RegistrationRequirement: &types.BigUInt{
						Value: *registrationRequirement,
					},
				}, nil)
			if err != nil {
				return err
			}
			return nil
		},
	}
	cli.AddContractCallFlags(cmd.Flags(), &flags)
	return cmd
}

const setOracleAddressCmdExample = `
loom dpos3 set-oracle-address 0x7262d4c97c7B93937E4810D289b7320e9dA82857 --key path/to/private_key
`

func SetOracleAddressCmdV3() *cobra.Command {
	var flags cli.ContractCallFlags
	cmd := &cobra.Command{
		Use:     "set-oracle-address [oracle address]",
		Short:   "Set oracle address",
		Example: setOracleAddressCmdExample,
		Args:    cobra.MinimumNArgs(1),
		RunE: func(cmd *cobra.Command, args []string) error {
			oracleAddress, err := cli.ParseAddress(args[0], flags.ChainID)
			if err != nil {
				return err
			}
			err = cli.CallContractWithFlags(
				&flags, DPOSV3ContractName, "SetOracleAddress",
				&dposv3.SetOracleAddressRequest{OracleAddress: oracleAddress.MarshalPB()}, nil,
			)
			if err != nil {
				return err
			}
			return nil
		},
	}
	cli.AddContractCallFlags(cmd.Flags(), &flags)
	return cmd
}

const setSlashingPercentagesCmdExample = `
loom dpos3 set-slashing-percentages 100 300 --key path/to/private_key
`

func SetSlashingPercentagesCmdV3() *cobra.Command {
	var flags cli.ContractCallFlags
	cmd := &cobra.Command{
		Use:     "set-slashing-percentages [crash fault slashing percentage] [byzantine fault slashing percentage",
		Short:   "Set crash and byzantine fualt slashing percentages expressed in basis points",
		Example: setSlashingPercentagesCmdExample,
		Args:    cobra.MinimumNArgs(2),
		RunE: func(cmd *cobra.Command, args []string) error {
			crashFaultSlashingPercentage, err := cli.ParseAmount(args[0])
			if err != nil {
				return err
			}
			byzantineFaultSlashingPercentage, err := cli.ParseAmount(args[1])
			if err != nil {
				return err
			}

			err = cli.CallContractWithFlags(
				&flags, DPOSV3ContractName, "SetSlashingPercentages", &dposv3.SetSlashingPercentagesRequest{
					CrashSlashingPercentage: &types.BigUInt{
						Value: *crashFaultSlashingPercentage,
					},
					ByzantineSlashingPercentage: &types.BigUInt{
						Value: *byzantineFaultSlashingPercentage,
					},
				}, nil)
			if err != nil {
				return err
			}
			return nil
		},
	}
	cli.AddContractCallFlags(cmd.Flags(), &flags)
	return cmd
}

const setMinCandidateFeeCmdExample = `
loom dpos3 set-min-candidate-fee 900 --key path/to/private_key
`

func SetMinCandidateFeeCmdV3() *cobra.Command {
	var flags cli.ContractCallFlags
	cmd := &cobra.Command{
		Use:     "set-min-candidate-fee [min candidate fee]",
		Short:   "Set minimum candidate fee",
		Example: setMinCandidateFeeCmdExample,
		Args:    cobra.MinimumNArgs(1),
		RunE: func(cmd *cobra.Command, args []string) error {
			minCandidateFee, err := strconv.ParseUint(args[0], 10, 64)
			if err != nil {
				return err
			}

			if minCandidateFee > 10000 {
				// nolint:lll
				return errors.New("minCandidateFee is expressed in basis point (hundredths of a percent) and must be between 10000 (100%) and 0 (0%).")
			}

			err = cli.CallContractWithFlags(
				&flags, DPOSV3ContractName, "SetMinCandidateFee", &dposv3.SetMinCandidateFeeRequest{
					MinCandidateFee: minCandidateFee,
				}, nil)
			if err != nil {
				return err
			}
			return nil
		},
	}
	cli.AddContractCallFlags(cmd.Flags(), &flags)
	return cmd
}

func NewDPOSV3Command() *cobra.Command {
	cmd := &cobra.Command{
		Use:   "dpos3 <command>",
		Short: "Methods available in dposv3 contract",
	}
	registercmd := RegisterCandidateCmdV3()
	registercmd.Flags().StringVarP(&candidateName, "name", "", "", "candidate name")
	registercmd.Flags().StringVarP(&candidateDescription, "description", "", "", "candidate description")
	registercmd.Flags().StringVarP(&candidateWebsite, "website", "", "", "candidate website")
	cmd.AddCommand(
		registercmd,
		ListCandidatesCmdV3(),
		ListValidatorsCmdV3(),
		ListDelegationsCmdV3(),
		ListAllDelegationsCmdV3(),
		ListReferrersCmdV3(),
		UnregisterCandidateCmdV3(),
		UpdateCandidateInfoCmdV3(),
		DelegateCmdV3(),
		RedelegateCmdV3(),
		WhitelistCandidateCmdV3(),
		RemoveWhitelistedCandidateCmdV3(),
		ChangeWhitelistInfoCmdV3(),
		CheckDelegatorRewardsCmdV3(),
		ClaimDelegatorRewardsCmdV3(),
		CheckDelegationCmdV3(),
		CheckAllDelegationsCmdV3(),
		CheckRewardsCmdV3(),
		DowntimeRecordCmdV3(),
		UnbondCmdV3(),
		RegisterReferrerCmdV3(),
		SetDowntimePeriodCmdV3(),
		SetElectionCycleCmdV3(),
		SetValidatorCountCmdV3(),
		SetMaxYearlyRewardCmdV3(),
		SetRegistrationRequirementCmdV3(),
		SetOracleAddressCmdV3(),
		SetSlashingPercentagesCmdV3(),
		ChangeFeeCmdV3(),
		TimeUntilElectionCmdV3(),
		GetStateCmdV3(),
		SetMinCandidateFeeCmdV3(),
		UnjailValidatorCmdV3(),
		EnableValidatorJailingCmd(),
	)
	return cmd
}<|MERGE_RESOLUTION|>--- conflicted
+++ resolved
@@ -166,7 +166,6 @@
 	return cmd
 }
 
-<<<<<<< HEAD
 const listReferrersCmdExample = `
 loom dpos3 list-referrers 
 `
@@ -210,12 +209,10 @@
 	return cmd
 }
 
-=======
 const changeFeeCmdExample = `
 loom dpos3 change-fee 2000 --k path/to/private_key
 `
 
->>>>>>> a480bcf3
 func ChangeFeeCmdV3() *cobra.Command {
 	var flags cli.ContractCallFlags
 	cmd := &cobra.Command{
