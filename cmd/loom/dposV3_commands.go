--- conflicted
+++ resolved
@@ -862,15 +862,9 @@
 
 
 			err = cli.CallContractWithFlags(
-<<<<<<< HEAD
-				&flags, DPOSV3ContractName, "SetRegistrationRequirement", &dposv3.SetRegistrationRequirementRequest{
-					RegistrationRequirement: &types.BigUInt{
-						Value: *registrationRequirement,
-=======
-				flags, DPOSV3ContractName, "SetSlashingPercentages", &dposv3.SetSlashingPercentagesRequest{
+				&flags, DPOSV3ContractName, "SetSlashingPercentages", &dposv3.SetSlashingPercentagesRequest{
 					CrashSlashingPercentage: &types.BigUInt{
 						Value: *crashFaultSlashingPercentage,
->>>>>>> 636866fd
 					},
 					ByzantineSlashingPercentage: &types.BigUInt{
 						Value: *byzantineFaultSlashingPercentage,
@@ -925,7 +919,6 @@
 	registercmd.Flags().StringVarP(&candidateWebsite, "website", "", "", "candidate website")
 	cmd.AddCommand(
 		registercmd,
-<<<<<<< HEAD
 		ListCandidatesCmdV3(),
 		ListValidatorsCmdV3(),
 		ListDelegationsCmdV3(),
@@ -952,35 +945,6 @@
 		TimeUntilElectionCmdV3(),
 		TotalDelegationCmdV3(),
 		GetStateCmdV3(),
-=======
-		ListCandidatesCmdV3(&flags),
-		ListValidatorsCmdV3(&flags),
-		ListDelegationsCmdV3(&flags),
-		ListAllDelegationsCmdV3(&flags),
-		UnregisterCandidateCmdV3(&flags),
-		UpdateCandidateInfoCmdV3(&flags),
-		DelegateCmdV3(&flags),
-		RedelegateCmdV3(&flags),
-		WhitelistCandidateCmdV3(&flags),
-		RemoveWhitelistedCandidateCmdV3(&flags),
-		ChangeWhitelistInfoCmdV3(&flags),
-		CheckDelegationCmdV3(&flags),
-		CheckAllDelegationsCmdV3(&flags),
-		CheckRewardsCmdV3(&flags),
-		UnbondCmdV3(&flags),
-		RegisterReferrerCmdV3(&flags),
-		SetElectionCycleCmdV3(&flags),
-		SetValidatorCountCmdV3(&flags),
-		SetMaxYearlyRewardCmdV3(&flags),
-		SetRegistrationRequirementCmdV3(&flags),
-		SetOracleAddressCmdV3(&flags),
-		SetSlashingPercentagesCmdV3(&flags),
-		ChangeFeeCmdV3(&flags),
-		SetMinCandidateFeeCmdV3(&flags),
-		TimeUntilElectionCmdV3(&flags),
-		TotalDelegationCmdV3(&flags),
-		GetStateCmdV3(&flags),
->>>>>>> 636866fd
 	)
 	return cmd
 }