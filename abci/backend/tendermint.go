--- conflicted
+++ resolved
@@ -12,11 +12,7 @@
 	"github.com/spf13/viper"
 	abci "github.com/tendermint/tendermint/abci/types"
 	cfg "github.com/tendermint/tendermint/config"
-<<<<<<< HEAD
-=======
-	"github.com/tendermint/tendermint/crypto/ed25519"
 	cmn "github.com/tendermint/tendermint/libs/common"
->>>>>>> 362bcdf9
 	"github.com/tendermint/tendermint/node"
 	"github.com/tendermint/tendermint/p2p"
 	"github.com/tendermint/tendermint/proxy"
@@ -142,15 +138,11 @@
 		return nil, err
 	}
 
-<<<<<<< HEAD
-=======
 	_, err = b.NodeKey()
 	if err != nil {
 		return nil, err
 	}
 
-	pubKey := [ed25519.PubKeyEd25519Size]byte(validator.PubKey.(ed25519.PubKeyEd25519))
->>>>>>> 362bcdf9
 	return &loom.Validator{
 		PubKey: privValidator.GetPubKeyBytes(validator.PubKey),
 		Power:  validator.Power,
