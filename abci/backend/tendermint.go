package backend

import (
	"errors"
	"fmt"
	"os"
	"time"

	"github.com/loomnetwork/loomchain/fnConsensus"

	pv "github.com/loomnetwork/loomchain/privval"
	hsmpv "github.com/loomnetwork/loomchain/privval/hsm"
	"github.com/spf13/viper"
	abci "github.com/tendermint/tendermint/abci/types"
	cfg "github.com/tendermint/tendermint/config"
	"github.com/tendermint/tendermint/crypto/ed25519"
	cmn "github.com/tendermint/tendermint/libs/common"
	"github.com/tendermint/tendermint/node"
	"github.com/tendermint/tendermint/p2p"
	"github.com/tendermint/tendermint/proxy"
	"github.com/tendermint/tendermint/types"

	dbm "github.com/tendermint/tendermint/libs/db"

	loom "github.com/loomnetwork/go-loom"
	"github.com/loomnetwork/go-loom/auth"
	"github.com/loomnetwork/go-loom/util"
	"github.com/loomnetwork/loomchain/log"
	abci_server "github.com/tendermint/tendermint/abci/server"
	tmcmn "github.com/tendermint/tendermint/libs/common"

	tmLog "github.com/tendermint/tendermint/libs/log"
)

func CreateFnConsensusReactor(chainID string, privVal types.PrivValidator, fnRegistry fnConsensus.FnRegistry, cfg *cfg.Config, logger tmLog.Logger, cachedDBProvider node.DBProvider) (*fnConsensus.FnConsensusReactor, error) {
	fnConsensusDB, err := cachedDBProvider(&node.DBContext{ID: "fnConsensus", Config: cfg})
	if err != nil {
		return nil, err
	}

	tmStateDB, err := cachedDBProvider(&node.DBContext{ID: "state", Config: cfg})
	if err != nil {
		return nil, err
	}

	fnConsensusReactor := fnConsensus.NewFnConsensusReactor(chainID, privVal, fnRegistry, fnConsensusDB, tmStateDB)
	fnConsensusReactor.SetLogger(logger.With("module", "FnConsensus"))
	return fnConsensusReactor, nil
}

func CreateNewCachedDBProvider(config *cfg.Config) (node.DBProvider, error) {

	// Let's not intefere with other db's creation, unless required
	dbsNeedToCache := []string{
		"state",
		"fnConsensus",
	}

	cachedDBMap := make(map[string]dbm.DB)

	for _, dbNeedToCache := range dbsNeedToCache {
		db, err := node.DefaultDBProvider(&node.DBContext{ID: dbNeedToCache, Config: config})
		if err != nil {
			return nil, err
		}

		cachedDBMap[dbNeedToCache] = db
	}

	return func(ctx *node.DBContext) (dbm.DB, error) {
		cachedDB, ok := cachedDBMap[ctx.ID]
		if !ok {
			return node.DefaultDBProvider(ctx)
		}
		return cachedDB, nil
	}, nil
}

type Backend interface {
	ChainID() (string, error)
	Init() (*loom.Validator, error)
	Reset(height uint64) error
	Destroy() error
	Start(app abci.Application) error
	RunForever()
	NodeKey() (string, error)
	// Returns the tx signer used by this node to sign txs it creates
	NodeSigner() (auth.Signer, error)
	// Returns the TCP or UNIX socket address the backend RPC server listens on
	RPCAddress() (string, error)
	EventBus() *types.EventBus // TODO: doesn't seem to be used, remove it
}

type TendermintBackend struct {
	RootPath    string
	node        *node.Node
	OverrideCfg *OverrideConfig
	// Unix socket path to serve ABCI app at
	SocketPath   string
	socketServer tmcmn.Service

	FnRegistry fnConsensus.FnRegistry
}

// ParseConfig retrieves the default environment configuration,
// sets up the Tendermint root and ensures that the root exists
func (b *TendermintBackend) parseConfig() (*cfg.Config, error) {
	v := viper.New()
	v.AutomaticEnv()

	v.SetEnvPrefix("TM")
	v.SetConfigName("config")               // name of config file (without extension)
	v.AddConfigPath(b.RootPath + "/config") // search root directory
	v.ReadInConfig()
	conf := cfg.DefaultConfig()
	err := v.Unmarshal(conf)
	if err != nil {
		return nil, err
	}
	conf.SetRoot(b.RootPath)
	//Add overrides here
	if b.OverrideCfg.RPCListenAddress != "" {
		conf.RPC.ListenAddress = b.OverrideCfg.RPCListenAddress
	}
	conf.ProxyApp = fmt.Sprintf("tcp://127.0.0.1:%d", b.OverrideCfg.RPCProxyPort)
	conf.Consensus.CreateEmptyBlocks = b.OverrideCfg.CreateEmptyBlocks
	conf.Mempool.WalPath = "data/mempool.wal"

	cfg.EnsureRoot(b.RootPath)
	return conf, err
}

type OverrideConfig struct {
	LogLevel          string
	Peers             string
	PersistentPeers   string
	ChainID           string
	RPCListenAddress  string
	RPCProxyPort      int32
	P2PPort           int32
	CreateEmptyBlocks bool
	EnableFnConsensus bool
	HsmConfig         *hsmpv.HsmConfig
}

func (b *TendermintBackend) Init() (*loom.Validator, error) {
	config, err := b.parseConfig()
	if err != nil {
		return nil, err
	}

	// genesis file
	genFile := config.GenesisFile()
	if util.FileExists(genFile) {
		return nil, errors.New("genesis file already exists")
	}

	// private validator
	privValFile := config.PrivValidatorFile()
	if util.FileExists(privValFile) {
		return nil, errors.New("private validator file already exists")
	}

	privValidator, err := pv.GenPrivVal(privValFile, b.OverrideCfg.HsmConfig)
	if err != nil {
		return nil, err
	}
	privValidator.Save()

	validator := types.GenesisValidator{
		PubKey: privValidator.GetPubKey(),
		Power:  10,
	}

	chainID := "default"
	if b.OverrideCfg.ChainID != "" {
		chainID = b.OverrideCfg.ChainID
	}
	genDoc := types.GenesisDoc{
		ChainID:     chainID,
		Validators:  []types.GenesisValidator{validator},
		GenesisTime: time.Now(), //Note this has to match on the entire cluster, TODO probably should move this to loom.yaml
	}

	err = genDoc.ValidateAndComplete()
	if err != nil {
		return nil, err
	}

	err = genDoc.SaveAs(genFile)
	if err != nil {
		return nil, err
	}

	_, err = b.NodeKey()
	if err != nil {
		return nil, err
	}

	pubKey := [ed25519.PubKeyEd25519Size]byte(validator.PubKey.(ed25519.PubKeyEd25519))
	return &loom.Validator{
		PubKey: pubKey[:],
		Power:  validator.Power,
	}, nil
}

func (b *TendermintBackend) Reset(height uint64) error {
	if height != 0 {
		return errors.New("can only reset back to height 0")
	}
	cfg, err := b.parseConfig()
	if err != nil {
		return err
	}

	err = util.IgnoreErrNotExists(os.RemoveAll(cfg.DBDir()))

	privVal, err := pv.LoadPrivVal(cfg.PrivValidatorFile(), b.OverrideCfg.HsmConfig)
	if err != nil {
		return err
	}
	privVal.Reset(int64(height))
	privVal.Save()

	return nil
}

func (b *TendermintBackend) ChainID() (string, error) {
	config, err := b.parseConfig()
	if err != nil {
		return "", err
	}

	genDoc, err := types.GenesisDocFromFile(config.GenesisFile())
	if err != nil {
		return "", err
	}

	return genDoc.ChainID, nil
}

func (b *TendermintBackend) NodeKey() (string, error) {
	config, err := b.parseConfig()
	if err != nil {
		return "", err
	}

	if nodeKey, err := p2p.LoadOrGenNodeKey(config.NodeKeyFile()); err != nil {
		return "", err
	} else {
		return string(nodeKey.ID()), nil
	}
}

func (b *TendermintBackend) NodeSigner() (auth.Signer, error) {
	cfg, err := b.parseConfig()
	if err != nil {
		return nil, err
	}

	privVal, err := pv.LoadPrivVal(cfg.PrivValidatorFile(), b.OverrideCfg.HsmConfig)
	if err != nil {
		return nil, err
	}

	return pv.NewEd25519Signer(privVal), nil
}

func (b *TendermintBackend) RPCAddress() (string, error) {
	cfg, err := b.parseConfig()
	if err != nil {
		return "", err
	}

	return cfg.RPC.ListenAddress, nil
}

func (b *TendermintBackend) Destroy() error {
	config, err := b.parseConfig()
	if err != nil {
		return err
	}

	err = util.IgnoreErrNotExists(os.RemoveAll(config.DBDir()))
	if err != nil {
		return err
	}

	err = util.IgnoreErrNotExists(os.Remove(config.GenesisFile()))
	if err != nil {
		return err
	}
	err = util.IgnoreErrNotExists(os.Remove(config.PrivValidatorFile()))
	if err != nil {
		return err
	}
	err = util.IgnoreErrNotExists(os.Remove(config.NodeKeyFile()))
	if err != nil {
		return err
	}

	return nil
}

func (b *TendermintBackend) Start(app abci.Application) error {
	cfg, err := b.parseConfig()
	if err != nil {
		return err
	}
	levelOpt, err := log.TMAllowLevel(b.OverrideCfg.LogLevel)
	if err != nil {
		return err
	}
	logger := log.NewTMFilter(log.Root, levelOpt)
	cfg.BaseConfig.LogLevel = b.OverrideCfg.LogLevel
	privVal, err := pv.LoadPrivVal(cfg.PrivValidatorFile(), b.OverrideCfg.HsmConfig)
	if err != nil {
		return err
	}

	if !cmn.FileExists(cfg.NodeKeyFile()) {
		return errors.New("failed to locate local node p2p key file")
	}

	nodeKey, err := p2p.LoadNodeKey(cfg.NodeKeyFile())
	if err != nil {
		return err
	}

	cfg.P2P.Seeds = b.OverrideCfg.Peers
	cfg.P2P.PersistentPeers = b.OverrideCfg.PersistentPeers

	cachedDBProvider, err := CreateNewCachedDBProvider(cfg)
	if err != nil {
		return err
	}

	nodeLogger := logger.With("module", "node")
	reactorRegistrationRequests := make([]*node.ReactorRegistrationRequest, 0)

	if b.OverrideCfg.EnableFnConsensus {
		fnConsensusReactor, err := CreateFnConsensusReactor(b.OverrideCfg.ChainID, privVal, b.FnRegistry, cfg, nodeLogger, cachedDBProvider)
		if err != nil {
			return err
		}

		reactorRegistrationRequests = append(reactorRegistrationRequests, &node.ReactorRegistrationRequest{
			Name:    "FNCONSENSUS",
			Reactor: fnConsensusReactor,
		})
	}

	if b.SocketPath != "" {
		s := abci_server.NewSocketServer(b.SocketPath, app)
		s.SetLogger(logger.With("module", "abci-server"))
		if err := s.Start(); err != nil {
			return err
		}
		b.socketServer = s
	} else {
		// Create & start tendermint node
		n, err := node.NewNode(
			cfg,
			privVal,
			nodeKey,
			proxy.NewLocalClientCreator(app),
			node.DefaultGenesisDocProviderFunc(cfg),
			cachedDBProvider,
			node.DefaultMetricsProvider(cfg.Instrumentation),
			logger.With("module", "node"),
<<<<<<< HEAD
			reactorRegistrationRequests,
=======
			nil,
>>>>>>> 92043556
		)
		if err != nil {
			return err
		}

		err = n.Start()
		if err != nil {
			return err
		}
		b.node = n
	}
	return nil
}

func (b *TendermintBackend) EventBus() *types.EventBus {
	return b.node.EventBus()
}

func (b *TendermintBackend) RunForever() {
	cmn.TrapSignal(func() {
		if (b.node != nil) && b.node.IsRunning() {
			b.node.Stop()
		}
		if (b.socketServer != nil) && b.socketServer.IsRunning() {
			b.socketServer.Stop()
		}
	})
}<|MERGE_RESOLUTION|>--- conflicted
+++ resolved
@@ -368,11 +368,8 @@
 			cachedDBProvider,
 			node.DefaultMetricsProvider(cfg.Instrumentation),
 			logger.With("module", "node"),
-<<<<<<< HEAD
 			reactorRegistrationRequests,
-=======
 			nil,
->>>>>>> 92043556
 		)
 		if err != nil {
 			return err
