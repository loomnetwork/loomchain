--- conflicted
+++ resolved
@@ -128,18 +128,8 @@
 		return nil, err
 	}
 
-<<<<<<< HEAD
-	if privval.GetSecp256k1Enabled() {
-		secpPubKey := [secp256k1.PubKeySecp256k1Size]byte(validator.PubKey.(secp256k1.PubKeySecp256k1))
-		copy(pubKey[:], secpPubKey[:])
-	} else {
-		ed25519PubKey := [ed25519.PubKeyEd25519Size]byte(validator.PubKey.(ed25519.PubKeyEd25519))
-		copy(pubKey[:], ed25519PubKey[:])
-	}
-=======
 	keyAlgoPubKey := [keyalgo.PubKeySize]byte(validator.PubKey.(keyalgo.PubKeyType))
 	copy(pubKey[:], keyAlgoPubKey[:])
->>>>>>> 2160d559
 
 	return &loom.Validator{
 		PubKey: pubKey[:],
