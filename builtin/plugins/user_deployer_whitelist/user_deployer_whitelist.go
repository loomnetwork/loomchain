--- conflicted
+++ resolved
@@ -6,9 +6,7 @@
 	dwtypes "github.com/loomnetwork/go-loom/builtin/types/deployer_whitelist"
 	"github.com/loomnetwork/go-loom/plugin"
 	contract "github.com/loomnetwork/go-loom/plugin/contractpb"
-<<<<<<< HEAD
 	"github.com/loomnetwork/loomchain/vm"
-=======
 	"github.com/pkg/errors"
 )
 
@@ -38,7 +36,6 @@
 const (
 	ownerRole      = "owner"
 	deployerPrefix = "dep"
->>>>>>> 3808deff
 )
 
 type UserDeployerWhitelist struct {
@@ -51,12 +48,6 @@
 	}, nil
 }
 
-<<<<<<< HEAD
-// RecordContractDeployment will record contract deployer address, newly deployed contract and on which vm it is deployed.
-// If key is not part of whitelisted key, Ignore.
-func RecordContractDeployment(ctx contract.Context, deployerAddress loom.Address, contractAddr loom.Address, vmType vm.VMType) error {
-	panic("not implemented")
-=======
 // GetUserDeployers returns whitelisted deployer with addresses and flags
 func (uw *UserDeployerWhitelist) GetUserDeployers(ctx contract.StaticContext, req *GetUserDeployersRequest) (*GetUserDeployersResponse, error) {
 	deployerRange := ctx.Range([]byte(deployerPrefix))
@@ -79,9 +70,10 @@
 // 	return nil, nil
 // }
 
-func RecordContractDeployment(ctx contract.Context, deployerAddress loom.Address, contractAddr loom.Address) error {
-	return nil
->>>>>>> 3808deff
+// RecordContractDeployment will record contract deployer address, newly deployed contract and on which vm it is deployed.
+// If key is not part of whitelisted key, Ignore.
+func RecordContractDeployment(ctx contract.Context, deployerAddress loom.Address, contractAddr loom.Address, vmType vm.VMType) error {
+	panic("not implemented")
 }
 
 var Contract plugin.Contract = contract.MakePluginContract(&UserDeployerWhitelist{})