package user_deployer_whitelist

import (
	"testing"
	"time"

	"github.com/loomnetwork/go-loom"
	udwtypes "github.com/loomnetwork/go-loom/builtin/types/user_deployer_whitelist"
	"github.com/loomnetwork/go-loom/plugin"
	"github.com/loomnetwork/go-loom/plugin/contractpb"
	"github.com/loomnetwork/go-loom/types"
	"github.com/loomnetwork/loomchain"
	"github.com/loomnetwork/loomchain/builtin/plugins/coin"
	"github.com/loomnetwork/loomchain/builtin/plugins/deployer_whitelist"
	"github.com/stretchr/testify/assert"
	"github.com/stretchr/testify/require"
)

var (
	addr1        = loom.MustParseAddress("default:0xb16a379ec18d4093666f8f38b11a3071c920207d")
	addr2        = loom.MustParseAddress("default:0x5cecd1f7261e1f4c684e297be3edf03b825e01c4")
	addr3        = loom.MustParseAddress("default:0x5cecd1f7261e1f4c684e297be3edf03b825e01c5")
	addr4        = loom.MustParseAddress("default:0x5cecd1f7261e1f4c684e297be3edf03b825e01c7")
	addr5        = loom.MustParseAddress("default:0x5cecd1f7261e1f4c684e297be3edf03b825e01c9")
	addr6        = loom.MustParseAddress("default:0x5cecd1f7261e1f4c684e297be3edf03b825e0112")
	contractAddr = loom.MustParseAddress("default:0x5cecd1f7261e1f4c684e297be3edf03b825e01ab")
	user         = addr3.MarshalPB()
	chainID      = "default"
)

func TestUserDeployerWhitelistContract(t *testing.T) {
	div := loom.NewBigUIntFromInt(10)
	div.Exp(div, loom.NewBigUIntFromInt(18), nil)
	fee := uint64(100)
	whitelistingfees := loom.NewBigUIntFromInt(int64(fee))
	whitelistingfees = whitelistingfees.Mul(whitelistingfees, div)
	tier := &udwtypes.TierInfo{
		TierID: udwtypes.TierID_DEFAULT,
		Fee:    fee,
		Name:   "Tier1",
	}
	tierList := []*udwtypes.TierInfo{}
	tierList = append(tierList, tier)
	pctx := createCtx()
	pctx.SetFeature(loomchain.CoinVersion1_1Feature, true)
	deployContract := &deployer_whitelist.DeployerWhitelist{}
	deployerAddr := pctx.CreateContract(deployer_whitelist.Contract)
	dctx := pctx.WithAddress(deployerAddr)
	err := deployContract.Init(contractpb.WrapPluginContext(dctx), &deployer_whitelist.InitRequest{
		Owner: addr4.MarshalPB(),
		Deployers: []*Deployer{
			&Deployer{
				Address: addr5.MarshalPB(),
				Flags:   uint32(1),
			},
		},
	})

	require.Nil(t, err)

	coinContract := &coin.Coin{}
	coinAddr := pctx.CreateContract(coin.Contract)
	coinCtx := pctx.WithAddress(coinAddr)
	err = coinContract.Init(contractpb.WrapPluginContext(coinCtx), &coin.InitRequest{
		Accounts: []*coin.InitialAccount{
			{Owner: user, Balance: uint64(300)},
		},
	})

	require.Nil(t, err)

	deployerContract := &UserDeployerWhitelist{}
	userWhitelistDeployerAddr := pctx.CreateContract(Contract)
	deployerCtx := pctx.WithAddress(userWhitelistDeployerAddr)

	err = deployerContract.Init(contractpb.WrapPluginContext(deployerCtx), &InitRequest{
		Owner:    nil,
		TierInfo: tierList,
	})

	require.EqualError(t, ErrOwnerNotSpecified, err.Error(), "Owner Not specified at the time of Initialization")

	err = deployerContract.Init(contractpb.WrapPluginContext(deployerCtx), &InitRequest{
		Owner:    addr4.MarshalPB(),
		TierInfo: nil,
	})

	require.EqualError(t, ErrMissingTierInfo, err.Error(), "Tier Info Not specified at the time of Initialization")

	err = deployerContract.Init(contractpb.WrapPluginContext(deployerCtx), &InitRequest{
		Owner:    addr4.MarshalPB(),
		TierInfo: tierList,
	})

	require.Nil(t, err)

	//Get initial balance of user
	resp1, err := coinContract.BalanceOf(contractpb.WrapPluginContext(coinCtx.WithSender(addr1)),
		&coin.BalanceOfRequest{
			Owner: addr3.MarshalPB(),
		})

	approvalAmount := sciNot(1000, 18)

	err = coinContract.Approve(contractpb.WrapPluginContext(coinCtx.WithSender(addr3)), &coin.ApproveRequest{
		Spender: userWhitelistDeployerAddr.MarshalPB(),
		Amount:  &types.BigUInt{Value: *approvalAmount},
	})

	require.Nil(t, err)

	// When no deployer attached to user then should return 0 deployers instead of error
	getUserDeployersResponse, err := deployerContract.GetUserDeployers(contractpb.WrapPluginContext(
		deployerCtx), &GetUserDeployersRequest{UserAddr: addr3.MarshalPB()})
	require.NoError(t, err)
	require.Equal(t, 0, len(getUserDeployersResponse.Deployers))
	// add a deployer addr1 by addr3
	err = deployerContract.AddUserDeployer(contractpb.WrapPluginContext(deployerCtx.WithSender(addr3)),
		&WhitelistUserDeployerRequest{
			DeployerAddr: addr1.MarshalPB(),
			TierID:       0,
		})

	require.Nil(t, err)

	// checking balance after deployment of addr1
	resp2, err := coinContract.BalanceOf(contractpb.WrapPluginContext(coinCtx.WithSender(addr1)),
		&coin.BalanceOfRequest{
			Owner: addr3.MarshalPB(),
		})

	require.Nil(t, err)
	//Whitelisted fees is debited and final balance of user's loom coin is initial balance - whitelisting fees
	assert.Equal(t, whitelistingfees.Uint64(), resp1.Balance.Value.Uint64()-resp2.Balance.Value.Uint64())

	//Error Cases
	//Trying to Add Duplicate Deployer
	err = deployerContract.AddUserDeployer(contractpb.WrapPluginContext(deployerCtx.WithSender(addr3)),
		&WhitelistUserDeployerRequest{
			DeployerAddr: addr1.MarshalPB(),
			TierID:       0,
		})

	require.EqualError(t, ErrDeployerAlreadyExists, err.Error(), "Trying to Add Deployer which Already Exists for User")

	getUserDeployersResponse, err = deployerContract.GetUserDeployers(contractpb.WrapPluginContext(
		deployerCtx), &GetUserDeployersRequest{UserAddr: addr3.MarshalPB()})
	require.NoError(t, err)
	require.Equal(t, 1, len(getUserDeployersResponse.Deployers))

	// When no contracts attached should return 0 contracts instead of error
	getDeployedContractsResponse, err := deployerContract.GetDeployedContracts(contractpb.WrapPluginContext(
		deployerCtx.WithSender(addr3)), &GetDeployedContractsRequest{
		DeployerAddr: addr1.MarshalPB(),
	})
	require.NoError(t, err)
	require.Equal(t, 0, len(getDeployedContractsResponse.ContractAddresses))

	err = RecordEVMContractDeployment(contractpb.WrapPluginContext(deployerCtx.WithSender(addr3)),
		addr1, contractAddr)
	require.Nil(t, err)
	// When one contract is deployed, length = 1
	getDeployedContractsResponse, err = deployerContract.GetDeployedContracts(contractpb.WrapPluginContext(
		deployerCtx.WithSender(addr3)), &GetDeployedContractsRequest{
		DeployerAddr: addr1.MarshalPB(),
	})
	require.NoError(t, err)
	require.Equal(t, 1, len(getDeployedContractsResponse.ContractAddresses))

	//Modify Tier Info
<<<<<<< HEAD
	err = deployerContract.ModifyTierInfo(contractpb.WrapPluginContext(deployerCtx.WithSender(addr4)),
		&ModifyTierInfoRequest{
=======
	err = deployerContract.SetTierInfo(contractpb.WrapPluginContext(deployerCtx.WithSender(addr4)),
		&SetTierInfoRequest{
>>>>>>> 90a51c78
			Name:   "Tier2",
			TierID: udwtypes.TierID_DEFAULT,
			Fee: &types.BigUInt{
				Value: *whitelistingfees,
			},
		})

	require.NoError(t, err)

	//Error Test case Modify Tier Info with UnAuthorized User
<<<<<<< HEAD
	err = deployerContract.ModifyTierInfo(contractpb.WrapPluginContext(deployerCtx.WithSender(addr5)),
		&ModifyTierInfoRequest{
=======
	err = deployerContract.SetTierInfo(contractpb.WrapPluginContext(deployerCtx.WithSender(addr5)),
		&SetTierInfoRequest{
>>>>>>> 90a51c78
			Name:   "Tier2",
			TierID: udwtypes.TierID_DEFAULT,
			Fee: &types.BigUInt{
				Value: *whitelistingfees,
			},
		})

	require.EqualError(t, ErrNotAuthorized, err.Error(), "Can be Modified Only by Owner")

	//Get Tier Info
	resp, err := deployerContract.GetTierInfo(contractpb.WrapPluginContext(deployerCtx),
		&udwtypes.GetTierInfoRequest{
			TierID: udwtypes.TierID_DEFAULT,
		})
	fees := sciNot(100, 18)
	require.NoError(t, err)
	require.Equal(t, fees, &resp.Tier.Fee.Value)
	require.Equal(t, "Tier2", resp.Tier.Name)
	// when deployer is not in ctx, still return don't return error but empty list of contracts
	getDeployedContractsResponse, err = deployerContract.GetDeployedContracts(contractpb.WrapPluginContext(
		deployerCtx.WithSender(addr3)), &GetDeployedContractsRequest{
		DeployerAddr: addr3.MarshalPB(),
	})
	require.NoError(t, err)
	require.Equal(t, 0, len(getDeployedContractsResponse.ContractAddresses))
<<<<<<< HEAD

	// add a deployer addr6 by addr3
	err = deployerContract.AddUserDeployer(contractpb.WrapPluginContext(deployerCtx.WithSender(addr3)),
		&WhitelistUserDeployerRequest{
			DeployerAddr: addr6.MarshalPB(),
			TierID:       0,
		})

	require.Nil(t, err)

	// remove the deployer addr6 by add1 should show error :ErrDeployerDoesNotExist
	err = deployerContract.RemoveUserDeployer(contractpb.WrapPluginContext(deployerCtx.WithSender(addr1)),
		&udwtypes.RemoveUserDeployerRequest{
			DeployerAddr: addr6.MarshalPB(),
		})

	require.EqualError(t, ErrDeployerDoesNotExist, err.Error(), "Deployer Does not exist corresponding to the user")
	// as above deployer is not removed so get should return 2
	getUserDeployersResponse, err = deployerContract.GetUserDeployers(contractpb.WrapPluginContext(
		deployerCtx), &GetUserDeployersRequest{UserAddr: addr3.MarshalPB()})
	require.NoError(t, err)
	require.Equal(t, 2, len(getUserDeployersResponse.Deployers))
	// remove the deployer addr6 by addr3 should execute without error
	err = deployerContract.RemoveUserDeployer(contractpb.WrapPluginContext(deployerCtx.WithSender(addr3)),
		&udwtypes.RemoveUserDeployerRequest{
			DeployerAddr: addr6.MarshalPB(),
		})

	require.Nil(t, err)
	// as above deployer is removed so get should return 1
	getUserDeployersResponse, err = deployerContract.GetUserDeployers(contractpb.WrapPluginContext(
		deployerCtx), &GetUserDeployersRequest{UserAddr: addr3.MarshalPB()})
	require.NoError(t, err)
	require.Equal(t, 1, len(getUserDeployersResponse.Deployers))

=======
>>>>>>> 90a51c78
}

func sciNot(m, n int64) *loom.BigUInt {
	ret := loom.NewBigUIntFromInt(10)
	ret.Exp(ret, loom.NewBigUIntFromInt(n), nil)
	ret.Mul(ret, loom.NewBigUIntFromInt(m))
	return ret
}

func createCtx() *plugin.FakeContext {
	return plugin.CreateFakeContext(loom.Address{}, loom.Address{}).WithBlock(loom.BlockHeader{
		ChainID: "default",
		Time:    time.Now().Unix(),
	})
}<|MERGE_RESOLUTION|>--- conflicted
+++ resolved
@@ -168,13 +168,8 @@
 	require.Equal(t, 1, len(getDeployedContractsResponse.ContractAddresses))
 
 	//Modify Tier Info
-<<<<<<< HEAD
-	err = deployerContract.ModifyTierInfo(contractpb.WrapPluginContext(deployerCtx.WithSender(addr4)),
-		&ModifyTierInfoRequest{
-=======
 	err = deployerContract.SetTierInfo(contractpb.WrapPluginContext(deployerCtx.WithSender(addr4)),
 		&SetTierInfoRequest{
->>>>>>> 90a51c78
 			Name:   "Tier2",
 			TierID: udwtypes.TierID_DEFAULT,
 			Fee: &types.BigUInt{
@@ -185,13 +180,8 @@
 	require.NoError(t, err)
 
 	//Error Test case Modify Tier Info with UnAuthorized User
-<<<<<<< HEAD
-	err = deployerContract.ModifyTierInfo(contractpb.WrapPluginContext(deployerCtx.WithSender(addr5)),
-		&ModifyTierInfoRequest{
-=======
 	err = deployerContract.SetTierInfo(contractpb.WrapPluginContext(deployerCtx.WithSender(addr5)),
 		&SetTierInfoRequest{
->>>>>>> 90a51c78
 			Name:   "Tier2",
 			TierID: udwtypes.TierID_DEFAULT,
 			Fee: &types.BigUInt{
@@ -217,7 +207,6 @@
 	})
 	require.NoError(t, err)
 	require.Equal(t, 0, len(getDeployedContractsResponse.ContractAddresses))
-<<<<<<< HEAD
 
 	// add a deployer addr6 by addr3
 	err = deployerContract.AddUserDeployer(contractpb.WrapPluginContext(deployerCtx.WithSender(addr3)),
@@ -253,8 +242,6 @@
 	require.NoError(t, err)
 	require.Equal(t, 1, len(getUserDeployersResponse.Deployers))
 
-=======
->>>>>>> 90a51c78
 }
 
 func sciNot(m, n int64) *loom.BigUInt {
