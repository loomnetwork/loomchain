pragma solidity ^0.4.24;

import "openzeppelin-solidity/contracts/token/ERC20/StandardToken.sol";
import "./ERC20DAppToken.sol";

contract SampleERC20Token is ERC20DAppToken, StandardToken {
    // DPOS contract address
    address public dpos;

    string public name = "ERC20";
    string public symbol = "ERC";
    uint8 public decimals = 6;

    event mintingDPOS(uint256 _amount, address _dposAddress);

    /**
     * @dev Constructor function
     */
    constructor(address _dpos) public {
        dpos = _dpos;
        totalSupply_ = 1000000000 * (10 ** uint256(decimals));
    }

<<<<<<< HEAD
    function mintToDPOS(uint256 _amount, address _dposAddress) public {
        require(msg.sender == _dposAddress);
=======
    function mintToDPOS(uint256 _amount) public {
        require(msg.sender == dpos);
>>>>>>> 069e9c31
        totalSupply_ = totalSupply_.add(_amount);
        balances[_dposAddress] = balances[_dposAddress].add(_amount);
        event mintingDPOS(_amount,_dposAddress);
    }
}<|MERGE_RESOLUTION|>--- conflicted
+++ resolved
@@ -21,15 +21,10 @@
         totalSupply_ = 1000000000 * (10 ** uint256(decimals));
     }
 
-<<<<<<< HEAD
-    function mintToDPOS(uint256 _amount, address _dposAddress) public {
-        require(msg.sender == _dposAddress);
-=======
     function mintToDPOS(uint256 _amount) public {
         require(msg.sender == dpos);
->>>>>>> 069e9c31
         totalSupply_ = totalSupply_.add(_amount);
         balances[_dposAddress] = balances[_dposAddress].add(_amount);
-        event mintingDPOS(_amount,_dposAddress);
+        mintingDPOS(_amount,_dposAddress);
     }
 }