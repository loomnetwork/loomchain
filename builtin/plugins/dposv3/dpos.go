package dposv3

import (
	"errors"
	"fmt"
	"math/big"
	"sort"

	"github.com/gogo/protobuf/proto"
	loom "github.com/loomnetwork/go-loom"
	dtypes "github.com/loomnetwork/go-loom/builtin/types/dposv3"
	"github.com/loomnetwork/go-loom/common"
	"github.com/loomnetwork/go-loom/plugin"
	contract "github.com/loomnetwork/go-loom/plugin/contractpb"
	types "github.com/loomnetwork/go-loom/types"
	"github.com/loomnetwork/loomchain"
)

const (
	defaultDowntimePeriod          = 4096
	defaultRegistrationRequirement = 1250000
	defaultMaxYearlyReward         = 60000000
	tokenDecimals                  = 18
	billionthsBasisPointRatio      = 100000
	hundredPercentInBasisPoints    = 10000
	yearSeconds                    = int64(60 * 60 * 24 * 365)
	BONDING                        = dtypes.Delegation_BONDING
	BONDED                         = dtypes.Delegation_BONDED
	UNBONDING                      = dtypes.Delegation_UNBONDING
	REDELEGATING                   = dtypes.Delegation_REDELEGATING
	REGISTERED                     = dtypes.Candidate_REGISTERED
	UNREGISTERING                  = dtypes.Candidate_UNREGISTERING
	ABOUT_TO_CHANGE_FEE            = dtypes.Candidate_ABOUT_TO_CHANGE_FEE
	CHANGING_FEE                   = dtypes.Candidate_CHANGING_FEE
	TIER_ZERO                      = dtypes.LocktimeTier_TIER_ZERO
	TIER_ONE                       = dtypes.LocktimeTier_TIER_ONE
	TIER_TWO                       = dtypes.LocktimeTier_TIER_TWO
	TIER_THREE                     = dtypes.LocktimeTier_TIER_THREE

	ElectionEventTopic               = "dposv3:election"
	SlashEventTopic                  = "dposv3:slash"
	JailEventTopic                   = "dposv3:jail"
	UnjailEventTopic                 = "dposv3:unjail"
	CandidateRegistersEventTopic     = "dposv3:candidateregisters"
	CandidateUnregistersEventTopic   = "dposv3:candidateunregisters"
	CandidateFeeChangeEventTopic     = "dposv3:candidatefeechange"
	UpdateCandidateInfoEventTopic    = "dposv3:updatecandidateinfo"
	DelegatorDelegatesEventTopic     = "dposv3:delegatordelegates"
	DelegatorRedelegatesEventTopic   = "dposv3:delegatorredelegates"
	DelegatorConsolidatesEventTopic  = "dposv3:delegatorconsolidates"
	DelegatorUnbondsEventTopic       = "dposv3:delegatorunbonds"
	ReferrerRegistersEventTopic      = "dposv3:referrerregisters"
	DelegatorClaimsRewardsEventTopic = "dposv3:delegatorclaimsrewards"
)

var (
<<<<<<< HEAD
	secondsInYear                 = loom.BigUInt{big.NewInt(yearSeconds)}
	billionth                     = loom.BigUInt{big.NewInt(1000000000)}
	defaultFee                    = uint64(25)
	defaultReferrerFee            = loom.BigUInt{big.NewInt(300)}
	blockRewardPercentage         = loom.BigUInt{big.NewInt(500)}
	doubleSignSlashPercentage     = loom.BigUInt{big.NewInt(500)}
	inactivitySlashPercentage     = loom.BigUInt{big.NewInt(100)}
	powerCorrection               = big.NewInt(1000000000000)
	errCandidateNotFound          = errors.New("Candidate record not found.")
	errStatisticNotFound          = errors.New("Candidate statistic not found.")
	errCandidateAlreadyRegistered = errors.New("Candidate already registered.")
	errCandidateUnregistering     = errors.New("Candidate is currently unregistering.")
	errValidatorNotFound          = errors.New("Validator record not found.")
	errDistributionNotFound       = errors.New("Distribution record not found.")
	errOnlyOracle                 = errors.New("Function can only be called with oracle address.")
=======
	secondsInYear                    = loom.BigUInt{big.NewInt(yearSeconds)}
	billionth                        = loom.BigUInt{big.NewInt(1000000000)}
	defaultReferrerFee               = loom.BigUInt{big.NewInt(300)}
	blockRewardPercentage            = loom.BigUInt{big.NewInt(500)}
	doubleSignSlashPercentage        = loom.BigUInt{big.NewInt(500)}
	defaultInactivitySlashPercentage = loom.BigUInt{big.NewInt(100)}
	defaultMaxDowntimePercentage     = loom.BigUInt{big.NewInt(5000)}
	powerCorrection                  = big.NewInt(1000000000000)
	errCandidateNotFound             = errors.New("Candidate record not found.")
	errStatisticNotFound             = errors.New("Candidate statistic not found.")
	errCandidateAlreadyRegistered    = errors.New("Candidate already registered.")
	errCandidateUnregistering        = errors.New("Candidate is currently unregistering.")
	errValidatorNotFound             = errors.New("Validator record not found.")
	errDistributionNotFound          = errors.New("Distribution record not found.")
	errOnlyOracle                    = errors.New("Function can only be called with oracle address.")
>>>>>>> 350ee57a
)

type (
	InitRequest                       = dtypes.DPOSInitRequest
	DelegateRequest                   = dtypes.DelegateRequest
	RedelegateRequest                 = dtypes.RedelegateRequest
	WhitelistCandidateRequest         = dtypes.WhitelistCandidateRequest
	RemoveWhitelistedCandidateRequest = dtypes.RemoveWhitelistedCandidateRequest
	ChangeWhitelistInfoRequest        = dtypes.ChangeWhitelistInfoRequest
	DelegationState                   = dtypes.Delegation_DelegationState
	LocktimeTier                      = dtypes.LocktimeTier
	UnbondRequest                     = dtypes.UnbondRequest
	ConsolidateDelegationsRequest     = dtypes.ConsolidateDelegationsRequest
	CheckAllDelegationsRequest        = dtypes.CheckAllDelegationsRequest
	CheckAllDelegationsResponse       = dtypes.CheckAllDelegationsResponse
	CheckDelegationRequest            = dtypes.CheckDelegationRequest
	CheckDelegationResponse           = dtypes.CheckDelegationResponse
	CheckRewardsRequest               = dtypes.CheckRewardsRequest
	CheckRewardsResponse              = dtypes.CheckRewardsResponse
	CheckRewardDelegationRequest      = dtypes.CheckRewardDelegationRequest
	CheckRewardDelegationResponse     = dtypes.CheckRewardDelegationResponse
	DowntimeRecordRequest             = dtypes.DowntimeRecordRequest
	DowntimeRecordResponse            = dtypes.DowntimeRecordResponse
	DowntimeRecord                    = dtypes.DowntimeRecord
	TimeUntilElectionRequest          = dtypes.TimeUntilElectionRequest
	TimeUntilElectionResponse         = dtypes.TimeUntilElectionResponse
	RegisterCandidateRequest          = dtypes.RegisterCandidateRequest
	ChangeCandidateFeeRequest         = dtypes.ChangeCandidateFeeRequest
	SetMinCandidateFeeRequest         = dtypes.SetMinCandidateFeeRequest
	UpdateCandidateInfoRequest        = dtypes.UpdateCandidateInfoRequest
	UnregisterCandidateRequest        = dtypes.UnregisterCandidateRequest
	ListCandidatesRequest             = dtypes.ListCandidatesRequest
	ListCandidatesResponse            = dtypes.ListCandidatesResponse
	ListValidatorsRequest             = dtypes.ListValidatorsRequest
	ListValidatorsResponse            = dtypes.ListValidatorsResponse
	ListDelegationsRequest            = dtypes.ListDelegationsRequest
	ListDelegationsResponse           = dtypes.ListDelegationsResponse
	ListAllDelegationsRequest         = dtypes.ListAllDelegationsRequest
	ListAllDelegationsResponse        = dtypes.ListAllDelegationsResponse
	RegisterReferrerRequest           = dtypes.RegisterReferrerRequest
	SetDowntimePeriodRequest          = dtypes.SetDowntimePeriodRequest
	SetElectionCycleRequest           = dtypes.SetElectionCycleRequest
	SetMaxYearlyRewardRequest         = dtypes.SetMaxYearlyRewardRequest
	SetRegistrationRequirementRequest = dtypes.SetRegistrationRequirementRequest
	SetValidatorCountRequest          = dtypes.SetValidatorCountRequest
	SetOracleAddressRequest           = dtypes.SetOracleAddressRequest
	SetSlashingPercentagesRequest     = dtypes.SetSlashingPercentagesRequest
	UnjailRequest                     = dtypes.UnjailRequest
	SetMaxDowntimePercentageRequest   = dtypes.SetMaxDowntimePercentageRequest
	EnableValidatorJailingRequest     = dtypes.EnableValidatorJailingRequest
	Candidate                         = dtypes.Candidate
	CandidateStatistic                = dtypes.CandidateStatistic
	Delegation                        = dtypes.Delegation
	DelegationIndex                   = dtypes.DelegationIndex
	ValidatorStatistic                = dtypes.ValidatorStatistic
	Validator                         = types.Validator
	State                             = dtypes.State
	Params                            = dtypes.Params
	GetStateRequest                   = dtypes.GetStateRequest
	GetStateResponse                  = dtypes.GetStateResponse
	InitializationState               = dtypes.InitializationState
	CheckDelegatorRewardsRequest      = dtypes.CheckDelegatorRewardsRequest
	CheckDelegatorRewardsResponse     = dtypes.CheckDelegatorRewardsResponse
	ClaimDelegatorRewardsRequest      = dtypes.ClaimDelegatorRewardsRequest
	ClaimDelegatorRewardsResponse     = dtypes.ClaimDelegatorRewardsResponse

	DposElectionEvent               = dtypes.DposElectionEvent
	DposSlashEvent                  = dtypes.DposSlashEvent
	DposJailEvent                   = dtypes.DposJailEvent
	DposUnjailEvent                 = dtypes.DposUnjailEvent
	DposCandidateRegistersEvent     = dtypes.DposCandidateRegistersEvent
	DposCandidateUnregistersEvent   = dtypes.DposCandidateUnregistersEvent
	DposCandidateFeeChangeEvent     = dtypes.DposCandidateFeeChangeEvent
	DposUpdateCandidateInfoEvent    = dtypes.DposUpdateCandidateInfoEvent
	DposDelegatorDelegatesEvent     = dtypes.DposDelegatorDelegatesEvent
	DposDelegatorRedelegatesEvent   = dtypes.DposDelegatorRedelegatesEvent
	DposDelegatorConsolidatesEvent  = dtypes.DposDelegatorConsolidatesEvent
	DposDelegatorUnbondsEvent       = dtypes.DposDelegatorUnbondsEvent
	DposReferrerRegistersEvent      = dtypes.DposReferrerRegistersEvent
	DposDelegatorClaimsRewardsEvent = dtypes.DposDelegatorClaimsRewardsEvent

	RequestBatch                = dtypes.RequestBatch
	RequestBatchTally           = dtypes.RequestBatchTally
	BatchRequest                = dtypes.BatchRequest
	BatchRequestMeta            = dtypes.BatchRequestMeta
	GetRequestBatchTallyRequest = dtypes.GetRequestBatchTallyRequest
)

type DPOS struct {
}

func (c *DPOS) Meta() (plugin.Meta, error) {
	return plugin.Meta{
		Name:    "dposV3",
		Version: "3.0.0",
	}, nil
}

func (c *DPOS) Init(ctx contract.Context, req *InitRequest) error {
	ctx.Logger().Info("DPOSv3 Init", "Params", req)
	params := req.Params

	if params.CoinContractAddress == nil {
		addr, err := ctx.Resolve("coin")
		if err != nil {
			return err
		}
		params.CoinContractAddress = addr.MarshalPB()
	}
	if params.CrashSlashingPercentage == nil {
		params.CrashSlashingPercentage = &types.BigUInt{Value: defaultInactivitySlashPercentage}
	}
	if params.ByzantineSlashingPercentage == nil {
		params.ByzantineSlashingPercentage = &types.BigUInt{Value: doubleSignSlashPercentage}
	}
	if params.RegistrationRequirement == nil {
		params.RegistrationRequirement = &types.BigUInt{Value: *scientificNotation(defaultRegistrationRequirement, tokenDecimals)}
	}
	if params.MaxDowntimePercentage == nil {
		params.MaxDowntimePercentage = &types.BigUInt{Value: defaultMaxDowntimePercentage}
	}
	if params.MaxYearlyReward == nil {
		params.MaxYearlyReward = &types.BigUInt{Value: *scientificNotation(defaultMaxYearlyReward, tokenDecimals)}
	}
	if params.DowntimePeriod == 0 {
		params.DowntimePeriod = defaultDowntimePeriod
	}

	candidates, err := LoadCandidateList(ctx)
	if err != nil {
		return err
	}

	for i, validator := range req.Validators {
		candidateAddr := loom.Address{ChainID: ctx.Block().ChainID, Local: loom.LocalAddressFromPublicKey(validator.PubKey)}
		newCandidate := &Candidate{
			PubKey:                validator.PubKey,
			Address:               candidateAddr.MarshalPB(),
			Fee:                   defaultFee,
			NewFee:                defaultFee,
			Name:                  fmt.Sprintf("candidate-%d", i),
			State:                 REGISTERED,
			MaxReferralPercentage: defaultReferrerFee.Uint64(),
		}
		candidates.Set(newCandidate)
		err := c.addCandidateToStatisticList(ctx, &WhitelistCandidateRequest{
			CandidateAddress: candidateAddr.MarshalPB(),
			Amount:           params.RegistrationRequirement,
			LocktimeTier:     TIER_ZERO,
		})
		if err != nil {
			return err
		}
	}

	if err = saveCandidateList(ctx, candidates); err != nil {
		return err
	}

	state := &State{
		Params:     params,
		Validators: req.Validators,
		// we avoid calling ctx.Now() in case the contract is deployed at
		// genesis
		LastElectionTime:          0,
		TotalValidatorDelegations: loom.BigZeroPB(),
		TotalRewardDistribution:   loom.BigZeroPB(),
	}
	return saveState(ctx, state)
}

// *********************
// DELEGATION
// *********************

func (c *DPOS) Delegate(ctx contract.Context, req *DelegateRequest) error {
	delegator := ctx.Message().Sender
	ctx.Logger().Info("DPOSv3 Delegate", "delegator", delegator, "request", req)

	if req.ValidatorAddress == nil {
		return logDposError(ctx, errors.New("Delegate called with req.ValidatorAddress == nil"), req.String())
	}

	cand := GetCandidate(ctx, loom.UnmarshalAddressPB(req.ValidatorAddress))
	// Delegations can only be made to existing candidates
	if cand == nil {
		return logDposError(ctx, errCandidateNotFound, req.String())
	} else if cand.State == UNREGISTERING {
		return logDposError(ctx, errCandidateUnregistering, req.String())
	}

	if req.Amount == nil || !common.IsPositive(req.Amount.Value) {
		return logDposError(ctx, errors.New("Must Delegate a positive number of tokens."), req.String())
	}

	// Ensure that referrer value is meaningful
	referrerAddress := GetReferrer(ctx, req.Referrer)
	if req.Referrer != "" && referrerAddress == nil {
		return logDposError(ctx, errors.New("Invalid Referrer."), req.String())
	} else if referrerAddress != nil && cand.MaxReferralPercentage < defaultReferrerFee.Uint64() {
		// NOTE: any referral made while a MaxReferralPercentage > ReferrerFee is
		// grandfathered in (i.e. valid) even after a candidate lowers their
		// MaxReferralPercentage
		msg := fmt.Sprintf("Candidate does not accept delegations with referral fees as high. Max: %d, Fee: %d", cand.MaxReferralPercentage, defaultReferrerFee.Uint64())
		return logDposError(ctx, errors.New(msg), req.String())
	}

	coin, err := loadCoin(ctx)
	if err != nil {
		return err
	}

	dposContractAddress := ctx.ContractAddress()
	err = coin.TransferFrom(delegator, dposContractAddress, &req.Amount.Value)
	if err != nil {
		transferFromErr := fmt.Sprintf("Failed coin TransferFrom - Delegate, %v, %s", delegator.String(), req.Amount.Value.String())
		return logDposError(ctx, err, transferFromErr)
	}

	// Get next delegation index for this validator / delegator pair
	index, err := GetNextDelegationIndex(ctx, *req.ValidatorAddress, *delegator.MarshalPB())
	if err != nil {
		return err
	}

	tierNumber := req.GetLocktimeTier()
	if tierNumber > 3 {
		return logDposError(ctx, errors.New("Invalid delegation tier"), req.String())
	}

	locktimeTier := TierMap[tierNumber]

	tierTime := TierLocktimeMap[locktimeTier]
	now := uint64(ctx.Now().Unix())
	lockTime := now + tierTime

	if lockTime < now {
		return logDposError(ctx, errors.New("Overflow in set locktime!"), req.String())
	}

	delegation := &Delegation{
		Validator:    req.ValidatorAddress,
		Delegator:    delegator.MarshalPB(),
		Amount:       loom.BigZeroPB(),
		UpdateAmount: req.Amount,
		// delegations are locked up for a minimum of an election period
		// from the time of the latest delegation
		LocktimeTier: locktimeTier,
		LockTime:     lockTime,
		State:        BONDING,
		Index:        index,
		Referrer:     req.Referrer,
	}
	if err := SetDelegation(ctx, delegation); err != nil {
		return err
	}

	return c.emitDelegatorDelegatesEvent(ctx, delegation)
}

func (c *DPOS) Redelegate(ctx contract.Context, req *RedelegateRequest) error {
	delegator := ctx.Message().Sender
	ctx.Logger().Info("DPOSv3 Redelegate", "delegator", delegator, "request", req)

	if req.ValidatorAddress == nil {
		return logDposError(ctx, errors.New("Redelegate called with req.ValidatorAddress == nil"), req.String())
	}
	if req.FormerValidatorAddress == nil {
		return logDposError(ctx, errors.New("Redelegate called with req.FormerValidatorAddress == nil"), req.String())
	}

	if loom.UnmarshalAddressPB(req.FormerValidatorAddress).Compare(loom.UnmarshalAddressPB(req.ValidatorAddress)) == 0 {
		return logDposError(ctx, errors.New("Redelegating self-delegations is not permitted."), req.String())
	}
	if req.Amount != nil && !common.IsPositive(req.Amount.Value) {
		return logDposError(ctx, errors.New("Must Redelegate a positive number of tokens."), req.String())
	}

	// Unless redelegation is to the limbo validator check that the new
	// validator address corresponds to one of the registered candidates
	if loom.UnmarshalAddressPB(req.ValidatorAddress).Compare(LimboValidatorAddress(ctx)) != 0 {
		candidate := GetCandidate(ctx, loom.UnmarshalAddressPB(req.ValidatorAddress))
		// Delegations can only be made to existing candidates
		if candidate == nil {
			return logDposError(ctx, errCandidateNotFound, req.String())
		} else if candidate.State == UNREGISTERING {
			return logDposError(ctx, errCandidateUnregistering, req.String())
		}

		// Ensure that referrer value is meaningful
		referrerAddress := GetReferrer(ctx, req.Referrer)
		if req.Referrer != "" && referrerAddress == nil {
			return logDposError(ctx, errors.New("Invalid Referrer."), req.String())
		} else if referrerAddress != nil && candidate.MaxReferralPercentage < defaultReferrerFee.Uint64() {
			msg := fmt.Sprintf("Candidate does not accept delegations with referral fees as high. Max: %d, Fee: %d", candidate.MaxReferralPercentage, defaultReferrerFee.Uint64())
			return logDposError(ctx, errors.New(msg), req.String())
		}
	}

	priorDelegation, err := GetDelegation(ctx, req.Index, *req.FormerValidatorAddress, *delegator.MarshalPB())
	if err == contract.ErrNotFound {
		return logDposError(ctx, errors.New("No delegation to redelegate."), req.String())
	} else if priorDelegation.State != BONDED {
		return logDposError(ctx, errors.New("Cannot redelegate a delegation not in the BONDED state."), req.String())
	} else if err != nil {
		return err
	}

	newLocktimeTier := priorDelegation.LocktimeTier
	newLocktime := priorDelegation.LockTime

	if req.NewLocktimeTier > uint64(newLocktimeTier) {
		state, err := LoadState(ctx)
		if err != nil {
			return err
		}

		newLocktimeTier = LocktimeTier(req.NewLocktimeTier)
		tierTime := TierLocktimeMap[newLocktimeTier]
		now := uint64(ctx.Now().Unix())
		remainingTime := state.Params.ElectionCycleLength - (ctx.Now().Unix() - state.LastElectionTime)
		newLocktime := now + tierTime + uint64(remainingTime)

		if newLocktime < now {
			return logDposError(ctx, errors.New("Overflow in set locktime!"), req.String())
		}
	}

	// if req.Amount == nil, it is assumed caller wants to redelegate full delegation
	if req.Amount == nil || priorDelegation.Amount.Value.Cmp(&req.Amount.Value) == 0 {
		priorDelegation.UpdateAmount = priorDelegation.Amount
		priorDelegation.UpdateValidator = req.ValidatorAddress
		priorDelegation.UpdateLocktimeTier = newLocktimeTier

		priorDelegation.State = REDELEGATING
		priorDelegation.LockTime = newLocktime
		priorDelegation.Referrer = req.Referrer
	} else if priorDelegation.Amount.Value.Cmp(&req.Amount.Value) < 0 {
		return logDposError(ctx, errors.New("Redelegation amount out of range."), req.String())
	} else {
		// if less than the full amount is being redelegated, create a new
		// delegation for new validator and unbond from former validator
		priorDelegation.State = REDELEGATING
		priorDelegation.UpdateAmount.Value.Sub(&priorDelegation.Amount.Value, &req.Amount.Value)
		priorDelegation.UpdateValidator = priorDelegation.Validator

		index, err := GetNextDelegationIndex(ctx, *req.ValidatorAddress, *priorDelegation.Delegator)
		if err != nil {
			return err
		}

		delegation := &Delegation{
			Validator:    req.ValidatorAddress,
			Delegator:    priorDelegation.Delegator,
			Amount:       loom.BigZeroPB(),
			UpdateAmount: req.Amount,
			LocktimeTier: newLocktimeTier,
			LockTime:     newLocktime,
			State:        BONDING,
			Index:        index,
			Referrer:     req.Referrer,
		}
		if err := SetDelegation(ctx, delegation); err != nil {
			return err
		}

		// Emit event for the new delegation
		if err := c.emitDelegatorRedelegatesEvent(ctx, delegation); err != nil {
			return err
		}
	}

	if err := SetDelegation(ctx, priorDelegation); err != nil {
		return err
	}

	return c.emitDelegatorRedelegatesEvent(ctx, priorDelegation)
}

func (c *DPOS) ConsolidateDelegations(ctx contract.Context, req *ConsolidateDelegationsRequest) error {
	delegator := ctx.Message().Sender
	ctx.Logger().Info("DPOSv3 ConsolidateDelegations", "delegator", delegator, "request", req)

	// Unless considation is for the limbo validator, check that the new
	// validator address corresponds to one of the registered candidates
	if loom.UnmarshalAddressPB(req.ValidatorAddress).Compare(LimboValidatorAddress(ctx)) != 0 {
		candidate := GetCandidate(ctx, loom.UnmarshalAddressPB(req.ValidatorAddress))
		// Delegations can only be made to existing candidates
		if candidate == nil {
			return logDposError(ctx, errCandidateNotFound, req.String())
		}
	}

	newDelegation, consolidatedDelegations, unconsolidatedDelegationsCount, err := consolidateDelegations(ctx, req.ValidatorAddress, delegator.MarshalPB())
	if err != nil {
		return err
	}

	return c.emitDelegatorConsolidatesEvent(ctx, newDelegation, consolidatedDelegations, unconsolidatedDelegationsCount)
}

// returns the number of delegations which were not consolidated in the event there is no error
// NOTE: Consolidate delegations is supposed to clear referrer field. If
// a delegator redelegates (to increase locktime reward, for example), this
// redelegation will likely be done via a wallet and thus a wallet can still
// insert its referrer id into the referrer field during redelegation.
func consolidateDelegations(ctx contract.Context, validator, delegator *types.Address) (*Delegation, []*Delegation, int, error) {
	// cycle through all delegations and delete those which are BONDED and
	// unlocked while accumulating their amounts
	delegations, err := returnMatchingDelegations(ctx, validator, delegator)
	if err != nil {
		return nil, nil, -1, err
	}

	unconsolidatedDelegationsCount := 0
	totalDelegationAmount := common.BigZero()
	var consolidatedDelegations []*Delegation
	for _, delegation := range delegations {
		if delegation.LockTime > uint64(ctx.Now().Unix()) || delegation.State != BONDED {
			unconsolidatedDelegationsCount++
			continue
		}

		totalDelegationAmount.Add(totalDelegationAmount, &delegation.Amount.Value)
		consolidatedDelegations = append(consolidatedDelegations, delegation)

		if err = DeleteDelegation(ctx, delegation); err != nil {
			return nil, nil, -1, err
		}
	}

	index, err := GetNextDelegationIndex(ctx, *validator, *delegator)
	if err != nil {
		return nil, nil, -1, err
	}

	// create new conolidated delegation
	delegation := &Delegation{
		Validator:    validator,
		Delegator:    delegator,
		Amount:       &types.BigUInt{Value: *totalDelegationAmount},
		UpdateAmount: loom.BigZeroPB(),
		LocktimeTier: 0,
		LockTime:     0,
		State:        BONDED,
		Index:        index,
	}
	if err := SetDelegation(ctx, delegation); err != nil {
		return nil, nil, -1, err
	}

	return delegation, consolidatedDelegations, unconsolidatedDelegationsCount, nil
}

/// Returns the total amount which will be available to the user's balance
/// if they claim all rewards that are owed to them
func (c *DPOS) CheckRewardsFromAllValidators(ctx contract.StaticContext, req *CheckDelegatorRewardsRequest) (*CheckDelegatorRewardsResponse, error) {
	if req.Delegator == nil {
		return nil, logStaticDposError(ctx, errors.New("CheckRewardsFromAllValidators called with req.Delegator == nil"), req.String())
	}
	delegator := req.Delegator
	validators, err := ValidatorList(ctx)
	if err != nil {
		return nil, logStaticDposError(ctx, err, req.String())
	}

	total := big.NewInt(0)
	chainID := ctx.Block().ChainID
	for _, v := range validators {
		valAddress := loom.Address{ChainID: chainID, Local: loom.LocalAddressFromPublicKey(v.PubKey)}
		delegation, err := GetDelegation(ctx, REWARD_DELEGATION_INDEX, *valAddress.MarshalPB(), *delegator)
		if err == contract.ErrNotFound {
			// Skip reward delegations that were not found.
			continue
		} else if err != nil {
			return nil, err
		}

		// Add to the sum
		total.Add(total, delegation.Amount.Value.Int)
	}

	amount := loom.NewBigUInt(total)
	return &CheckDelegatorRewardsResponse{
		Amount: &types.BigUInt{Value: *amount},
	}, nil
}

/// This unbonds the full amount of the rewards delegation from all validators
/// and returns the total amount which will be available to the
func (c *DPOS) ClaimRewardsFromAllValidators(ctx contract.Context, req *ClaimDelegatorRewardsRequest) (*ClaimDelegatorRewardsResponse, error) {
	delegator := ctx.Message().Sender
	validators, err := ValidatorList(ctx)
	if err != nil {
		return nil, logStaticDposError(ctx, err, req.String())
	}

	total := big.NewInt(0)
	chainID := ctx.Block().ChainID
	var claimedFromValidators []*types.Address
	var amounts []*types.BigUInt
	for _, v := range validators {
		valAddress := loom.Address{ChainID: chainID, Local: loom.LocalAddressFromPublicKey(v.PubKey)}
		delegation, err := GetDelegation(ctx, REWARD_DELEGATION_INDEX, *valAddress.MarshalPB(), *delegator.MarshalPB())
		if err == contract.ErrNotFound {
			// Skip reward delegations that were not found.
			continue
		} else if err != nil {
			return nil, err
		}

		claimedFromValidators = append(claimedFromValidators, valAddress.MarshalPB())
		amounts = append(amounts, delegation.Amount)

		// Set to UNBONDING and UpdateAmount == Amount, to fully unbond it.
		delegation.State = UNBONDING
		delegation.UpdateAmount = delegation.Amount

		if err := SetDelegation(ctx, delegation); err != nil {
			return nil, err
		}

		err = c.emitDelegatorUnbondsEvent(ctx, delegation)
		if err != nil {
			return nil, err
		}

		// Add to the sum
		total.Add(total, delegation.Amount.Value.Int)
	}

	amount := &types.BigUInt{Value: *loom.NewBigUInt(total)}

	err = c.emitDelegatorClaimsRewardsEvent(ctx, delegator.MarshalPB(), claimedFromValidators, amounts, amount)
	if err != nil {
		return nil, err
	}

	return &ClaimDelegatorRewardsResponse{
		Amount: amount,
	}, nil
}

func (c *DPOS) Unbond(ctx contract.Context, req *UnbondRequest) error {
	delegator := ctx.Message().Sender
	ctx.Logger().Info("DPOSv3 Unbond", "delegator", delegator, "request", req)

	if req.ValidatorAddress == nil {
		return logDposError(ctx, errors.New("Unbond called with req.ValidatorAddress == nil"), req.String())
	} else if req.Amount == nil {
		return logDposError(ctx, errors.New("Unbond called with req.Amount == nil"), req.String())
	}

	delegation, err := GetDelegation(ctx, req.Index, *req.ValidatorAddress, *delegator.MarshalPB())
	if err == contract.ErrNotFound {
		return logDposError(ctx, errors.New(fmt.Sprintf("delegation not found: %s %s", req.ValidatorAddress, delegator.MarshalPB())), req.String())
	} else if err != nil {
		return err
	}

	state, err := LoadState(ctx)
	if err != nil {
		return err
	}
	instantUnlock := state.Params.ElectionCycleLength == 0 && delegation.LocktimeTier == TIER_ZERO

	if delegation.Amount.Value.Cmp(&req.Amount.Value) < 0 {
		return logDposError(ctx, errors.New("Unbond amount exceeds delegation amount."), req.String())
	} else if delegation.LockTime > uint64(ctx.Now().Unix()) && !instantUnlock {
		return logDposError(ctx, errors.New("Delegation currently locked."), req.String())
	} else if delegation.State != BONDED {
		return logDposError(ctx, errors.New("Existing delegation not in BONDED state."), req.String())
	} else {
		delegation.State = UNBONDING
		// if req.Amount == 0, the full amount is unbonded
		if common.IsZero(req.Amount.Value) {
			delegation.UpdateAmount = delegation.Amount
		} else {
			delegation.UpdateAmount = req.Amount
		}
		SetDelegation(ctx, delegation)
	}

	return c.emitDelegatorUnbondsEvent(ctx, delegation)
}

func (c *DPOS) CheckDelegation(ctx contract.StaticContext, req *CheckDelegationRequest) (*CheckDelegationResponse, error) {
	ctx.Logger().Debug("DPOSv3 CheckDelegation", "request", req)

	delegations, err := returnMatchingDelegations(ctx, req.ValidatorAddress, req.DelegatorAddress)
	if err != nil {
		return nil, err
	}

	totalDelegationAmount := common.BigZero()
	totalWeightedDelegationAmount := common.BigZero()
	for _, delegation := range delegations {
		totalDelegationAmount.Add(totalDelegationAmount, &delegation.Amount.Value)
		weightedAmount := calculateWeightedDelegationAmount(*delegation)
		totalWeightedDelegationAmount.Add(totalWeightedDelegationAmount, &weightedAmount)
	}

	return &CheckDelegationResponse{Amount: &types.BigUInt{Value: *totalDelegationAmount}, WeightedAmount: &types.BigUInt{Value: *totalWeightedDelegationAmount}, Delegations: delegations}, nil
}

func (c *DPOS) CheckAllDelegations(ctx contract.StaticContext, req *CheckAllDelegationsRequest) (*CheckAllDelegationsResponse, error) {
	ctx.Logger().Debug("DPOSv3 CheckAllDelegations", "request", req)

	if req.DelegatorAddress == nil {
		return nil, logStaticDposError(ctx, errors.New("CheckAllDelegations called with req.DelegatorAddress == nil"), req.String())
	}

	delegations, err := loadDelegationList(ctx)
	if err != nil {
		return nil, err
	}

	totalDelegationAmount := common.BigZero()
	totalWeightedDelegationAmount := common.BigZero()
	var delegatorDelegations []*Delegation
	for _, d := range delegations {
		if loom.UnmarshalAddressPB(d.Delegator).Compare(loom.UnmarshalAddressPB(req.DelegatorAddress)) != 0 {
			continue
		}

		delegation, err := GetDelegation(ctx, d.Index, *d.Validator, *d.Delegator)

		if err == contract.ErrNotFound {
			continue
		} else if err != nil {
			return nil, err
		}

		totalDelegationAmount.Add(totalDelegationAmount, &delegation.Amount.Value)
		weightedAmount := calculateWeightedDelegationAmount(*delegation)
		totalWeightedDelegationAmount.Add(totalWeightedDelegationAmount, &weightedAmount)
		delegatorDelegations = append(delegatorDelegations, delegation)
	}

	return &CheckAllDelegationsResponse{Amount: &types.BigUInt{Value: *totalDelegationAmount}, WeightedAmount: &types.BigUInt{Value: *totalWeightedDelegationAmount}, Delegations: delegatorDelegations}, nil
}

// **************************
// CANDIDATE REGISTRATION
// **************************

func (c *DPOS) WhitelistCandidate(ctx contract.Context, req *WhitelistCandidateRequest) error {
	sender := ctx.Message().Sender
	ctx.Logger().Info("DPOSv3 WhitelistCandidate", "sender", sender, "request", req)

	state, err := LoadState(ctx)
	if err != nil {
		return err
	}

	// ensure that function is only executed when called by oracle
	if state.Params.OracleAddress == nil || sender.Compare(loom.UnmarshalAddressPB(state.Params.OracleAddress)) != 0 {
		return logDposError(ctx, errOnlyOracle, req.String())
	}

	return c.addCandidateToStatisticList(ctx, req)
}

func (c *DPOS) addCandidateToStatisticList(ctx contract.Context, req *WhitelistCandidateRequest) error {
	_, err := GetStatistic(ctx, loom.UnmarshalAddressPB(req.CandidateAddress))

	tierNumber := req.GetLocktimeTier()
	if tierNumber > 3 {
		return logDposError(ctx, errors.New("Invalid whitelist tier"), req.String())
	}

	if err == contract.ErrNotFound {
		// Creating a ValidatorStatistic entry for candidate with the appropriate
		// lockup period and amount
		SetStatistic(ctx, &ValidatorStatistic{
			Address:         req.CandidateAddress,
			WhitelistAmount: req.Amount,
			LocktimeTier:    tierNumber,
			DelegationTotal: loom.BigZeroPB(),
			SlashPercentage: loom.BigZeroPB(),
		})
	} else if err == nil {
		// ValidatorStatistic must not yet exist for a particular candidate in order
		// to be whitelisted
		return logDposError(ctx, errors.New("Cannot whitelist an already whitelisted candidate."), req.String())
	} else {
		return logDposError(ctx, err, req.String())
	}

	return nil
}

func (c *DPOS) RemoveWhitelistedCandidate(ctx contract.Context, req *RemoveWhitelistedCandidateRequest) error {
	sender := ctx.Message().Sender
	ctx.Logger().Info("DPOSv3 RemoveWhitelistCandidate", "sender", sender, "request", req)

	state, err := LoadState(ctx)
	if err != nil {
		return err
	}

	// ensure that function is only executed when called by oracle
	if state.Params.OracleAddress == nil || sender.Compare(loom.UnmarshalAddressPB(state.Params.OracleAddress)) != 0 {
		return logDposError(ctx, errOnlyOracle, req.String())
	}

	statistic, err := GetStatistic(ctx, loom.UnmarshalAddressPB(req.CandidateAddress))
	if err != contract.ErrNotFound && err != nil {
		return err
	}

	if statistic == nil {
		return logDposError(ctx, errors.New("Candidate is not whitelisted."), req.String())
	}
	statistic.UpdateWhitelistAmount = loom.BigZeroPB()
	return SetStatistic(ctx, statistic)
}

func (c *DPOS) ChangeWhitelistInfo(ctx contract.Context, req *ChangeWhitelistInfoRequest) error {
	sender := ctx.Message().Sender
	ctx.Logger().Info("DPOSv3", "ChangeWhitelistInfo", "sender", sender, "request", req)

	state, err := LoadState(ctx)
	if err != nil {
		return err
	}

	// ensure that function is only executed when called by oracle
	if state.Params.OracleAddress == nil || sender.Compare(loom.UnmarshalAddressPB(state.Params.OracleAddress)) != 0 {
		return logDposError(ctx, errOnlyOracle, req.String())
	}

	if req.Amount == nil || !common.IsPositive(req.Amount.Value) {
		return logDposError(ctx, errors.New("Whitelist amount must be a positive number of tokens."), req.String())
	}

	tierNumber := req.GetLocktimeTier()
	if tierNumber > 3 {
		return logDposError(ctx, errors.New("Invalid whitelist tier"), req.String())
	}

	statistic, err := GetStatistic(ctx, loom.UnmarshalAddressPB(req.CandidateAddress))
	if err != nil {
		return logDposError(ctx, errors.New("Candidate is not whitelisted."), req.String())
	}

	statistic.UpdateWhitelistAmount = req.Amount
	statistic.UpdateLocktimeTier = tierNumber

	return SetStatistic(ctx, statistic)
}

func (c *DPOS) RegisterCandidate(ctx contract.Context, req *RegisterCandidateRequest) error {
	candidateAddress := ctx.Message().Sender
	ctx.Logger().Info("DPOSv3 RegisterCandidate", "candidate", candidateAddress, "request", req)

	candidates, err := LoadCandidateList(ctx)
	if err != nil {
		return err
	}

	checkAddr := loom.Address{ChainID: ctx.Block().ChainID, Local: loom.LocalAddressFromPublicKey(req.PubKey)}
	if candidateAddress.Compare(checkAddr) != 0 {
		return logDposError(ctx, errors.New("Public key does not match address."), req.String())
	}

	// if candidate record already exists, exit function; candidate record
	// updates are done via the UpdateCandidateRecord function
	cand := candidates.Get(candidateAddress)
	if cand != nil {
		return logDposError(ctx, errCandidateAlreadyRegistered, req.String())
	}

	if err = validateCandidateFee(ctx, req.Fee); err != nil {
		return logDposError(ctx, err, req.String())
	}

	// validate the maximum referral fee candidate is willing to accept
	if err = validateFee(req.MaxReferralPercentage); err != nil {
		return logDposError(ctx, err, req.String())
	}

	// Don't check for an err here because a nil statistic is expected when
	// a candidate registers for the first time
	statistic, _ := GetStatistic(ctx, candidateAddress)

	state, err := LoadState(ctx)
	if err != nil {
		return err
	}

	if (statistic == nil || common.IsZero(statistic.WhitelistAmount.Value)) && common.IsPositive(state.Params.RegistrationRequirement.Value) {
		// A currently unregistered candidate must make a loom token deposit
		// = 'registrationRequirement' in order to run for validator.
		coin, err := loadCoin(ctx)
		if err != nil {
			return err
		}

		dposContractAddress := ctx.ContractAddress()
		err = coin.TransferFrom(candidateAddress, dposContractAddress, &state.Params.RegistrationRequirement.Value)
		if err != nil {
			transferFromErr := fmt.Sprintf("Failed coin TransferFrom - registercanidate, %v, %s", candidateAddress.String(), state.Params.RegistrationRequirement.Value.String())
			return logDposError(ctx, err, transferFromErr)
		}

		// Self-delegate funds for the amount of time specified
		tier := req.GetLocktimeTier()
		if tier > 3 {
			return logDposError(ctx, errors.New("Invalid locktime tier"), req.String())
		}

		locktimeTier := TierMap[tier]
		tierTime := TierLocktimeMap[locktimeTier]
		now := uint64(ctx.Now().Unix())
		lockTime := now + tierTime

		delegation := &Delegation{
			Validator:    candidateAddress.MarshalPB(),
			Delegator:    candidateAddress.MarshalPB(),
			Amount:       loom.BigZeroPB(),
			UpdateAmount: state.Params.RegistrationRequirement,
			LocktimeTier: locktimeTier,
			LockTime:     lockTime,
			State:        BONDING,
			Index:        DELEGATION_START_INDEX,
		}
		if err := SetDelegation(ctx, delegation); err != nil {
			return err
		}
	}

	newCandidate := &Candidate{
		PubKey:                req.PubKey,
		Address:               candidateAddress.MarshalPB(),
		Fee:                   req.Fee,
		NewFee:                req.Fee,
		Name:                  req.Name,
		Description:           req.Description,
		Website:               req.Website,
		State:                 REGISTERED,
		MaxReferralPercentage: req.MaxReferralPercentage,
	}
	candidates.Set(newCandidate)

	if err = saveCandidateList(ctx, candidates); err != nil {
		return err
	}

	return c.emitCandidateRegistersEvent(ctx, candidateAddress.MarshalPB(), req.Fee)
}

func (c *DPOS) Unjail(ctx contract.Context, req *UnjailRequest) error {
	if !ctx.FeatureEnabled(loomchain.DPOSVersion3_3, false) {
		return errors.New("DPOS v3.3 is not enabled")
	}

	candidateAddress := ctx.Message().Sender

	// if req.Validator is not nil, make sure that the caller is the oracle
	// only the oracle can unjail other validators, a validator can only unjail itself
	if req.Validator != nil {
		state, err := LoadState(ctx)
		if err != nil {
			return err
		}
		if state.Params.OracleAddress == nil || ctx.Message().Sender.Compare(loom.UnmarshalAddressPB(state.Params.OracleAddress)) != 0 {
			return errors.New("Only the oracle can unjail other validators")
		}
		candidateAddress = loom.UnmarshalAddressPB(req.Validator)
	}

	statistic, err := GetStatistic(ctx, candidateAddress)
	if err != nil || statistic == nil {
		return errStatisticNotFound
	}

	if !statistic.Jailed {
		return fmt.Errorf("%s is not jailed", candidateAddress.String())
	}

	ctx.Logger().Info("DPOSv3 Unjail", "request", req)
	statistic.Jailed = false
	if err = SetStatistic(ctx, statistic); err != nil {
		return err
	}

	return emitUnjailEvent(ctx, candidateAddress.MarshalPB())
}

func (c *DPOS) ChangeFee(ctx contract.Context, req *ChangeCandidateFeeRequest) error {
	ctx.Logger().Info("DPOSv3 ChangeFee", "request", req)

	candidateAddress := ctx.Message().Sender
	candidates, err := LoadCandidateList(ctx)
	if err != nil {
		return err
	}

	cand := candidates.Get(candidateAddress)
	if cand == nil {
		return errCandidateNotFound
	}

	if cand.State != REGISTERED {
		return logDposError(ctx, errors.New("Candidate not in REGISTERED state."), req.String())
	}

	if err = validateCandidateFee(ctx, req.Fee); err != nil {
		return logDposError(ctx, err, req.String())
	}

	cand.NewFee = req.Fee
	cand.State = ABOUT_TO_CHANGE_FEE

	if err = saveCandidateList(ctx, candidates); err != nil {
		return err
	}

	return c.emitCandidateFeeChangeEvent(ctx, candidateAddress.MarshalPB(), req.Fee)
}

func (c *DPOS) UpdateCandidateInfo(ctx contract.Context, req *UpdateCandidateInfoRequest) error {
	ctx.Logger().Info("DPOSv3 UpdateCandidateInfo", "request", req)

	candidateAddress := ctx.Message().Sender
	candidates, err := LoadCandidateList(ctx)
	if err != nil {
		return err
	}

	cand := candidates.Get(candidateAddress)
	if cand == nil {
		return errCandidateNotFound
	}

	// validate the maximum referral fee candidate is willing to accept
	if err = validateFee(req.MaxReferralPercentage); err != nil {
		return logDposError(ctx, err, req.String())
	}

	cand.Name = req.Name
	cand.Description = req.Description
	cand.Website = req.Website
	cand.MaxReferralPercentage = req.MaxReferralPercentage

	if err = saveCandidateList(ctx, candidates); err != nil {
		return err
	}

	return c.emitUpdateCandidateInfoEvent(ctx, candidateAddress.MarshalPB())
}

// When UnregisterCandidate is called, all slashing must be applied to
// delegators. Delegators can be unbonded AFTER SOME WITHDRAWAL DELAY.
// Leaving the validator set mid-election period results in a loss of rewards
// but it should not result in slashing due to downtime.
func (c *DPOS) UnregisterCandidate(ctx contract.Context, req *UnregisterCandidateRequest) error {
	candidateAddress := ctx.Message().Sender
	ctx.Logger().Info("DPOSv3 UnregisterCandidate", "candidateAddress", candidateAddress, "request", req)

	candidates, err := LoadCandidateList(ctx)
	if err != nil {
		return err
	}

	cand := candidates.Get(candidateAddress)
	if cand == nil {
		return logDposError(ctx, errCandidateNotFound, req.String())
	} else if cand.State != REGISTERED {
		return logDposError(ctx, errors.New("Candidate not in REGISTERED state."), req.String())
	} else {
		cand.State = UNREGISTERING

		// unbond all validator self-delegations by first consolidating & then unbonding single delegation
		_, _, lockedDelegations, err := consolidateDelegations(ctx, candidateAddress.MarshalPB(), candidateAddress.MarshalPB())
		if err != nil {
			return err
		}
		if lockedDelegations != 0 {
			return logDposError(ctx, errors.New("Validator has locked self-delegations."), req.String())
		}

		// After successful consolidation, only one delegation remains at DELEGATION_START_INDEX
		delegation, err := GetDelegation(ctx, DELEGATION_START_INDEX, *candidateAddress.MarshalPB(), *candidateAddress.MarshalPB())
		if err != contract.ErrNotFound && err != nil {
			return err
		}

		// In case that a whitelisted candidate with no self-delegation calls this
		// function, we must check that delegation is not nil
		if delegation != nil && !common.IsZero(delegation.Amount.Value) {
			if delegation.LockTime > uint64(ctx.Now().Unix()) {
				return logDposError(ctx, errors.New("Validator's self-delegation currently locked."), req.String())
			} else if delegation.State != BONDED {
				return logDposError(ctx, errors.New(fmt.Sprintf("Existing delegation not in BONDED state. state: %s", delegation.State)), req.String())
			} else {
				// Once this delegation is unbonded, the total self-delegation
				// amount will be returned to the unregistered validator
				delegation.State = UNBONDING
				delegation.UpdateAmount = &types.BigUInt{Value: delegation.Amount.Value}
				if err := SetDelegation(ctx, delegation); err != nil {
					return err
				}
			}
		}

		statistic, err := GetStatistic(ctx, candidateAddress)
		if err != nil {
			return err
		}

		if err := saveCandidateList(ctx, candidates); err != nil {
			return err
		}

		err = slashValidatorDelegations(ctx, DefaultNoCache, statistic, candidateAddress)
		// NOTE: we ignore the error if DPOSVersion3_4 is not enabled to retain backwards compatibility
		if ctx.FeatureEnabled(loomchain.DPOSVersion3_4, false) {
			if err != nil {
				return err
			}
			if err := SetStatistic(ctx, statistic); err != nil {
				return err
			}
		}
	}

	return c.emitCandidateUnregistersEvent(ctx, candidateAddress.MarshalPB())
}

func (c *DPOS) ListCandidates(ctx contract.StaticContext, req *ListCandidatesRequest) (*ListCandidatesResponse, error) {
	ctx.Logger().Debug("DPOSv3 ListCandidates", "request", req.String())

	candidates, err := LoadCandidateList(ctx)
	if err != nil {
		return nil, logStaticDposError(ctx, err, req.String())
	}

	candidateStatistics := make([]*CandidateStatistic, 0)
	for _, candidate := range candidates {
		statistic, err := GetStatistic(ctx, loom.UnmarshalAddressPB(candidate.Address))
		if err != nil && err != contract.ErrNotFound {
			return nil, err
		}

		candidateStatistics = append(candidateStatistics, &CandidateStatistic{
			Candidate: candidate,
			Statistic: statistic,
		})
	}

	return &ListCandidatesResponse{
		Candidates: candidateStatistics,
	}, nil
}

// ***************************
// ELECTIONS & VALIDATORS
// ***************************

// electing and settling rewards settlement
func Elect(ctx contract.Context) error {
	cachedDelegations := &CachedDposStorage{EnableCaching: true}

	state, err := LoadState(ctx)
	if err != nil {
		return err
	}

	// Check if enough time has elapsed to start new validator election
	if state.Params.ElectionCycleLength > (ctx.Now().Unix() - state.LastElectionTime) {
		return nil
	}

	delegationResults, err := rewardAndSlash(ctx, cachedDelegations, state)
	if err != nil {
		return err
	}
	ctx.Logger().Debug("DPOSv3 Elect", "delegationResults", len(delegationResults))

	validatorCount := int(state.Params.ValidatorCount)
	if len(delegationResults) < validatorCount {
		validatorCount = len(delegationResults)
	}

	validators := make([]*Validator, 0)
	totalValidatorDelegations := common.BigZero()
	for _, res := range delegationResults[:validatorCount] {
		candidate := GetCandidate(ctx, res.ValidatorAddress)
		if candidate != nil && common.IsPositive(res.DelegationTotal) {
			// checking that DelegationTotal is positive ensures ensures that if
			// by accident a negative delegation total is calculated, the chain
			// does not halt due to the error. 0-value delegations are best to
			// exclude for efficiency, though tendermint would ignore 0-powered
			// validators

			var power big.Int
			// making sure that the validator power can fit into a int64
			power.Div(res.DelegationTotal.Int, powerCorrection)
			validatorPower := power.Int64()
			delegationTotal := &types.BigUInt{Value: res.DelegationTotal}
			totalValidatorDelegations.Add(totalValidatorDelegations, &res.DelegationTotal)
			validators = append(validators, &Validator{
				PubKey: candidate.PubKey,
				Power:  validatorPower,
			})

			statistic, _ := GetStatistic(ctx, loom.UnmarshalAddressPB(candidate.Address))
			if statistic == nil {
				statistic = &ValidatorStatistic{
					Address:         res.ValidatorAddress.MarshalPB(),
					DelegationTotal: delegationTotal,
					SlashPercentage: loom.BigZeroPB(),
					WhitelistAmount: loom.BigZeroPB(),
				}
			} else {
				statistic.DelegationTotal = delegationTotal

				if statistic.UpdateWhitelistAmount != nil {
					statistic.WhitelistAmount = statistic.UpdateWhitelistAmount
					statistic.LocktimeTier = statistic.UpdateLocktimeTier
					statistic.UpdateWhitelistAmount = nil
				}
			}

			if err = SetStatistic(ctx, statistic); err != nil {
				return err
			}
		}
	}

	// calling `applyPowerCap` ensure that no validator has >28% of the voting
	// power
	if common.IsPositive(*totalValidatorDelegations) {
		state.Validators = applyPowerCap(validators)
		state.LastElectionTime = ctx.Now().Unix()
		state.TotalValidatorDelegations = &types.BigUInt{Value: *totalValidatorDelegations}

		if err = saveState(ctx, state); err != nil {
			return err
		}
	}

	if err = updateCandidateList(ctx); err != nil {
		return err
	}

	ctx.Logger().Debug("DPOSv3 Elect", "Post-Elect State", state)
	return emitElectionEvent(ctx)
}

// `applyPowerCap` ensures that
// 1) no validator has greater than 28% of power
// 2) power total is approx. unchanged as a result of cap
// 3) ordering of validators by power does not change as a result of cap
func applyPowerCap(validators []*Validator) []*Validator {
	// It is impossible to apply a powercap when the number of validators is
	// less than 4
	if len(validators) < 4 {
		return validators
	}

	powerSum := int64(0)
	max := int64(0)
	for _, v := range validators {
		powerSum += v.Power
		if v.Power > max {
			max = v.Power
		}
	}

	limit := float64(0.28)
	maximumIndividualPower := int64(limit * float64(powerSum))

	if max > maximumIndividualPower {
		extraSum := int64(0)
		underCount := 0
		for _, v := range validators {
			if v.Power > maximumIndividualPower {
				extraSum += v.Power - maximumIndividualPower
				v.Power = maximumIndividualPower
			} else {
				underCount++
			}
		}

		underBoost := int64(float64(extraSum) / float64(underCount))

		for _, v := range validators {
			if v.Power < maximumIndividualPower {
				if v.Power+underBoost > maximumIndividualPower {
					v.Power = maximumIndividualPower
				} else {
					v.Power += underBoost
				}
			}
		}
	}

	return validators
}

func (c *DPOS) TimeUntilElection(ctx contract.StaticContext, req *TimeUntilElectionRequest) (*TimeUntilElectionResponse, error) {
	ctx.Logger().Debug("DPOSv3 TimeUntilEleciton", "request", req)

	state, err := LoadState(ctx)
	if err != nil {
		return nil, err
	}

	remainingTime := state.Params.ElectionCycleLength - (ctx.Now().Unix() - state.LastElectionTime)
	return &TimeUntilElectionResponse{
		TimeUntilElection: remainingTime,
	}, nil
}

func (c *DPOS) ListValidators(ctx contract.StaticContext, req *ListValidatorsRequest) (*ListValidatorsResponse, error) {
	ctx.Logger().Debug("DPOSv3 ListValidators", "request", req)

	validators, err := ValidatorList(ctx)
	if err != nil {
		return nil, logStaticDposError(ctx, err, req.String())
	}

	chainID := ctx.Block().ChainID

	displayStatistics := make([]*ValidatorStatistic, 0)
	for _, validator := range validators {
		address := loom.Address{ChainID: chainID, Local: loom.LocalAddressFromPublicKey(validator.PubKey)}

		// get validator statistics
		stat, _ := GetStatistic(ctx, address)
		if stat == nil {
			stat = &ValidatorStatistic{
				Address: address.MarshalPB(),
			}
		}
		displayStatistics = append(displayStatistics, stat)
	}

	return &ListValidatorsResponse{
		Statistics: displayStatistics,
	}, nil
}

func ValidatorList(ctx contract.StaticContext) ([]*types.Validator, error) {
	state, err := LoadState(ctx)
	if err != nil {
		return nil, err
	}

	return state.Validators, nil
}

func (c *DPOS) ListDelegations(ctx contract.StaticContext, req *ListDelegationsRequest) (*ListDelegationsResponse, error) {
	ctx.Logger().Debug("DPOSv3 ListDelegations", "request", req)

	if req.Candidate == nil {
		return nil, logStaticDposError(ctx, errors.New("ListDelegations called with req.Candidate == nil"), req.String())
	}

	delegations, err := loadDelegationList(ctx)
	if err != nil {
		return nil, err
	}

	total := common.BigZero()
	candidateDelegations := make([]*Delegation, 0)
	for _, d := range delegations {
		if loom.UnmarshalAddressPB(d.Validator).Compare(loom.UnmarshalAddressPB(req.Candidate)) != 0 {
			continue
		}

		delegation, err := GetDelegation(ctx, d.Index, *d.Validator, *d.Delegator)
		if err == contract.ErrNotFound {
			continue
		} else if err != nil {
			return nil, err
		}

		candidateDelegations = append(candidateDelegations, delegation)
		total = total.Add(total, &delegation.Amount.Value)
	}

	return &ListDelegationsResponse{
		Delegations:     candidateDelegations,
		DelegationTotal: &types.BigUInt{Value: *total},
	}, nil
}

func (c *DPOS) ListAllDelegations(ctx contract.StaticContext, req *ListAllDelegationsRequest) (*ListAllDelegationsResponse, error) {
	ctx.Logger().Debug("DPOSv3 ListAllDelegations", "request", req)

	candidates, err := LoadCandidateList(ctx)
	if err != nil {
		return nil, err
	}

	responses := make([]*ListDelegationsResponse, 0)
	for _, candidate := range candidates {
		response, err := c.ListDelegations(ctx, &ListDelegationsRequest{Candidate: candidate.Address})
		if err != nil {
			return nil, err
		}
		responses = append(responses, response)
	}

	return &ListAllDelegationsResponse{
		ListResponses: responses,
	}, nil
}

func (c *DPOS) EnableValidatorJailing(ctx contract.Context, req *EnableValidatorJailingRequest) error {
	if !ctx.FeatureEnabled(loomchain.DPOSVersion3_4, false) {
		return errors.New("DPOS v3.4 is not enabled")
	}

	state, err := LoadState(ctx)
	if err != nil {
		return err
	}
	sender := ctx.Message().Sender
	if state.Params.OracleAddress == nil || sender.Compare(loom.UnmarshalAddressPB(state.Params.OracleAddress)) != 0 {
		return errOnlyOracle
	}
	if state.Params.JailOfflineValidators == req.JailOfflineValidators {
		return nil
	}

	state.Params.JailOfflineValidators = req.JailOfflineValidators
	return saveState(ctx, state)
}

// ***************************
// REWARDS & SLASHING
// ***************************

func ShiftDowntimeWindow(ctx contract.Context, currentHeight int64, candidates []*Candidate) error {
	state, err := LoadState(ctx)
	if err != nil {
		return err
	}

	if state.Params.DowntimePeriod != 0 && (uint64(currentHeight)%state.Params.DowntimePeriod) == 0 {
		ctx.Logger().Info("DPOS ShiftDowntimeWindow", "block", currentHeight)

		downtimeSlashingEnabled := ctx.FeatureEnabled(loomchain.DPOSVersion3_4, false)

		maxDowntimePercentage := defaultMaxDowntimePercentage
		if state.Params.MaxDowntimePercentage != nil {
			maxDowntimePercentage = state.Params.MaxDowntimePercentage.Value
		}

		maximumMissedBlocksBig := CalculateFraction(maxDowntimePercentage, loom.BigUInt{big.NewInt(int64(state.Params.DowntimePeriod))})
		maximumMissedBlocks := maximumMissedBlocksBig.Uint64()

		inactivitySlashPercentage := defaultInactivitySlashPercentage
		if state.Params.CrashSlashingPercentage != nil {
			inactivitySlashPercentage = state.Params.CrashSlashingPercentage.Value
		}

		for _, candidate := range candidates {
			candidateAddress := loom.UnmarshalAddressPB(candidate.Address)
			statistic, err := GetStatistic(ctx, candidateAddress)
			if err != nil {
				if err == contract.ErrNotFound {
					continue
				}
				return err
			}

			if downtimeSlashingEnabled {
				shouldSlash := true
				downtime := getDowntimeRecord(ctx, statistic)
				for i := uint64(0); i < 4; i++ {
					if maximumMissedBlocks >= downtime.Periods[i] {
						shouldSlash = false
						break
					}
				}

				if shouldSlash {
					if err := slash(ctx, statistic, inactivitySlashPercentage); err != nil {
						return err
					}
				}
			}

			statistic.RecentlyMissedBlocks = statistic.RecentlyMissedBlocks << 16
			if err := SetStatistic(ctx, statistic); err != nil {
				return err
			}
		}
	}

	return nil
}

func UpdateDowntimeRecord(ctx contract.Context, downtimePeriod uint64, jailingEnabled bool, validatorAddr loom.Address) error {
	statistic, err := GetStatistic(ctx, validatorAddr)
	if err != nil {
		return logDposError(ctx, err, "UpdateDowntimeRecord attempted to process invalid validator address")
	}

	statistic.RecentlyMissedBlocks = statistic.RecentlyMissedBlocks + 1
	ctx.Logger().Debug(
		"DPOS UpdateDowntimeRecord",
		"validator", statistic.Address,
		"down-blocks", statistic.RecentlyMissedBlocks&0xFFFF,
	)

	// if DPOSv3.3 enabled, jail a valdiator that have been offline for last 4 periods
	jailOfflineValidator := false
	if ctx.FeatureEnabled(loomchain.DPOSVersion3_3, false) {
		jailOfflineValidator = true
	}
	if ctx.FeatureEnabled(loomchain.DPOSVersion3_4, false) {
		jailOfflineValidator = jailingEnabled
	}
	if jailOfflineValidator {
		downtime := getDowntimeRecord(ctx, statistic)
		if downtime.Periods[0] == downtimePeriod &&
			downtime.Periods[1] == downtimePeriod &&
			downtime.Periods[2] == downtimePeriod &&
			downtime.Periods[3] == downtimePeriod {
			statistic.Jailed = true
			if err := emitJailEvent(ctx, validatorAddr.MarshalPB()); err != nil {
				return err
			}
		}
	}
	return SetStatistic(ctx, statistic)
}

func (c *DPOS) DowntimeRecord(ctx contract.StaticContext, req *DowntimeRecordRequest) (*DowntimeRecordResponse, error) {
	ctx.Logger().Debug("DPOSv3 DowntimeRecord", "request", req)

	downtimeRecords := make([]*DowntimeRecord, 0)
	if req.Validator != nil {
		validator := loom.UnmarshalAddressPB(req.Validator)
		statistic, err := GetStatistic(ctx, validator)
		if err != nil {
			return nil, logStaticDposError(ctx, contract.ErrNotFound, validator.String())
		}
		downtimeRecords = append(downtimeRecords, getDowntimeRecord(ctx, statistic))
	} else {
		validators, err := ValidatorList(ctx)
		if err != nil {
			return nil, logStaticDposError(ctx, err, req.String())
		}

		chainID := ctx.Block().ChainID
		for _, v := range validators {
			validator := loom.Address{ChainID: chainID, Local: loom.LocalAddressFromPublicKey(v.PubKey)}
			statistic, err := GetStatistic(ctx, validator)
			if err != nil {
				return nil, logStaticDposError(ctx, contract.ErrNotFound, validator.String())
			}
			downtimeRecords = append(downtimeRecords, getDowntimeRecord(ctx, statistic))
		}
	}

	state, err := LoadState(ctx)
	if err != nil {
		return nil, err
	}

	return &DowntimeRecordResponse{
		DowntimeRecords: downtimeRecords,
		PeriodLength:    state.Params.DowntimePeriod,
	}, nil
}

func getDowntimeRecord(ctx contract.StaticContext, statistic *ValidatorStatistic) *DowntimeRecord {
	return &DowntimeRecord{
		Validator: statistic.Address,
		Periods: []uint64{
			statistic.RecentlyMissedBlocks & 0xFFFF,
			(statistic.RecentlyMissedBlocks >> 16) & 0xFFFF,
			(statistic.RecentlyMissedBlocks >> 32) & 0xFFFF,
			(statistic.RecentlyMissedBlocks >> 48) & 0xFFFF,
		},
	}
}

func SlashDoubleSign(ctx contract.Context, statistic *ValidatorStatistic) error {
	state, err := LoadState(ctx)
	if err != nil {
		return err
	}

	return slash(ctx, statistic, state.Params.ByzantineSlashingPercentage.Value)
}

func slash(ctx contract.Context, statistic *ValidatorStatistic, slashPercentage loom.BigUInt) error {
	updatedAmount := common.BigZero()
	updatedAmount.Add(&statistic.SlashPercentage.Value, &slashPercentage)
	// this check ensures that the slash percentage never exceeds 100%
	if updatedAmount.Cmp(&loom.BigUInt{big.NewInt(hundredPercentInBasisPoints)}) > 0 {
		return nil
	}
	statistic.SlashPercentage = &types.BigUInt{Value: *updatedAmount}

	return emitSlashEvent(ctx, statistic.Address, slashPercentage)
}

// Returns the total amount of tokens which have been distributed to delegators
// and validators as rewards
func (c *DPOS) CheckRewards(ctx contract.StaticContext, req *CheckRewardsRequest) (*CheckRewardsResponse, error) {
	ctx.Logger().Debug("DPOSv3 CheckRewards", "request", req)

	state, err := LoadState(ctx)
	if err != nil {
		return nil, logStaticDposError(ctx, err, req.String())
	}

	return &CheckRewardsResponse{TotalRewardDistribution: state.TotalRewardDistribution}, nil
}

var Contract plugin.Contract = contract.MakePluginContract(&DPOS{})

// UTILITIES

func loadCoin(ctx contract.Context) (*ERC20, error) {
	state, err := LoadState(ctx)
	if err != nil {
		return nil, err
	}

	coinAddr := loom.UnmarshalAddressPB(state.Params.CoinContractAddress)
	return &ERC20{
		Context:         ctx,
		ContractAddress: coinAddr,
	}, nil
}

// rewards & slashes are calculated along with former delegation totals
// rewards are distributed to validators based on fee
// rewards distribution amounts are prepared for delegators
func rewardAndSlash(ctx contract.Context, cachedDelegations *CachedDposStorage, state *State) ([]*DelegationResult, error) {
	formerValidatorTotals := make(map[string]loom.BigUInt)
	delegatorRewards := make(map[string]*loom.BigUInt)
	distributedRewards := common.BigZero()

	delegations, err := cachedDelegations.loadDelegationList(ctx)
	if err != nil {
		return nil, err
	}

	for _, validator := range state.Validators {
		candidate := GetCandidateByPubKey(ctx, validator.PubKey)

		if candidate == nil {
			ctx.Logger().Info("Attempted to reward validator no longer on candidates list.", "validator", validator)
			continue
		}

		candidateAddress := loom.UnmarshalAddressPB(candidate.Address)
		validatorKey := candidateAddress.String()
		statistic, _ := GetStatistic(ctx, candidateAddress)

		if statistic == nil {
			delegatorRewards[validatorKey] = common.BigZero()
			formerValidatorTotals[validatorKey] = *common.BigZero()
		} else {
			// If a validator is jailed, don't calculate and distribute rewards
			if ctx.FeatureEnabled(loomchain.DPOSVersion3_3, false) {
				if statistic.Jailed {
					delegatorRewards[validatorKey] = common.BigZero()
					formerValidatorTotals[validatorKey] = *common.BigZero()
					continue
				}
			}
			// If a validator's SlashPercentage is 0, the validator is
			// rewarded for avoiding faults during the last slashing period
			if common.IsZero(statistic.SlashPercentage.Value) {
				distributionTotal := calculateRewards(statistic.DelegationTotal.Value, state.Params, state.TotalValidatorDelegations.Value)

				// The validator share, equal to validator_fee * total_validotor_reward
				// is to be split between the referrers and the validator
				validatorShare := CalculateFraction(loom.BigUInt{big.NewInt(int64(candidate.Fee))}, distributionTotal)

				// delegatorsShare is what fraction of the total rewards will be
				// distributed to delegators
				delegatorsShare := common.BigZero()
				delegatorsShare.Sub(&distributionTotal, &validatorShare)
				delegatorRewards[validatorKey] = delegatorsShare

				// Distribute rewards to referrers
				for _, d := range delegations {
					if loom.UnmarshalAddressPB(d.Validator).Compare(loom.UnmarshalAddressPB(candidate.Address)) == 0 {
						delegation, err := GetDelegation(ctx, d.Index, *d.Validator, *d.Delegator)
						// if the delegation is not found OR if the delegation
						// has no referrer, we do not need to attempt to
						// distribute the referrer rewards
						if err == contract.ErrNotFound || len(delegation.Referrer) == 0 {
							continue
						} else if err != nil {
							return nil, err
						}

						// if referrer is not found, do not distribute the reward
						referrerAddress := GetReferrer(ctx, delegation.Referrer)
						if referrerAddress == nil {
							continue
						}

						// calculate referrerReward
						referrerReward := calculateRewards(delegation.Amount.Value, state.Params, state.TotalValidatorDelegations.Value)
						referrerReward = CalculateFraction(loom.BigUInt{big.NewInt(int64(candidate.Fee))}, referrerReward)
						referrerReward = CalculateFraction(defaultReferrerFee, referrerReward)

						// referrer fees are delegater to limbo validator
						distributedRewards.Add(distributedRewards, &referrerReward)
						cachedDelegations.IncreaseRewardDelegation(ctx, LimboValidatorAddress(ctx).MarshalPB(), referrerAddress, referrerReward)

						// any referrer bonus amount is subtracted from the validatorShare
						validatorShare.Sub(&validatorShare, &referrerReward)
					}
				}

				distributedRewards.Add(distributedRewards, &validatorShare)
				cachedDelegations.IncreaseRewardDelegation(ctx, candidate.Address, candidate.Address, validatorShare)

				// If a validator has some non-zero WhitelistAmount,
				// calculate the validator's reward based on whitelist amount
				if !common.IsZero(statistic.WhitelistAmount.Value) {
					amount := calculateWeightedWhitelistAmount(*statistic)
					whitelistDistribution := calculateShare(amount, statistic.DelegationTotal.Value, *delegatorsShare)
					// increase a delegator's distribution
					distributedRewards.Add(distributedRewards, &whitelistDistribution)
					cachedDelegations.IncreaseRewardDelegation(ctx, candidate.Address, candidate.Address, whitelistDistribution)
				}

				// Keeping track of cumulative distributed rewards by adding
				// every validator's total rewards to
				// `state.TotalRewardDistribution`
				// NOTE: because we round down in every `calculateRewards` call,
				// we expect `state.TotalRewardDistribution` to be a slight
				// overestimate of what was actually distributed. We could be
				// exact with our record keeping by incrementing
				// `state.TotalRewardDistribution` each time
				// `IncreaseRewardDelegation` is called, but because we will not
				// use `state.TotalRewardDistributions` as part of any invariants,
				// we will live with this situation.
				if !ctx.FeatureEnabled(loomchain.DPOSVersion3_1, false) {
					state.TotalRewardDistribution.Value.Add(&state.TotalRewardDistribution.Value, &distributionTotal)
				}
			} else {
				if err := slashValidatorDelegations(ctx, cachedDelegations, statistic, candidateAddress); err != nil {
					return nil, err
				}
				if err := SetStatistic(ctx, statistic); err != nil {
					return nil, err
				}
			}

			formerValidatorTotals[validatorKey] = statistic.DelegationTotal.Value
		}
	}

	newDelegationTotals, err := distributeDelegatorRewards(ctx, cachedDelegations, formerValidatorTotals, delegatorRewards, distributedRewards)
	if err != nil {
		return nil, err
	}

	if ctx.FeatureEnabled(loomchain.DPOSVersion3_1, false) {
		state.TotalRewardDistribution.Value.Add(&state.TotalRewardDistribution.Value, distributedRewards)
	}

	delegationResults := make([]*DelegationResult, 0, len(newDelegationTotals))
	for validator := range newDelegationTotals {
		delegationResults = append(delegationResults, &DelegationResult{
			ValidatorAddress: loom.MustParseAddress(validator),
			DelegationTotal:  *newDelegationTotals[validator],
		})
	}
	sort.Sort(byDelegationTotal(delegationResults))

	return delegationResults, nil
}

// returns a Validator's distributionTotal to record the full
// reward amount to be distributed to the validator himself, the delegators and
// the referrers
func calculateRewards(delegationTotal loom.BigUInt, params *Params, totalValidatorDelegations loom.BigUInt) loom.BigUInt {
	cycleSeconds := params.ElectionCycleLength
	reward := CalculateFraction(blockRewardPercentage, delegationTotal)

	// If totalValidator Delegations are high enough to make simple reward
	// calculations result in more rewards given out than the value of `MaxYearlyReward`,
	// scale the rewards appropriately
	yearlyRewardTotal := CalculateFraction(blockRewardPercentage, totalValidatorDelegations)
	if yearlyRewardTotal.Cmp(&params.MaxYearlyReward.Value) > 0 {
		reward.Mul(&reward, &params.MaxYearlyReward.Value)
		reward.Div(&reward, &yearlyRewardTotal)
	}

	// When election cycle = 0, estimate block time at 2 sec
	if cycleSeconds == 0 {
		cycleSeconds = 2
	}
	reward.Mul(&reward, &loom.BigUInt{big.NewInt(cycleSeconds)})
	reward.Div(&reward, &secondsInYear)

	return reward
}

func slashValidatorDelegations(
	ctx contract.Context, cachedDelegations *CachedDposStorage, statistic *ValidatorStatistic,
	validatorAddress loom.Address,
) error {
	if common.IsZero(statistic.SlashPercentage.Value) {
		return nil
	}

	ctx.Logger().Info("DPOSv3 slashValidatorDelegations", "validator", statistic.Address)

	delegations, err := cachedDelegations.loadDelegationList(ctx)
	if err != nil {
		return err
	}

	for _, d := range delegations {
		delegation, err := GetDelegation(ctx, d.Index, *d.Validator, *d.Delegator)
		if err == contract.ErrNotFound {
			continue
		} else if err != nil {
			return err
		}

		if loom.UnmarshalAddressPB(delegation.Validator).Compare(validatorAddress) == 0 {
			toSlash := CalculateFraction(statistic.SlashPercentage.Value, delegation.Amount.Value)
			updatedAmount := common.BigZero()
			updatedAmount.Sub(&delegation.Amount.Value, &toSlash)
			delegation.Amount = &types.BigUInt{Value: *updatedAmount}
			if err := cachedDelegations.SetDelegation(ctx, delegation); err != nil {
				return err
			}
		}
	}

	// Slash a whitelisted candidate's whitelist amount. This doesn't affect how
	// much the validator gets back from token timelock, but will decrease the
	// validator's delegation total & thus his ability to earn rewards
	if !common.IsZero(statistic.WhitelistAmount.Value) {
		toSlash := CalculateFraction(statistic.SlashPercentage.Value, statistic.WhitelistAmount.Value)
		updatedAmount := common.BigZero()
		updatedAmount.Sub(&statistic.WhitelistAmount.Value, &toSlash)
		statistic.WhitelistAmount = &types.BigUInt{Value: *updatedAmount}
	}

	// reset slash total
	statistic.SlashPercentage = loom.BigZeroPB()

	return nil
}

// This function has three goals 1) distribute a validator's rewards to each of
// the delegators, 2) finalize the bonding process for any delegations received
// during the last election period (delegate & unbond calls) and 3) calculate
// the new delegation totals.
func distributeDelegatorRewards(ctx contract.Context, cachedDelegations *CachedDposStorage, formerValidatorTotals map[string]loom.BigUInt, delegatorRewards map[string]*loom.BigUInt, distributedRewards *loom.BigUInt) (map[string]*loom.BigUInt, error) {
	newDelegationTotals := make(map[string]*loom.BigUInt)

	candidates, err := LoadCandidateList(ctx)
	if err != nil {
		return nil, err
	}

	// Initialize delegation totals with whitelist amounts
	for _, candidate := range candidates {
		statistic, _ := GetStatistic(ctx, loom.UnmarshalAddressPB(candidate.Address))

		if statistic != nil && statistic.WhitelistAmount != nil && !common.IsZero(statistic.WhitelistAmount.Value) {
			validatorKey := loom.UnmarshalAddressPB(statistic.Address).String()
			amount := calculateWeightedWhitelistAmount(*statistic)
			newDelegationTotals[validatorKey] = &amount
		}
	}

	delegations, err := cachedDelegations.loadDelegationList(ctx)
	if err != nil {
		return nil, err
	}

	var currentDelegations = make(DelegationList, len(delegations))
	copy(currentDelegations, delegations)
	for _, d := range currentDelegations {
		delegation, err := GetDelegation(ctx, d.Index, *d.Validator, *d.Delegator)
		if err == contract.ErrNotFound {
			continue
		} else if err != nil {
			return nil, err
		}

		validatorKey := loom.UnmarshalAddressPB(delegation.Validator).String()

		// Do not distribute rewards to delegators of the Limbo validator
		// NOTE: because all delegations are sorted in reverse index order, the
		// 0-index delegation (for rewards) is handled last. Therefore, all
		// increases to reward delegations will be reflected in newDelegation
		// totals that are computed at the end of this for loop. (We do this to
		// avoid looping over all delegations twice)
		if loom.UnmarshalAddressPB(delegation.Validator).Compare(LimboValidatorAddress(ctx)) != 0 {
			// allocating validator distributions to delegators
			// based on former validator delegation totals
			delegationTotal := formerValidatorTotals[validatorKey]
			rewardsTotal := delegatorRewards[validatorKey]
			if rewardsTotal != nil {
				weightedDelegation := calculateWeightedDelegationAmount(*delegation)
				delegatorDistribution := calculateShare(weightedDelegation, delegationTotal, *rewardsTotal)
				// increase a delegator's distribution
				distributedRewards.Add(distributedRewards, &delegatorDistribution)
				cachedDelegations.IncreaseRewardDelegation(ctx, delegation.Validator, delegation.Delegator, delegatorDistribution)

				// If the reward delegation is updated by the
				// IncreaseRewardDelegation command, we must be sure to use this
				// updated version in the rest of the loop. No other delegations
				// (non-rewards) have the possibility of being updated outside
				// of this loop.
				if ctx.FeatureEnabled(loomchain.DPOSVersion3_1, false) && d.Index == REWARD_DELEGATION_INDEX {
					delegation, err = GetDelegation(ctx, d.Index, *d.Validator, *d.Delegator)
					if err == contract.ErrNotFound {
						continue
					} else if err != nil {
						return nil, err
					}
				}
			}
		}

		updatedAmount := common.BigZero()
		if delegation.State == BONDING {
			updatedAmount.Add(&delegation.Amount.Value, &delegation.UpdateAmount.Value)
			delegation.Amount = &types.BigUInt{Value: *updatedAmount}
		} else if delegation.State == UNBONDING {
			updatedAmount.Sub(&delegation.Amount.Value, &delegation.UpdateAmount.Value)
			delegation.Amount = &types.BigUInt{Value: *updatedAmount}
			coin, err := loadCoin(ctx)
			if err != nil {
				return nil, err
			}
			err = coin.Transfer(loom.UnmarshalAddressPB(delegation.Delegator), &delegation.UpdateAmount.Value)
			if err != nil {
				transferFromErr := fmt.Sprintf("Failed coin Transfer - distributeDelegatorRewards, %v, %s", delegation.Delegator.String(), delegation.UpdateAmount.Value.String())
				return nil, logDposError(ctx, err, transferFromErr)
			}
		} else if delegation.State == REDELEGATING {
			if err = cachedDelegations.DeleteDelegation(ctx, delegation); err != nil {
				return nil, err
			}
			delegation.Validator = delegation.UpdateValidator
			delegation.Amount = delegation.UpdateAmount
			delegation.LocktimeTier = delegation.UpdateLocktimeTier

			index, err := GetNextDelegationIndex(ctx, *delegation.Validator, *delegation.Delegator)
			if err != nil {
				return nil, err
			}
			delegation.Index = index

			validatorKey = loom.UnmarshalAddressPB(delegation.Validator).String()
		}

		// Delete any delegation whose full amount has been unbonded. In all
		// other cases, update the delegation state to BONDED and reset its
		// UpdateAmount
		if common.IsZero(delegation.Amount.Value) && delegation.State == UNBONDING {
			if err := cachedDelegations.DeleteDelegation(ctx, delegation); err != nil {
				return nil, err
			}
		} else {
			// After a delegation update, zero out UpdateAmount
			delegation.UpdateAmount = loom.BigZeroPB()
			delegation.State = BONDED

			resetDelegationIfExpired(ctx, delegation)
			if err := cachedDelegations.SetDelegation(ctx, delegation); err != nil {
				return nil, err
			}
		}

		// Calculate delegation totals for all validators except the Limbo
		// validator
		if loom.UnmarshalAddressPB(delegation.Validator).Compare(LimboValidatorAddress(ctx)) != 0 {
			newTotal := common.BigZero()
			weightedDelegation := calculateWeightedDelegationAmount(*delegation)
			newTotal.Add(newTotal, &weightedDelegation)
			if newDelegationTotals[validatorKey] != nil {
				newTotal.Add(newTotal, newDelegationTotals[validatorKey])
			}
			newDelegationTotals[validatorKey] = newTotal
		}
	}

	return newDelegationTotals, nil
}

// Reset a delegation's tier to 0 if it's locktime has expired
func resetDelegationIfExpired(ctx contract.Context, delegation *Delegation) {
	now := uint64(ctx.Now().Unix())
	if delegation.LocktimeTier != TIER_ZERO && delegation.LockTime < now {
		delegation.LocktimeTier = TIER_ZERO
	}
}

func returnMatchingDelegations(ctx contract.StaticContext, validator, delegator *types.Address) ([]*Delegation, error) {
	if validator == nil {
		return nil, errors.New("request made with req.ValidatorAddress == nil")
	}
	if delegator == nil {
		return nil, errors.New("request made with req.DelegatorAddress == nil")
	}

	delegations, err := loadDelegationList(ctx)
	if err != nil {
		return nil, err
	}

	ourDelegator := loom.UnmarshalAddressPB(delegator)
	ourValidator := loom.UnmarshalAddressPB(validator)

	var matchingDelegations []*Delegation
	for _, d := range delegations {
		dValidator := loom.UnmarshalAddressPB(d.Validator)
		dDelegator := loom.UnmarshalAddressPB(d.Delegator)
		if dDelegator.Compare(ourDelegator) != 0 || dValidator.Compare(ourValidator) != 0 {
			continue
		}

		delegation, err := GetDelegation(ctx, d.Index, *d.Validator, *d.Delegator)
		if err == contract.ErrNotFound {
			continue
		} else if err != nil {
			return nil, err
		}

		matchingDelegations = append(matchingDelegations, delegation)
	}

	return matchingDelegations, nil
}

func (c *DPOS) CheckRewardDelegation(ctx contract.StaticContext, req *CheckRewardDelegationRequest) (*CheckRewardDelegationResponse, error) {
	delegator := ctx.Message().Sender
	ctx.Logger().Debug("DPOSv3 CheckRewardDelegation", "delegator", delegator, "request", req)

	if req.ValidatorAddress == nil {
		return nil, logStaticDposError(ctx, errors.New("CheckRewardDelegation called with req.ValidatorAddress == nil"), req.String())
	}

	delegation, err := GetDelegation(ctx, REWARD_DELEGATION_INDEX, *req.ValidatorAddress, *delegator.MarshalPB())
	if err == contract.ErrNotFound {
		delegation = &Delegation{
			Validator:    req.ValidatorAddress,
			Delegator:    delegator.MarshalPB(),
			Amount:       loom.BigZeroPB(),
			UpdateAmount: loom.BigZeroPB(),
			LocktimeTier: TierMap[0],
			LockTime:     0,
			State:        BONDED,
			Index:        REWARD_DELEGATION_INDEX,
		}
	} else if err != nil {
		return nil, err
	}

	resp := &CheckRewardDelegationResponse{Delegation: delegation}

	return resp, nil
}

func (c *DPOS) GetState(ctx contract.StaticContext, req *GetStateRequest) (*GetStateResponse, error) {
	ctx.Logger().Debug("DPOSv3 GetState", "request", req)

	state, err := LoadState(ctx)
	if err != nil {
		return nil, logStaticDposError(ctx, err, req.String())
	}

	return &GetStateResponse{State: state}, nil
}

// *************************
// ORACLE METHODS
// *************************

func (c *DPOS) RegisterReferrer(ctx contract.Context, req *RegisterReferrerRequest) error {
	sender := ctx.Message().Sender
	ctx.Logger().Info("DPOSv3 RegisterReferrer", "sender", sender, "request", req)

	state, err := LoadState(ctx)
	if err != nil {
		return err
	}

	// ensure that function is only executed when called by oracle
	if state.Params.OracleAddress == nil || sender.Compare(loom.UnmarshalAddressPB(state.Params.OracleAddress)) != 0 {
		return logDposError(ctx, errOnlyOracle, req.String())
	}

	SetReferrer(ctx, req.Name, req.Address)

	return c.emitReferrerRegistersEvent(ctx, req.Name, req.Address)
}

func (c *DPOS) GetRequestBatchTally(ctx contract.StaticContext, req *GetRequestBatchTallyRequest) (*RequestBatchTally, error) {
	return loadRequestBatchTally(ctx)
}

func isRequestAlreadySeen(meta *BatchRequestMeta, currentTally *RequestBatchTally) bool {
	if meta.BlockNumber != currentTally.LastSeenBlockNumber {
		return meta.BlockNumber <= currentTally.LastSeenBlockNumber
	}

	if meta.TxIndex != currentTally.LastSeenTxIndex {
		return meta.TxIndex <= currentTally.LastSeenTxIndex
	}

	if meta.LogIndex != currentTally.LastSeenLogIndex {
		return meta.LogIndex <= currentTally.LastSeenLogIndex
	}

	return true
}

func (c *DPOS) ProcessRequestBatch(ctx contract.Context, req *RequestBatch) error {
	// ensure that function is only executed when called by oracle
	state, err := LoadState(ctx)
	if err != nil {
		return err
	}

	sender := ctx.Message().Sender
	if state.Params.OracleAddress == nil || sender.Compare(loom.UnmarshalAddressPB(state.Params.OracleAddress)) != 0 {
		return logDposError(ctx, errors.New("[ProcessRequestBatch] only oracle is authorized to call ProcessRequestBatch"), req.String())
	}

	if req.Batch == nil || len(req.Batch) == 0 {
		return logDposError(ctx, errors.New("[ProcessRequestBatch] invalid Request, no batch request found"), req.String())
	}

	tally, err := loadRequestBatchTally(ctx)
	if err != nil {
		return err
	}

	lastRequest := req.Batch[len(req.Batch)-1]
	if isRequestAlreadySeen(lastRequest.Meta, tally) {
		return logDposError(ctx, errors.New("[ProcessRequestBatch] invalid Request, all events has been already seen"), req.String())
	}

loop:
	for _, request := range req.Batch {
		switch payload := request.Payload.(type) {
		case *dtypes.BatchRequest_WhitelistCandidate:
			if isRequestAlreadySeen(request.Meta, tally) {
				break
			}

			if err = c.addCandidateToStatisticList(ctx, payload.WhitelistCandidate); err != nil {
				break loop
			}

			tally.LastSeenBlockNumber = request.Meta.BlockNumber
			tally.LastSeenTxIndex = request.Meta.TxIndex
			tally.LastSeenLogIndex = request.Meta.LogIndex
		default:
			err = logDposError(ctx, errors.New("unsupported type of request in request batch"), req.String())
		}
	}

	if err != nil {
		return logDposError(ctx, errors.New(fmt.Sprintf("[ProcessRequestBatch] unable to consume one or more request, error: %v", err)), req.String())
	}

	if err = saveRequestBatchTally(ctx, tally); err != nil {
		return logDposError(ctx, errors.New(fmt.Sprintf("[ProcessRequestBatch] unable to save request tally, error: %v", err)), req.String())
	}

	return nil
}

func (c *DPOS) SetElectionCycle(ctx contract.Context, req *SetElectionCycleRequest) error {
	sender := ctx.Message().Sender
	ctx.Logger().Info("DPOSv3 SetElectionCycle", "sender", sender, "request", req)

	state, err := LoadState(ctx)
	if err != nil {
		return err
	}

	// ensure that function is only executed when called by oracle
	if state.Params.OracleAddress == nil || sender.Compare(loom.UnmarshalAddressPB(state.Params.OracleAddress)) != 0 {
		return logDposError(ctx, errOnlyOracle, req.String())
	}

	state.Params.ElectionCycleLength = req.ElectionCycle

	return saveState(ctx, state)
}

func (c *DPOS) SetDowntimePeriod(ctx contract.Context, req *SetDowntimePeriodRequest) error {
	if !ctx.FeatureEnabled(loomchain.DPOSVersion3_2, false) {
		return errors.New("DPOS v3.2 is not enabled")
	}

	sender := ctx.Message().Sender
	state, err := LoadState(ctx)
	if err != nil {
		return err
	}

	// ensure that function is only executed when called by oracle
	if state.Params.OracleAddress == nil || sender.Compare(loom.UnmarshalAddressPB(state.Params.OracleAddress)) != 0 {
		return logDposError(ctx, errOnlyOracle, req.String())
	}

	state.Params.DowntimePeriod = req.DowntimePeriod

	return saveState(ctx, state)
}

func (c *DPOS) SetMaxYearlyReward(ctx contract.Context, req *SetMaxYearlyRewardRequest) error {
	sender := ctx.Message().Sender
	ctx.Logger().Info("DPOSv3 SetMaxYearlyReward", "sender", sender, "request", req)

	state, err := LoadState(ctx)
	if err != nil {
		return err
	}

	// ensure that function is only executed when called by oracle
	if state.Params.OracleAddress == nil || sender.Compare(loom.UnmarshalAddressPB(state.Params.OracleAddress)) != 0 {
		return logDposError(ctx, errOnlyOracle, req.String())
	}

	state.Params.MaxYearlyReward = req.MaxYearlyReward

	return saveState(ctx, state)
}

func (c *DPOS) SetRegistrationRequirement(ctx contract.Context, req *SetRegistrationRequirementRequest) error {
	sender := ctx.Message().Sender
	ctx.Logger().Info("DPOSv3 SetRegistrationRequirement", "sender", sender, "request", req)

	state, err := LoadState(ctx)
	if err != nil {
		return err
	}

	// ensure that function is only executed when called by oracle
	if state.Params.OracleAddress == nil || sender.Compare(loom.UnmarshalAddressPB(state.Params.OracleAddress)) != 0 {
		return logDposError(ctx, errOnlyOracle, req.String())
	}

	state.Params.RegistrationRequirement = req.RegistrationRequirement

	return saveState(ctx, state)
}

func (c *DPOS) SetValidatorCount(ctx contract.Context, req *SetValidatorCountRequest) error {
	sender := ctx.Message().Sender
	ctx.Logger().Info("DPOSv3 SetValidatorCount", "sender", sender, "request", req)

	state, err := LoadState(ctx)
	if err != nil {
		return err
	}

	// ensure that function is only executed when called by oracle
	if state.Params.OracleAddress == nil || sender.Compare(loom.UnmarshalAddressPB(state.Params.OracleAddress)) != 0 {
		return logDposError(ctx, errOnlyOracle, req.String())
	}

	state.Params.ValidatorCount = uint64(req.ValidatorCount)

	return saveState(ctx, state)
}

func (c *DPOS) SetOracleAddress(ctx contract.Context, req *SetOracleAddressRequest) error {
	sender := ctx.Message().Sender
	ctx.Logger().Info("DPOSv3 SetOracleAddress", "sender", sender, "request", req)

	state, err := LoadState(ctx)
	if err != nil {
		return err
	}

	// ensure that function is only executed when called by oracle
	if state.Params.OracleAddress == nil || sender.Compare(loom.UnmarshalAddressPB(state.Params.OracleAddress)) != 0 {
		return logDposError(ctx, errOnlyOracle, req.String())
	}

	state.Params.OracleAddress = req.OracleAddress

	return saveState(ctx, state)
}

func (c *DPOS) SetSlashingPercentages(ctx contract.Context, req *SetSlashingPercentagesRequest) error {
	if ctx.FeatureEnabled(loomchain.DPOSVersion3_4, false) {
		if req.CrashSlashingPercentage == nil || req.ByzantineSlashingPercentage == nil {
			return errors.New("slashing percentages must be specified")
		}
	}

	sender := ctx.Message().Sender
	ctx.Logger().Info("DPOSv3 SetSlashingPercentage", "sender", sender, "request", req)

	state, err := LoadState(ctx)
	if err != nil {
		return err
	}

	// ensure that function is only executed when called by oracle
	if state.Params.OracleAddress == nil || sender.Compare(loom.UnmarshalAddressPB(state.Params.OracleAddress)) != 0 {
		return logDposError(ctx, errOnlyOracle, req.String())
	}

	if req.CrashSlashingPercentage.Value.Cmp(&loom.BigUInt{big.NewInt(hundredPercentInBasisPoints)}) > 0 ||
		req.ByzantineSlashingPercentage.Value.Cmp(&loom.BigUInt{big.NewInt(hundredPercentInBasisPoints)}) > 0 {
		return errors.New("Invalid slashing percentage")
	}

	state.Params.CrashSlashingPercentage = req.CrashSlashingPercentage
	state.Params.ByzantineSlashingPercentage = req.ByzantineSlashingPercentage

	return saveState(ctx, state)
}

func (c *DPOS) SetMaxDowntimePercentage(ctx contract.Context, req *SetMaxDowntimePercentageRequest) error {
	if !ctx.FeatureEnabled(loomchain.DPOSVersion3_4, false) {
		return errors.New("DPOS v3.4 is not enabled")
	}
	if req.MaxDowntimePercentage == nil {
		return logDposError(ctx, errors.New("Must supply value for MaxDowntimePercentage."), req.String())
	}

	sender := ctx.Message().Sender
	ctx.Logger().Info("DPOSv3 SetMaxDowntimePercentage", "sender", sender, "request", req)

	state, err := LoadState(ctx)
	if err != nil {
		return err
	}

	if state.Params.OracleAddress == nil || sender.Compare(loom.UnmarshalAddressPB(state.Params.OracleAddress)) != 0 {
		return logDposError(ctx, errOnlyOracle, req.String())
	}

	if err := validatePercentage(req.MaxDowntimePercentage.Value); err != nil {
		return logDposError(ctx, err, req.String())
	}

	state.Params.MaxDowntimePercentage = req.MaxDowntimePercentage

	return saveState(ctx, state)
}

func (c *DPOS) SetMinCandidateFee(ctx contract.Context, req *SetMinCandidateFeeRequest) error {
	sender := ctx.Message().Sender
	ctx.Logger().Info("DPOSv3 SetMinCandidateFee", "sender", sender, "request", req)

	state, err := LoadState(ctx)
	if err != nil {
		return err
	}

	//TODO: this will be replaced with voting system next week
	// ensure that function is only executed when called by oracle
	if state.Params.OracleAddress == nil || sender.Compare(loom.UnmarshalAddressPB(state.Params.OracleAddress)) != 0 {
		return logDposError(ctx, errOnlyOracle, req.String())
	}

	if err := validateFee(req.MinCandidateFee); err != nil {
		return logDposError(ctx, err, req.String())
	}

	state.Params.MinCandidateFee = req.MinCandidateFee

	return saveState(ctx, state)
}

// ***************************************
// STATE-CHANGE LOGGING EVENTS
// ***************************************

func emitElectionEvent(ctx contract.Context) error {
	marshalled, err := proto.Marshal(&DposElectionEvent{
		BlockNumber: uint64(ctx.Block().Height),
	})
	if err != nil {
		return err
	}

	ctx.EmitTopics(marshalled, ElectionEventTopic)
	return nil
}

func emitJailEvent(ctx contract.Context, validator *types.Address) error {
	marshalled, err := proto.Marshal(&DposJailEvent{
		Validator: validator,
	})
	if err != nil {
		return err
	}

	ctx.EmitTopics(marshalled, JailEventTopic)
	return nil
}

func emitUnjailEvent(ctx contract.Context, validator *types.Address) error {
	marshalled, err := proto.Marshal(&DposJailEvent{
		Validator: validator,
	})
	if err != nil {
		return err
	}

	ctx.EmitTopics(marshalled, UnjailEventTopic)
	return nil
}

func emitSlashEvent(ctx contract.Context, validator *types.Address, slashPercentage loom.BigUInt) error {
	marshalled, err := proto.Marshal(&DposSlashEvent{
		Validator:       validator,
		SlashPercentage: &types.BigUInt{Value: slashPercentage},
	})
	if err != nil {
		return err
	}

	ctx.EmitTopics(marshalled, SlashEventTopic)
	return nil
}

func (c *DPOS) emitCandidateRegistersEvent(ctx contract.Context, candidate *types.Address, fee uint64) error {
	marshalled, err := proto.Marshal(&DposCandidateRegistersEvent{
		Address: candidate,
		Fee:     fee,
	})
	if err != nil {
		return err
	}

	ctx.EmitTopics(marshalled, CandidateRegistersEventTopic)
	return nil
}

func (c *DPOS) emitCandidateUnregistersEvent(ctx contract.Context, candidate *types.Address) error {
	marshalled, err := proto.Marshal(&DposCandidateUnregistersEvent{
		Address: candidate,
	})
	if err != nil {
		return err
	}

	ctx.EmitTopics(marshalled, CandidateUnregistersEventTopic)
	return nil
}

func (c *DPOS) emitCandidateFeeChangeEvent(ctx contract.Context, candidate *types.Address, fee uint64) error {
	marshalled, err := proto.Marshal(&DposCandidateFeeChangeEvent{
		Address: candidate,
		NewFee:  fee,
	})
	if err != nil {
		return err
	}

	ctx.EmitTopics(marshalled, CandidateFeeChangeEventTopic)
	return nil
}

func (c *DPOS) emitUpdateCandidateInfoEvent(ctx contract.Context, candidate *types.Address) error {
	marshalled, err := proto.Marshal(&DposUpdateCandidateInfoEvent{
		Address: candidate,
	})
	if err != nil {
		return err
	}

	ctx.EmitTopics(marshalled, UpdateCandidateInfoEventTopic)
	return nil
}

func (c *DPOS) emitDelegatorDelegatesEvent(ctx contract.Context, delegation *Delegation) error {
	marshalled, err := proto.Marshal(&DposDelegatorDelegatesEvent{
		Delegation: delegation,
	})
	if err != nil {
		return err
	}

	ctx.EmitTopics(marshalled, DelegatorDelegatesEventTopic)
	return nil
}

func (c *DPOS) emitDelegatorRedelegatesEvent(ctx contract.Context, delegation *Delegation) error {
	marshalled, err := proto.Marshal(&DposDelegatorRedelegatesEvent{
		Delegation: delegation,
	})
	if err != nil {
		return err
	}

	ctx.EmitTopics(marshalled, DelegatorRedelegatesEventTopic)
	return nil
}

func (c *DPOS) emitDelegatorConsolidatesEvent(
	ctx contract.Context,
	newDelegation *Delegation,
	consolidatedDelegations []*Delegation,
	unconsolidatedDelegationsCount int) error {
	marshalled, err := proto.Marshal(&DposDelegatorConsolidatesEvent{
		NewDelegation:                  newDelegation,
		ConsolidatedDelegations:        consolidatedDelegations,
		UnconsolidatedDelegationsCount: int64(unconsolidatedDelegationsCount),
	})
	if err != nil {
		return err
	}

	ctx.EmitTopics(marshalled, DelegatorConsolidatesEventTopic)
	return nil
}

func (c *DPOS) emitDelegatorUnbondsEvent(ctx contract.Context, delegation *Delegation) error {
	marshalled, err := proto.Marshal(&DposDelegatorUnbondsEvent{
		Delegation: delegation,
	})
	if err != nil {
		return err
	}

	ctx.EmitTopics(marshalled, DelegatorUnbondsEventTopic)
	return nil
}

func (c *DPOS) emitReferrerRegistersEvent(ctx contract.Context, name string, address *types.Address) error {
	marshalled, err := proto.Marshal(&DposReferrerRegistersEvent{
		Name:    name,
		Address: address,
	})
	if err != nil {
		return err
	}

	ctx.EmitTopics(marshalled, ReferrerRegistersEventTopic)
	return nil
}

func (c *DPOS) emitDelegatorClaimsRewardsEvent(ctx contract.Context, delegator *types.Address, validators []*types.Address, amounts []*types.BigUInt, total *types.BigUInt) error {
	marshalled, err := proto.Marshal(&DposDelegatorClaimsRewardsEvent{
		Delegator:           delegator,
		Validators:          validators,
		Amounts:             amounts,
		TotalRewardsClaimed: total,
	})
	if err != nil {
		return err
	}

	ctx.EmitTopics(marshalled, DelegatorClaimsRewardsEventTopic)
	return nil
}

// ***************************
// MIGRATION FUNCTIONS
// ***************************

// In case of migration from v2, this should be called in place of Init() and it
// should be the first call made to the dposv3 Contract. The call should be made
// from within the `Dump` function of the dposv2 contract.
func Initialize(ctx contract.Context, initState *InitializationState) error {
	ctx.Logger().Info("DPOSv3 Initialize")

	// set new State
	if err := saveState(ctx, initState.State); err != nil {
		return err
	}

	// set new Candidates
	if err := saveCandidateList(ctx, initState.Candidates); err != nil {
		return err
	}

	// set new Delegations
	for _, delegation := range initState.Delegations {
		if err := SetDelegation(ctx, delegation); err != nil {
			return err
		}
	}

	// set new Statistics
	for _, statistic := range initState.Statistics {
		if err := SetStatistic(ctx, statistic); err != nil {
			return err
		}
	}

	return nil
}<|MERGE_RESOLUTION|>--- conflicted
+++ resolved
@@ -54,25 +54,9 @@
 )
 
 var (
-<<<<<<< HEAD
-	secondsInYear                 = loom.BigUInt{big.NewInt(yearSeconds)}
-	billionth                     = loom.BigUInt{big.NewInt(1000000000)}
-	defaultFee                    = uint64(25)
-	defaultReferrerFee            = loom.BigUInt{big.NewInt(300)}
-	blockRewardPercentage         = loom.BigUInt{big.NewInt(500)}
-	doubleSignSlashPercentage     = loom.BigUInt{big.NewInt(500)}
-	inactivitySlashPercentage     = loom.BigUInt{big.NewInt(100)}
-	powerCorrection               = big.NewInt(1000000000000)
-	errCandidateNotFound          = errors.New("Candidate record not found.")
-	errStatisticNotFound          = errors.New("Candidate statistic not found.")
-	errCandidateAlreadyRegistered = errors.New("Candidate already registered.")
-	errCandidateUnregistering     = errors.New("Candidate is currently unregistering.")
-	errValidatorNotFound          = errors.New("Validator record not found.")
-	errDistributionNotFound       = errors.New("Distribution record not found.")
-	errOnlyOracle                 = errors.New("Function can only be called with oracle address.")
-=======
 	secondsInYear                    = loom.BigUInt{big.NewInt(yearSeconds)}
 	billionth                        = loom.BigUInt{big.NewInt(1000000000)}
+	defaultFee                       = uint64(2500) // 25%
 	defaultReferrerFee               = loom.BigUInt{big.NewInt(300)}
 	blockRewardPercentage            = loom.BigUInt{big.NewInt(500)}
 	doubleSignSlashPercentage        = loom.BigUInt{big.NewInt(500)}
@@ -86,7 +70,6 @@
 	errValidatorNotFound             = errors.New("Validator record not found.")
 	errDistributionNotFound          = errors.New("Distribution record not found.")
 	errOnlyOracle                    = errors.New("Function can only be called with oracle address.")
->>>>>>> 350ee57a
 )
 
 type (
