--- conflicted
+++ resolved
@@ -117,11 +117,8 @@
 	SetOracleAddressRequest           = dtypes.SetOracleAddressRequest
 	SetSlashingPercentagesRequest     = dtypes.SetSlashingPercentagesRequest
 	UnjailRequest                     = dtypes.UnjailRequest
-<<<<<<< HEAD
 	SetMaxDowntimePercentageRequest   = dtypes.SetMaxDowntimePercentageRequest
-=======
 	EnableValidatorJailingRequest     = dtypes.EnableValidatorJailingRequest
->>>>>>> a480bcf3
 	Candidate                         = dtypes.Candidate
 	CandidateStatistic                = dtypes.CandidateStatistic
 	Delegation                        = dtypes.Delegation
