package dposv3

import (
	"fmt"
	"math/big"
	"sort"

	"github.com/gogo/protobuf/proto"
	loom "github.com/loomnetwork/go-loom"
	dtypes "github.com/loomnetwork/go-loom/builtin/types/dposv3"
	"github.com/loomnetwork/go-loom/common"
	"github.com/loomnetwork/go-loom/plugin"
	contract "github.com/loomnetwork/go-loom/plugin/contractpb"
	types "github.com/loomnetwork/go-loom/types"
	"github.com/loomnetwork/loomchain"
	"github.com/pkg/errors"
)

const (
	defaultDowntimePeriod          = 4096
	defaultRegistrationRequirement = 1250000
	defaultMaxYearlyReward         = 60000000
	tokenDecimals                  = 18
	billionthsBasisPointRatio      = 100000
	yearSeconds                    = int64(60 * 60 * 24 * 365)
	BONDING                        = dtypes.Delegation_BONDING
	BONDED                         = dtypes.Delegation_BONDED
	UNBONDING                      = dtypes.Delegation_UNBONDING
	REDELEGATING                   = dtypes.Delegation_REDELEGATING
	REGISTERED                     = dtypes.Candidate_REGISTERED
	UNREGISTERING                  = dtypes.Candidate_UNREGISTERING
	ABOUT_TO_CHANGE_FEE            = dtypes.Candidate_ABOUT_TO_CHANGE_FEE
	CHANGING_FEE                   = dtypes.Candidate_CHANGING_FEE
	TIER_ZERO                      = dtypes.LocktimeTier_TIER_ZERO
	TIER_ONE                       = dtypes.LocktimeTier_TIER_ONE
	TIER_TWO                       = dtypes.LocktimeTier_TIER_TWO
	TIER_THREE                     = dtypes.LocktimeTier_TIER_THREE

	ElectionEventTopic               = "dposv3:election"
	SlashEventTopic                  = "dposv3:slash"
	JailEventTopic                   = "dposv3:jail"
	UnjailEventTopic                 = "dposv3:unjail"
	CandidateRegistersEventTopic     = "dposv3:candidateregisters"
	CandidateUnregistersEventTopic   = "dposv3:candidateunregisters"
	CandidateFeeChangeEventTopic     = "dposv3:candidatefeechange"
	UpdateCandidateInfoEventTopic    = "dposv3:updatecandidateinfo"
	DelegatorDelegatesEventTopic     = "dposv3:delegatordelegates"
	DelegatorRedelegatesEventTopic   = "dposv3:delegatorredelegates"
	DelegatorConsolidatesEventTopic  = "dposv3:delegatorconsolidates"
	DelegatorUnbondsEventTopic       = "dposv3:delegatorunbonds"
	ReferrerRegistersEventTopic      = "dposv3:referrerregisters"
	DelegatorClaimsRewardsEventTopic = "dposv3:delegatorclaimsrewards"
)

var (
	secondsInYear                 = loom.BigUInt{big.NewInt(yearSeconds)}
	billionth                     = loom.BigUInt{big.NewInt(1000000000)}
	defaultReferrerFee            = loom.BigUInt{big.NewInt(300)}
	blockRewardPercentage         = loom.BigUInt{big.NewInt(500)}
	doubleSignSlashPercentage     = loom.BigUInt{big.NewInt(500)}
	inactivitySlashPercentage     = loom.BigUInt{big.NewInt(100)}
	powerCorrection               = big.NewInt(1000000000000)
	errCandidateNotFound          = errors.New("Candidate record not found.")
	errStatisticNotFound          = errors.New("Candidate statistic not found.")
	errCandidateAlreadyRegistered = errors.New("Candidate already registered.")
	errCandidateUnregistering     = errors.New("Candidate is currently unregistering.")
	errValidatorNotFound          = errors.New("Validator record not found.")
	errDistributionNotFound       = errors.New("Distribution record not found.")
	errOnlyOracle                 = errors.New("Function can only be called with oracle address.")
)

type (
	InitRequest                       = dtypes.DPOSInitRequest
	DelegateRequest                   = dtypes.DelegateRequest
	RedelegateRequest                 = dtypes.RedelegateRequest
	WhitelistCandidateRequest         = dtypes.WhitelistCandidateRequest
	RemoveWhitelistedCandidateRequest = dtypes.RemoveWhitelistedCandidateRequest
	ChangeWhitelistInfoRequest        = dtypes.ChangeWhitelistInfoRequest
	DelegationState                   = dtypes.Delegation_DelegationState
	LocktimeTier                      = dtypes.LocktimeTier
	UnbondRequest                     = dtypes.UnbondRequest
	ConsolidateDelegationsRequest     = dtypes.ConsolidateDelegationsRequest
	CheckAllDelegationsRequest        = dtypes.CheckAllDelegationsRequest
	CheckAllDelegationsResponse       = dtypes.CheckAllDelegationsResponse
	CheckDelegationRequest            = dtypes.CheckDelegationRequest
	CheckDelegationResponse           = dtypes.CheckDelegationResponse
	CheckRewardsRequest               = dtypes.CheckRewardsRequest
	CheckRewardsResponse              = dtypes.CheckRewardsResponse
	CheckRewardDelegationRequest      = dtypes.CheckRewardDelegationRequest
	CheckRewardDelegationResponse     = dtypes.CheckRewardDelegationResponse
	DowntimeRecordRequest             = dtypes.DowntimeRecordRequest
	DowntimeRecordResponse            = dtypes.DowntimeRecordResponse
	DowntimeRecord                    = dtypes.DowntimeRecord
	TimeUntilElectionRequest          = dtypes.TimeUntilElectionRequest
	TimeUntilElectionResponse         = dtypes.TimeUntilElectionResponse
	RegisterCandidateRequest          = dtypes.RegisterCandidateRequest
	ChangeCandidateFeeRequest         = dtypes.ChangeCandidateFeeRequest
	SetMinCandidateFeeRequest         = dtypes.SetMinCandidateFeeRequest
	UpdateCandidateInfoRequest        = dtypes.UpdateCandidateInfoRequest
	UnregisterCandidateRequest        = dtypes.UnregisterCandidateRequest
	ListCandidatesRequest             = dtypes.ListCandidatesRequest
	ListCandidatesResponse            = dtypes.ListCandidatesResponse
	ListValidatorsRequest             = dtypes.ListValidatorsRequest
	ListValidatorsResponse            = dtypes.ListValidatorsResponse
	ListDelegationsRequest            = dtypes.ListDelegationsRequest
	ListDelegationsResponse           = dtypes.ListDelegationsResponse
	ListAllDelegationsRequest         = dtypes.ListAllDelegationsRequest
	ListAllDelegationsResponse        = dtypes.ListAllDelegationsResponse
	Referrer                          = dtypes.Referrer
	ListReferrersRequest              = dtypes.ListReferrersRequest
	ListReferrersResponse             = dtypes.ListReferrersResponse
	RegisterReferrerRequest           = dtypes.RegisterReferrerRequest
	SetDowntimePeriodRequest          = dtypes.SetDowntimePeriodRequest
	SetElectionCycleRequest           = dtypes.SetElectionCycleRequest
	SetMaxYearlyRewardRequest         = dtypes.SetMaxYearlyRewardRequest
	SetRegistrationRequirementRequest = dtypes.SetRegistrationRequirementRequest
	SetValidatorCountRequest          = dtypes.SetValidatorCountRequest
	SetOracleAddressRequest           = dtypes.SetOracleAddressRequest
	SetSlashingPercentagesRequest     = dtypes.SetSlashingPercentagesRequest
	UnjailRequest                     = dtypes.UnjailRequest
	EnableValidatorJailingRequest     = dtypes.EnableValidatorJailingRequest
	Candidate                         = dtypes.Candidate
	CandidateStatistic                = dtypes.CandidateStatistic
	Delegation                        = dtypes.Delegation
	DelegationIndex                   = dtypes.DelegationIndex
	ValidatorStatistic                = dtypes.ValidatorStatistic
	Validator                         = types.Validator
	State                             = dtypes.State
	Params                            = dtypes.Params
	GetStateRequest                   = dtypes.GetStateRequest
	GetStateResponse                  = dtypes.GetStateResponse
	InitializationState               = dtypes.InitializationState
	CheckDelegatorRewardsRequest      = dtypes.CheckDelegatorRewardsRequest
	CheckDelegatorRewardsResponse     = dtypes.CheckDelegatorRewardsResponse
	ClaimDelegatorRewardsRequest      = dtypes.ClaimDelegatorRewardsRequest
	ClaimDelegatorRewardsResponse     = dtypes.ClaimDelegatorRewardsResponse

	DposElectionEvent               = dtypes.DposElectionEvent
	DposSlashEvent                  = dtypes.DposSlashEvent
	DposJailEvent                   = dtypes.DposJailEvent
	DposUnjailEvent                 = dtypes.DposUnjailEvent
	DposCandidateRegistersEvent     = dtypes.DposCandidateRegistersEvent
	DposCandidateUnregistersEvent   = dtypes.DposCandidateUnregistersEvent
	DposCandidateFeeChangeEvent     = dtypes.DposCandidateFeeChangeEvent
	DposUpdateCandidateInfoEvent    = dtypes.DposUpdateCandidateInfoEvent
	DposDelegatorDelegatesEvent     = dtypes.DposDelegatorDelegatesEvent
	DposDelegatorRedelegatesEvent   = dtypes.DposDelegatorRedelegatesEvent
	DposDelegatorConsolidatesEvent  = dtypes.DposDelegatorConsolidatesEvent
	DposDelegatorUnbondsEvent       = dtypes.DposDelegatorUnbondsEvent
	DposReferrerRegistersEvent      = dtypes.DposReferrerRegistersEvent
	DposDelegatorClaimsRewardsEvent = dtypes.DposDelegatorClaimsRewardsEvent

	RequestBatch                = dtypes.RequestBatch
	RequestBatchTally           = dtypes.RequestBatchTally
	BatchRequest                = dtypes.BatchRequest
	BatchRequestMeta            = dtypes.BatchRequestMeta
	GetRequestBatchTallyRequest = dtypes.GetRequestBatchTallyRequest
)

type DPOS struct {
}

func (c *DPOS) Meta() (plugin.Meta, error) {
	return plugin.Meta{
		Name:    "dposV3",
		Version: "3.0.0",
	}, nil
}

func (c *DPOS) Init(ctx contract.Context, req *InitRequest) error {
	ctx.Logger().Info("DPOSv3 Init", "Params", req)
	params := req.Params

	if params.CoinContractAddress == nil {
		addr, err := ctx.Resolve("coin")
		if err != nil {
			return err
		}
		params.CoinContractAddress = addr.MarshalPB()
	}
	if params.CrashSlashingPercentage == nil {
		params.CrashSlashingPercentage = &types.BigUInt{Value: inactivitySlashPercentage}
	}
	if params.ByzantineSlashingPercentage == nil {
		params.ByzantineSlashingPercentage = &types.BigUInt{Value: doubleSignSlashPercentage}
	}
	if params.RegistrationRequirement == nil {
		params.RegistrationRequirement = &types.BigUInt{Value: *scientificNotation(defaultRegistrationRequirement, tokenDecimals)}
	}
	if params.MaxYearlyReward == nil {
		params.MaxYearlyReward = &types.BigUInt{Value: *scientificNotation(defaultMaxYearlyReward, tokenDecimals)}
	}
	if params.DowntimePeriod == 0 {
		params.DowntimePeriod = defaultDowntimePeriod
	}

	state := &State{
		Params:     params,
		Validators: req.Validators,
		// we avoid calling ctx.Now() in case the contract is deployed at
		// genesis
		LastElectionTime:          0,
		TotalValidatorDelegations: loom.BigZeroPB(),
		TotalRewardDistribution:   loom.BigZeroPB(),
	}

	return saveState(ctx, state)
}

// *********************
// DELEGATION
// *********************

func (c *DPOS) Delegate(ctx contract.Context, req *DelegateRequest) error {
	delegator := ctx.Message().Sender
	ctx.Logger().Info("DPOSv3 Delegate", "delegator", delegator, "request", req)

	if req.ValidatorAddress == nil {
		return logDposError(ctx, errors.New("Delegate called with req.ValidatorAddress == nil"), req.String())
	}

	cand := GetCandidate(ctx, loom.UnmarshalAddressPB(req.ValidatorAddress))
	// Delegations can only be made to existing candidates
	if cand == nil {
		return logDposError(ctx, errCandidateNotFound, req.String())
	} else if cand.State == UNREGISTERING {
		return logDposError(ctx, errCandidateUnregistering, req.String())
	}

	if req.Amount == nil || !common.IsPositive(req.Amount.Value) {
		return logDposError(ctx, errors.New("Must Delegate a positive number of tokens."), req.String())
	}

	// Ensure that referrer value is meaningful
	referrerAddress := GetReferrer(ctx, req.Referrer)
	if req.Referrer != "" && referrerAddress == nil {
		return logDposError(ctx, errors.New("Invalid Referrer."), req.String())
	} else if referrerAddress != nil && cand.MaxReferralPercentage < defaultReferrerFee.Uint64() {
		// NOTE: any referral made while a MaxReferralPercentage > ReferrerFee is
		// grandfathered in (i.e. valid) even after a candidate lowers their
		// MaxReferralPercentage
		msg := fmt.Sprintf("Candidate does not accept delegations with referral fees as high. Max: %d, Fee: %d", cand.MaxReferralPercentage, defaultReferrerFee.Uint64())
		return logDposError(ctx, errors.New(msg), req.String())
	}

	coin, err := loadCoin(ctx)
	if err != nil {
		return err
	}

	dposContractAddress := ctx.ContractAddress()
	err = coin.TransferFrom(delegator, dposContractAddress, &req.Amount.Value)
	if err != nil {
		transferFromErr := fmt.Sprintf("Failed coin TransferFrom - Delegate, %v, %s", delegator.String(), req.Amount.Value.String())
		return logDposError(ctx, err, transferFromErr)
	}

	// Get next delegation index for this validator / delegator pair
	index, err := GetNextDelegationIndex(ctx, *req.ValidatorAddress, *delegator.MarshalPB())
	if err != nil {
		return err
	}

	tierNumber := req.GetLocktimeTier()
	if tierNumber > 3 {
		return logDposError(ctx, errors.New("Invalid delegation tier"), req.String())
	}

	locktimeTier := TierMap[tierNumber]

	tierTime := TierLocktimeMap[locktimeTier]
	now := uint64(ctx.Now().Unix())
	lockTime := now + tierTime

	if lockTime < now {
		return logDposError(ctx, errors.New("Overflow in set locktime!"), req.String())
	}

	delegation := &Delegation{
		Validator:    req.ValidatorAddress,
		Delegator:    delegator.MarshalPB(),
		Amount:       loom.BigZeroPB(),
		UpdateAmount: req.Amount,
		// delegations are locked up for a minimum of an election period
		// from the time of the latest delegation
		LocktimeTier: locktimeTier,
		LockTime:     lockTime,
		State:        BONDING,
		Index:        index,
		Referrer:     req.Referrer,
	}
	if err := SetDelegation(ctx, delegation); err != nil {
		return err
	}

	return c.emitDelegatorDelegatesEvent(ctx, delegation)
}

func (c *DPOS) Redelegate(ctx contract.Context, req *RedelegateRequest) error {
	delegator := ctx.Message().Sender
	ctx.Logger().Info("DPOSv3 Redelegate", "delegator", delegator, "request", req)

	if req.ValidatorAddress == nil {
		return logDposError(ctx, errors.New("Redelegate called with req.ValidatorAddress == nil"), req.String())
	}
	if req.FormerValidatorAddress == nil {
		return logDposError(ctx, errors.New("Redelegate called with req.FormerValidatorAddress == nil"), req.String())
	}

	if loom.UnmarshalAddressPB(req.FormerValidatorAddress).Compare(loom.UnmarshalAddressPB(req.ValidatorAddress)) == 0 {
		return logDposError(ctx, errors.New("Redelegating self-delegations is not permitted."), req.String())
	}
	if req.Amount != nil && !common.IsPositive(req.Amount.Value) {
		return logDposError(ctx, errors.New("Must Redelegate a positive number of tokens."), req.String())
	}

	// Unless redelegation is to the limbo validator check that the new
	// validator address corresponds to one of the registered candidates
	if loom.UnmarshalAddressPB(req.ValidatorAddress).Compare(LimboValidatorAddress(ctx)) != 0 {
		candidate := GetCandidate(ctx, loom.UnmarshalAddressPB(req.ValidatorAddress))
		// Delegations can only be made to existing candidates
		if candidate == nil {
			return logDposError(ctx, errCandidateNotFound, req.String())
		} else if candidate.State == UNREGISTERING {
			return logDposError(ctx, errCandidateUnregistering, req.String())
		}

		// Ensure that referrer value is meaningful
		referrerAddress := GetReferrer(ctx, req.Referrer)
		if req.Referrer != "" && referrerAddress == nil {
			return logDposError(ctx, errors.New("Invalid Referrer."), req.String())
		} else if referrerAddress != nil && candidate.MaxReferralPercentage < defaultReferrerFee.Uint64() {
			msg := fmt.Sprintf("Candidate does not accept delegations with referral fees as high. Max: %d, Fee: %d", candidate.MaxReferralPercentage, defaultReferrerFee.Uint64())
			return logDposError(ctx, errors.New(msg), req.String())
		}
	}

	priorDelegation, err := GetDelegation(ctx, req.Index, *req.FormerValidatorAddress, *delegator.MarshalPB())
	if err == contract.ErrNotFound {
		return logDposError(ctx, errors.New("No delegation to redelegate."), req.String())
	} else if priorDelegation.State != BONDED {
		return logDposError(ctx, errors.New("Cannot redelegate a delegation not in the BONDED state."), req.String())
	} else if err != nil {
		return err
	}

	newLocktimeTier := priorDelegation.LocktimeTier
	newLocktime := priorDelegation.LockTime

	if req.NewLocktimeTier > uint64(newLocktimeTier) {
		state, err := LoadState(ctx)
		if err != nil {
			return err
		}

		newLocktimeTier = LocktimeTier(req.NewLocktimeTier)
		tierTime := TierLocktimeMap[newLocktimeTier]
		now := uint64(ctx.Now().Unix())
		remainingTime := state.Params.ElectionCycleLength - (ctx.Now().Unix() - state.LastElectionTime)
		newLocktime := now + tierTime + uint64(remainingTime)

		if newLocktime < now {
			return logDposError(ctx, errors.New("Overflow in set locktime!"), req.String())
		}
	}

	// if req.Amount == nil, it is assumed caller wants to redelegate full delegation
	if req.Amount == nil || priorDelegation.Amount.Value.Cmp(&req.Amount.Value) == 0 {
		priorDelegation.UpdateAmount = priorDelegation.Amount
		priorDelegation.UpdateValidator = req.ValidatorAddress
		priorDelegation.UpdateLocktimeTier = newLocktimeTier

		priorDelegation.State = REDELEGATING
		priorDelegation.LockTime = newLocktime
		priorDelegation.Referrer = req.Referrer
	} else if priorDelegation.Amount.Value.Cmp(&req.Amount.Value) < 0 {
		return logDposError(ctx, errors.New("Redelegation amount out of range."), req.String())
	} else {
		// if less than the full amount is being redelegated, create a new
		// delegation for new validator and unbond from former validator
		priorDelegation.State = REDELEGATING
		priorDelegation.UpdateAmount.Value.Sub(&priorDelegation.Amount.Value, &req.Amount.Value)
		priorDelegation.UpdateValidator = priorDelegation.Validator

		index, err := GetNextDelegationIndex(ctx, *req.ValidatorAddress, *priorDelegation.Delegator)
		if err != nil {
			return err
		}

		delegation := &Delegation{
			Validator:    req.ValidatorAddress,
			Delegator:    priorDelegation.Delegator,
			Amount:       loom.BigZeroPB(),
			UpdateAmount: req.Amount,
			LocktimeTier: newLocktimeTier,
			LockTime:     newLocktime,
			State:        BONDING,
			Index:        index,
			Referrer:     req.Referrer,
		}
		if err := SetDelegation(ctx, delegation); err != nil {
			return err
		}

		// Emit event for the new delegation
		if err := c.emitDelegatorRedelegatesEvent(ctx, delegation); err != nil {
			return err
		}
	}

	if err := SetDelegation(ctx, priorDelegation); err != nil {
		return err
	}

	return c.emitDelegatorRedelegatesEvent(ctx, priorDelegation)
}

func (c *DPOS) ConsolidateDelegations(ctx contract.Context, req *ConsolidateDelegationsRequest) error {
	delegator := ctx.Message().Sender
	ctx.Logger().Info("DPOSv3 ConsolidateDelegations", "delegator", delegator, "request", req)

	// Unless considation is for the limbo validator, check that the new
	// validator address corresponds to one of the registered candidates
	if loom.UnmarshalAddressPB(req.ValidatorAddress).Compare(LimboValidatorAddress(ctx)) != 0 {
		candidate := GetCandidate(ctx, loom.UnmarshalAddressPB(req.ValidatorAddress))
		// Delegations can only be made to existing candidates
		if candidate == nil {
			return logDposError(ctx, errCandidateNotFound, req.String())
		}
	}

	newDelegation, consolidatedDelegations, unconsolidatedDelegationsCount, err := consolidateDelegations(ctx, req.ValidatorAddress, delegator.MarshalPB())
	if err != nil {
		return err
	}

	return c.emitDelegatorConsolidatesEvent(ctx, newDelegation, consolidatedDelegations, unconsolidatedDelegationsCount)
}

// returns the number of delegations which were not consolidated in the event there is no error
// NOTE: Consolidate delegations is supposed to clear referrer field. If
// a delegator redelegates (to increase locktime reward, for example), this
// redelegation will likely be done via a wallet and thus a wallet can still
// insert its referrer id into the referrer field during redelegation.
func consolidateDelegations(ctx contract.Context, validator, delegator *types.Address) (*Delegation, []*Delegation, int, error) {
	// cycle through all delegations and delete those which are BONDED and
	// unlocked while accumulating their amounts
	delegations, err := returnMatchingDelegations(ctx, validator, delegator)
	if err != nil {
		return nil, nil, -1, err
	}

	unconsolidatedDelegationsCount := 0
	totalDelegationAmount := common.BigZero()
	var consolidatedDelegations []*Delegation
	for _, delegation := range delegations {
		if delegation.LockTime > uint64(ctx.Now().Unix()) || delegation.State != BONDED {
			unconsolidatedDelegationsCount++
			continue
		}

		totalDelegationAmount.Add(totalDelegationAmount, &delegation.Amount.Value)
		consolidatedDelegations = append(consolidatedDelegations, delegation)

		if err = DeleteDelegation(ctx, delegation); err != nil {
			return nil, nil, -1, err
		}
	}

	index, err := GetNextDelegationIndex(ctx, *validator, *delegator)
	if err != nil {
		return nil, nil, -1, err
	}

	// create new conolidated delegation
	delegation := &Delegation{
		Validator:    validator,
		Delegator:    delegator,
		Amount:       &types.BigUInt{Value: *totalDelegationAmount},
		UpdateAmount: loom.BigZeroPB(),
		LocktimeTier: 0,
		LockTime:     0,
		State:        BONDED,
		Index:        index,
	}
	if err := SetDelegation(ctx, delegation); err != nil {
		return nil, nil, -1, err
	}

	return delegation, consolidatedDelegations, unconsolidatedDelegationsCount, nil
}

/// Returns the total amount which will be available to the user's balance
/// if they claim all rewards that are owed to them
func (c *DPOS) CheckRewardsFromAllValidators(ctx contract.StaticContext, req *CheckDelegatorRewardsRequest) (*CheckDelegatorRewardsResponse, error) {
	if req.Delegator == nil {
		return nil, logStaticDposError(ctx, errors.New("CheckRewardsFromAllValidators called with req.Delegator == nil"), req.String())
	}
	delegator := req.Delegator
	validators, err := ValidatorList(ctx)
	if err != nil {
		return nil, logStaticDposError(ctx, err, req.String())
	}

	total := big.NewInt(0)
	chainID := ctx.Block().ChainID
	for _, v := range validators {
		valAddress := loom.Address{ChainID: chainID, Local: loom.LocalAddressFromPublicKey(v.PubKey)}
		delegation, err := GetDelegation(ctx, REWARD_DELEGATION_INDEX, *valAddress.MarshalPB(), *delegator)
		if err == contract.ErrNotFound {
			// Skip reward delegations that were not found.
			continue
		} else if err != nil {
			return nil, err
		}

		// Add to the sum
		total.Add(total, delegation.Amount.Value.Int)
	}

	amount := loom.NewBigUInt(total)
	return &CheckDelegatorRewardsResponse{
		Amount: &types.BigUInt{Value: *amount},
	}, nil
}

/// This unbonds the full amount of the rewards delegation from all validators
/// and returns the total amount which will be available to the
func (c *DPOS) ClaimRewardsFromAllValidators(ctx contract.Context, req *ClaimDelegatorRewardsRequest) (*ClaimDelegatorRewardsResponse, error) {
	delegator := ctx.Message().Sender
	validators, err := ValidatorList(ctx)
	if err != nil {
		return nil, logStaticDposError(ctx, err, req.String())
	}

	total := big.NewInt(0)
	chainID := ctx.Block().ChainID
	var claimedFromValidators []*types.Address
	var amounts []*types.BigUInt
	for _, v := range validators {
		valAddress := loom.Address{ChainID: chainID, Local: loom.LocalAddressFromPublicKey(v.PubKey)}
		delegation, err := GetDelegation(ctx, REWARD_DELEGATION_INDEX, *valAddress.MarshalPB(), *delegator.MarshalPB())
		if err == contract.ErrNotFound {
			// Skip reward delegations that were not found.
			continue
		} else if err != nil {
			return nil, err
		}

		claimedFromValidators = append(claimedFromValidators, valAddress.MarshalPB())
		amounts = append(amounts, delegation.Amount)

		// Set to UNBONDING and UpdateAmount == Amount, to fully unbond it.
		delegation.State = UNBONDING
		delegation.UpdateAmount = delegation.Amount

		if err := SetDelegation(ctx, delegation); err != nil {
			return nil, err
		}

		err = c.emitDelegatorUnbondsEvent(ctx, delegation)
		if err != nil {
			return nil, err
		}

		// Add to the sum
		total.Add(total, delegation.Amount.Value.Int)
	}

	amount := &types.BigUInt{Value: *loom.NewBigUInt(total)}

	err = c.emitDelegatorClaimsRewardsEvent(ctx, delegator.MarshalPB(), claimedFromValidators, amounts, amount)
	if err != nil {
		return nil, err
	}

	return &ClaimDelegatorRewardsResponse{
		Amount: amount,
	}, nil
}

func (c *DPOS) Unbond(ctx contract.Context, req *UnbondRequest) error {
	delegator := ctx.Message().Sender
	ctx.Logger().Info("DPOSv3 Unbond", "delegator", delegator, "request", req)

	if req.ValidatorAddress == nil {
		return logDposError(ctx, errors.New("Unbond called with req.ValidatorAddress == nil"), req.String())
	} else if req.Amount == nil {
		return logDposError(ctx, errors.New("Unbond called with req.Amount == nil"), req.String())
	}

	delegation, err := GetDelegation(ctx, req.Index, *req.ValidatorAddress, *delegator.MarshalPB())
	if err == contract.ErrNotFound {
		return logDposError(ctx, errors.New(fmt.Sprintf("delegation not found: %s %s", req.ValidatorAddress, delegator.MarshalPB())), req.String())
	} else if err != nil {
		return err
	}

	state, err := LoadState(ctx)
	if err != nil {
		return err
	}
	instantUnlock := state.Params.ElectionCycleLength == 0 && delegation.LocktimeTier == TIER_ZERO

	if delegation.Amount.Value.Cmp(&req.Amount.Value) < 0 {
		return logDposError(ctx, errors.New("Unbond amount exceeds delegation amount."), req.String())
	} else if delegation.LockTime > uint64(ctx.Now().Unix()) && !instantUnlock {
		return logDposError(ctx, errors.New("Delegation currently locked."), req.String())
	} else if delegation.State != BONDED {
		return logDposError(ctx, errors.New("Existing delegation not in BONDED state."), req.String())
	} else {
		delegation.State = UNBONDING
		// if req.Amount == 0, the full amount is unbonded
		if common.IsZero(req.Amount.Value) {
			delegation.UpdateAmount = delegation.Amount
		} else {
			delegation.UpdateAmount = req.Amount
		}
		SetDelegation(ctx, delegation)
	}

	return c.emitDelegatorUnbondsEvent(ctx, delegation)
}

func (c *DPOS) CheckDelegation(ctx contract.StaticContext, req *CheckDelegationRequest) (*CheckDelegationResponse, error) {
	ctx.Logger().Debug("DPOSv3 CheckDelegation", "request", req)

	delegations, err := returnMatchingDelegations(ctx, req.ValidatorAddress, req.DelegatorAddress)
	if err != nil {
		return nil, err
	}

	totalDelegationAmount := common.BigZero()
	totalWeightedDelegationAmount := common.BigZero()
	for _, delegation := range delegations {
		totalDelegationAmount.Add(totalDelegationAmount, &delegation.Amount.Value)
		weightedAmount := calculateWeightedDelegationAmount(*delegation)
		totalWeightedDelegationAmount.Add(totalWeightedDelegationAmount, &weightedAmount)
	}

	return &CheckDelegationResponse{Amount: &types.BigUInt{Value: *totalDelegationAmount}, WeightedAmount: &types.BigUInt{Value: *totalWeightedDelegationAmount}, Delegations: delegations}, nil
}

func (c *DPOS) CheckAllDelegations(ctx contract.StaticContext, req *CheckAllDelegationsRequest) (*CheckAllDelegationsResponse, error) {
	ctx.Logger().Debug("DPOSv3 CheckAllDelegations", "request", req)

	if req.DelegatorAddress == nil {
		return nil, logStaticDposError(ctx, errors.New("CheckAllDelegations called with req.DelegatorAddress == nil"), req.String())
	}

	delegations, err := loadDelegationList(ctx)
	if err != nil {
		return nil, err
	}

	totalDelegationAmount := common.BigZero()
	totalWeightedDelegationAmount := common.BigZero()
	var delegatorDelegations []*Delegation
	for _, d := range delegations {
		if loom.UnmarshalAddressPB(d.Delegator).Compare(loom.UnmarshalAddressPB(req.DelegatorAddress)) != 0 {
			continue
		}

		delegation, err := GetDelegation(ctx, d.Index, *d.Validator, *d.Delegator)

		if err == contract.ErrNotFound {
			continue
		} else if err != nil {
			return nil, err
		}

		totalDelegationAmount.Add(totalDelegationAmount, &delegation.Amount.Value)
		weightedAmount := calculateWeightedDelegationAmount(*delegation)
		totalWeightedDelegationAmount.Add(totalWeightedDelegationAmount, &weightedAmount)
		delegatorDelegations = append(delegatorDelegations, delegation)
	}

	return &CheckAllDelegationsResponse{Amount: &types.BigUInt{Value: *totalDelegationAmount}, WeightedAmount: &types.BigUInt{Value: *totalWeightedDelegationAmount}, Delegations: delegatorDelegations}, nil
}

// **************************
// CANDIDATE REGISTRATION
// **************************

func (c *DPOS) WhitelistCandidate(ctx contract.Context, req *WhitelistCandidateRequest) error {
	sender := ctx.Message().Sender
	ctx.Logger().Info("DPOSv3 WhitelistCandidate", "sender", sender, "request", req)

	state, err := LoadState(ctx)
	if err != nil {
		return err
	}

	// ensure that function is only executed when called by oracle
	if state.Params.OracleAddress == nil || sender.Compare(loom.UnmarshalAddressPB(state.Params.OracleAddress)) != 0 {
		return logDposError(ctx, errOnlyOracle, req.String())
	}

	return c.addCandidateToStatisticList(ctx, req)
}

func (c *DPOS) addCandidateToStatisticList(ctx contract.Context, req *WhitelistCandidateRequest) error {
	_, err := GetStatistic(ctx, loom.UnmarshalAddressPB(req.CandidateAddress))

	tierNumber := req.GetLocktimeTier()
	if tierNumber > 3 {
		return logDposError(ctx, errors.New("Invalid whitelist tier"), req.String())
	}

	if err == contract.ErrNotFound {
		// Creating a ValidatorStatistic entry for candidate with the appropriate
		// lockup period and amount
		SetStatistic(ctx, &ValidatorStatistic{
			Address:         req.CandidateAddress,
			WhitelistAmount: req.Amount,
			LocktimeTier:    tierNumber,
			DelegationTotal: loom.BigZeroPB(),
			SlashPercentage: loom.BigZeroPB(),
		})
	} else if err == nil {
		// ValidatorStatistic must not yet exist for a particular candidate in order
		// to be whitelisted
		return logDposError(ctx, errors.New("Cannot whitelist an already whitelisted candidate."), req.String())
	} else {
		return logDposError(ctx, err, req.String())
	}

	return nil
}

func (c *DPOS) RemoveWhitelistedCandidate(ctx contract.Context, req *RemoveWhitelistedCandidateRequest) error {
	sender := ctx.Message().Sender
	ctx.Logger().Info("DPOSv3 RemoveWhitelistCandidate", "sender", sender, "request", req)

	state, err := LoadState(ctx)
	if err != nil {
		return err
	}

	// ensure that function is only executed when called by oracle
	if state.Params.OracleAddress == nil || sender.Compare(loom.UnmarshalAddressPB(state.Params.OracleAddress)) != 0 {
		return logDposError(ctx, errOnlyOracle, req.String())
	}

	statistic, err := GetStatistic(ctx, loom.UnmarshalAddressPB(req.CandidateAddress))
	if err != contract.ErrNotFound && err != nil {
		return err
	}

	if statistic == nil {
		return logDposError(ctx, errors.New("Candidate is not whitelisted."), req.String())
	}
	statistic.UpdateWhitelistAmount = loom.BigZeroPB()
	return SetStatistic(ctx, statistic)
}

func (c *DPOS) ChangeWhitelistInfo(ctx contract.Context, req *ChangeWhitelistInfoRequest) error {
	sender := ctx.Message().Sender
	ctx.Logger().Info("DPOSv3", "ChangeWhitelistInfo", "sender", sender, "request", req)

	state, err := LoadState(ctx)
	if err != nil {
		return err
	}

	// ensure that function is only executed when called by oracle
	if state.Params.OracleAddress == nil || sender.Compare(loom.UnmarshalAddressPB(state.Params.OracleAddress)) != 0 {
		return logDposError(ctx, errOnlyOracle, req.String())
	}

	if req.Amount == nil || !common.IsPositive(req.Amount.Value) {
		return logDposError(ctx, errors.New("Whitelist amount must be a positive number of tokens."), req.String())
	}

	tierNumber := req.GetLocktimeTier()
	if tierNumber > 3 {
		return logDposError(ctx, errors.New("Invalid whitelist tier"), req.String())
	}

	statistic, err := GetStatistic(ctx, loom.UnmarshalAddressPB(req.CandidateAddress))
	if err != nil {
		return logDposError(ctx, errors.New("Candidate is not whitelisted."), req.String())
	}

	statistic.UpdateWhitelistAmount = req.Amount
	statistic.UpdateLocktimeTier = tierNumber

	return SetStatistic(ctx, statistic)
}

func (c *DPOS) RegisterCandidate(ctx contract.Context, req *RegisterCandidateRequest) error {
	candidateAddress := ctx.Message().Sender
	ctx.Logger().Info("DPOSv3 RegisterCandidate", "candidate", candidateAddress, "request", req)

	candidates, err := LoadCandidateList(ctx)
	if err != nil {
		return err
	}

	checkAddr := loom.Address{ChainID: ctx.Block().ChainID, Local: loom.LocalAddressFromPublicKey(req.PubKey)}
	if candidateAddress.Compare(checkAddr) != 0 {
		return logDposError(ctx, errors.New("Public key does not match address."), req.String())
	}

	// if candidate record already exists, exit function; candidate record
	// updates are done via the UpdateCandidateRecord function
	cand := candidates.Get(candidateAddress)
	if cand != nil {
		return logDposError(ctx, errCandidateAlreadyRegistered, req.String())
	}

	if err = validateCandidateFee(ctx, req.Fee); err != nil {
		return logDposError(ctx, err, req.String())
	}

	// validate the maximum referral fee candidate is willing to accept
	if err = validateFee(req.MaxReferralPercentage); err != nil {
		return logDposError(ctx, err, req.String())
	}

	// Don't check for an err here because a nil statistic is expected when
	// a candidate registers for the first time
	statistic, _ := GetStatistic(ctx, candidateAddress)

	state, err := LoadState(ctx)
	if err != nil {
		return err
	}

	if (statistic == nil || common.IsZero(statistic.WhitelistAmount.Value)) && common.IsPositive(state.Params.RegistrationRequirement.Value) {
		// A currently unregistered candidate must make a loom token deposit
		// = 'registrationRequirement' in order to run for validator.
		coin, err := loadCoin(ctx)
		if err != nil {
			return err
		}

		dposContractAddress := ctx.ContractAddress()
		err = coin.TransferFrom(candidateAddress, dposContractAddress, &state.Params.RegistrationRequirement.Value)
		if err != nil {
			transferFromErr := fmt.Sprintf("Failed coin TransferFrom - registercanidate, %v, %s", candidateAddress.String(), state.Params.RegistrationRequirement.Value.String())
			return logDposError(ctx, err, transferFromErr)
		}

		// Self-delegate funds for the amount of time specified
		tier := req.GetLocktimeTier()
		if tier > 3 {
			return logDposError(ctx, errors.New("Invalid locktime tier"), req.String())
		}

		locktimeTier := TierMap[tier]
		tierTime := TierLocktimeMap[locktimeTier]
		now := uint64(ctx.Now().Unix())
		lockTime := now + tierTime

		delegation := &Delegation{
			Validator:    candidateAddress.MarshalPB(),
			Delegator:    candidateAddress.MarshalPB(),
			Amount:       loom.BigZeroPB(),
			UpdateAmount: state.Params.RegistrationRequirement,
			LocktimeTier: locktimeTier,
			LockTime:     lockTime,
			State:        BONDING,
			Index:        DELEGATION_START_INDEX,
		}
		if err := SetDelegation(ctx, delegation); err != nil {
			return err
		}
	}

	newCandidate := &Candidate{
		PubKey:                req.PubKey,
		Address:               candidateAddress.MarshalPB(),
		Fee:                   req.Fee,
		NewFee:                req.Fee,
		Name:                  req.Name,
		Description:           req.Description,
		Website:               req.Website,
		State:                 REGISTERED,
		MaxReferralPercentage: req.MaxReferralPercentage,
	}
	candidates.Set(newCandidate)

	if err = saveCandidateList(ctx, candidates); err != nil {
		return err
	}

	return c.emitCandidateRegistersEvent(ctx, candidateAddress.MarshalPB(), req.Fee)
}

func (c *DPOS) Unjail(ctx contract.Context, req *UnjailRequest) error {
	if !ctx.FeatureEnabled(loomchain.DPOSVersion3_3, false) {
		return errors.New("DPOS v3.3 is not enabled")
	}

	candidateAddress := ctx.Message().Sender

	// if req.Validator is not nil, make sure that the caller is the oracle
	// only the oracle can unjail other validators, a validator can only unjail itself
	if req.Validator != nil {
		state, err := LoadState(ctx)
		if err != nil {
			return err
		}
		if state.Params.OracleAddress == nil || ctx.Message().Sender.Compare(loom.UnmarshalAddressPB(state.Params.OracleAddress)) != 0 {
			return errors.New("Only the oracle can unjail other validators")
		}
		candidateAddress = loom.UnmarshalAddressPB(req.Validator)
	}

	statistic, err := GetStatistic(ctx, candidateAddress)
	if err != nil || statistic == nil {
		return errStatisticNotFound
	}

	if !statistic.Jailed {
		return fmt.Errorf("%s is not jailed", candidateAddress.String())
	}

	ctx.Logger().Info("DPOSv3 Unjail", "request", req)
	statistic.Jailed = false
	if err = SetStatistic(ctx, statistic); err != nil {
		return err
	}

	return emitUnjailEvent(ctx, candidateAddress.MarshalPB())
}

func (c *DPOS) ChangeFee(ctx contract.Context, req *ChangeCandidateFeeRequest) error {
	ctx.Logger().Info("DPOSv3 ChangeFee", "request", req)

	candidateAddress := ctx.Message().Sender
	candidates, err := LoadCandidateList(ctx)
	if err != nil {
		return err
	}

	cand := candidates.Get(candidateAddress)
	if cand == nil {
		return errCandidateNotFound
	}

	if cand.State != REGISTERED {
		return logDposError(ctx, errors.New("Candidate not in REGISTERED state."), req.String())
	}

	if err = validateCandidateFee(ctx, req.Fee); err != nil {
		return logDposError(ctx, err, req.String())
	}

	cand.NewFee = req.Fee
	cand.State = ABOUT_TO_CHANGE_FEE

	if err = saveCandidateList(ctx, candidates); err != nil {
		return err
	}

	return c.emitCandidateFeeChangeEvent(ctx, candidateAddress.MarshalPB(), req.Fee)
}

func (c *DPOS) UpdateCandidateInfo(ctx contract.Context, req *UpdateCandidateInfoRequest) error {
	ctx.Logger().Info("DPOSv3 UpdateCandidateInfo", "request", req)

	candidateAddress := ctx.Message().Sender
	candidates, err := LoadCandidateList(ctx)
	if err != nil {
		return err
	}

	cand := candidates.Get(candidateAddress)
	if cand == nil {
		return errCandidateNotFound
	}

	// validate the maximum referral fee candidate is willing to accept
	if err = validateFee(req.MaxReferralPercentage); err != nil {
		return logDposError(ctx, err, req.String())
	}

	cand.Name = req.Name
	cand.Description = req.Description
	cand.Website = req.Website
	cand.MaxReferralPercentage = req.MaxReferralPercentage

	if err = saveCandidateList(ctx, candidates); err != nil {
		return err
	}

	return c.emitUpdateCandidateInfoEvent(ctx, candidateAddress.MarshalPB())
}

// When UnregisterCandidate is called, all slashing must be applied to
// delegators. Delegators can be unbonded AFTER SOME WITHDRAWAL DELAY.
// Leaving the validator set mid-election period results in a loss of rewards
// but it should not result in slashing due to downtime.
func (c *DPOS) UnregisterCandidate(ctx contract.Context, req *UnregisterCandidateRequest) error {
	candidateAddress := ctx.Message().Sender
	ctx.Logger().Info("DPOSv3 UnregisterCandidate", "candidateAddress", candidateAddress, "request", req)

	candidates, err := LoadCandidateList(ctx)
	if err != nil {
		return err
	}

	cand := candidates.Get(candidateAddress)
	if cand == nil {
		return logDposError(ctx, errCandidateNotFound, req.String())
	} else if cand.State != REGISTERED {
		return logDposError(ctx, errors.New("Candidate not in REGISTERED state."), req.String())
	} else {
		cand.State = UNREGISTERING

		// unbond all validator self-delegations by first consolidating & then unbonding single delegation
		_, _, lockedDelegations, err := consolidateDelegations(ctx, candidateAddress.MarshalPB(), candidateAddress.MarshalPB())
		if err != nil {
			return err
		}
		if lockedDelegations != 0 {
			return logDposError(ctx, errors.New("Validator has locked self-delegations."), req.String())
		}

		// After successful consolidation, only one delegation remains at DELEGATION_START_INDEX
		delegation, err := GetDelegation(ctx, DELEGATION_START_INDEX, *candidateAddress.MarshalPB(), *candidateAddress.MarshalPB())
		if err != contract.ErrNotFound && err != nil {
			return err
		}

		// In case that a whitelisted candidate with no self-delegation calls this
		// function, we must check that delegation is not nil
		if delegation != nil && !common.IsZero(delegation.Amount.Value) {
			if delegation.LockTime > uint64(ctx.Now().Unix()) {
				return logDposError(ctx, errors.New("Validator's self-delegation currently locked."), req.String())
			} else if delegation.State != BONDED {
				return logDposError(ctx, errors.New(fmt.Sprintf("Existing delegation not in BONDED state. state: %s", delegation.State)), req.String())
			} else {
				// Once this delegation is unbonded, the total self-delegation
				// amount will be returned to the unregistered validator
				delegation.State = UNBONDING
				delegation.UpdateAmount = &types.BigUInt{Value: delegation.Amount.Value}
				if err := SetDelegation(ctx, delegation); err != nil {
					return err
				}
			}
		}

		statistic, err := GetStatistic(ctx, candidateAddress)
		if err != nil {
			return err
		}

		if err = saveCandidateList(ctx, candidates); err != nil {
			return err
		}

		slashValidatorDelegations(ctx, DefaultNoCache, statistic, candidateAddress)
	}

	return c.emitCandidateUnregistersEvent(ctx, candidateAddress.MarshalPB())
}

func (c *DPOS) ListCandidates(ctx contract.StaticContext, req *ListCandidatesRequest) (*ListCandidatesResponse, error) {
	ctx.Logger().Debug("DPOSv3 ListCandidates", "request", req.String())

	candidates, err := LoadCandidateList(ctx)
	if err != nil {
		return nil, logStaticDposError(ctx, err, req.String())
	}

	candidateStatistics := make([]*CandidateStatistic, 0)
	for _, candidate := range candidates {
		statistic, err := GetStatistic(ctx, loom.UnmarshalAddressPB(candidate.Address))
		if err != nil && err != contract.ErrNotFound {
			return nil, err
		}

		candidateStatistics = append(candidateStatistics, &CandidateStatistic{
			Candidate: candidate,
			Statistic: statistic,
		})
	}

	return &ListCandidatesResponse{
		Candidates: candidateStatistics,
	}, nil
}

// ***************************
// ELECTIONS & VALIDATORS
// ***************************

// electing and settling rewards settlement
func Elect(ctx contract.Context) error {
	cachedDelegations := &CachedDposStorage{EnableCaching: true}

	state, err := LoadState(ctx)
	if err != nil {
		return err
	}

	// Check if enough time has elapsed to start new validator election
	if state.Params.ElectionCycleLength > (ctx.Now().Unix() - state.LastElectionTime) {
		return nil
	}

	delegationResults, err := rewardAndSlash(ctx, cachedDelegations, state)
	if err != nil {
		return err
	}
	ctx.Logger().Debug("DPOSv3 Elect", "delegationResults", len(delegationResults))

	validatorCount := int(state.Params.ValidatorCount)
	if len(delegationResults) < validatorCount {
		validatorCount = len(delegationResults)
	}

	validators := make([]*Validator, 0)
	totalValidatorDelegations := common.BigZero()
	for _, res := range delegationResults[:validatorCount] {
		candidate := GetCandidate(ctx, res.ValidatorAddress)
		if candidate != nil && common.IsPositive(res.DelegationTotal) {
			// checking that DelegationTotal is positive ensures ensures that if
			// by accident a negative delegation total is calculated, the chain
			// does not halt due to the error. 0-value delegations are best to
			// exclude for efficiency, though tendermint would ignore 0-powered
			// validators

			var power big.Int
			// making sure that the validator power can fit into a int64
			power.Div(res.DelegationTotal.Int, powerCorrection)
			validatorPower := power.Int64()
			delegationTotal := &types.BigUInt{Value: res.DelegationTotal}
			totalValidatorDelegations.Add(totalValidatorDelegations, &res.DelegationTotal)
			validators = append(validators, &Validator{
				PubKey: candidate.PubKey,
				Power:  validatorPower,
			})

			statistic, _ := GetStatistic(ctx, loom.UnmarshalAddressPB(candidate.Address))
			if statistic == nil {
				statistic = &ValidatorStatistic{
					Address:         res.ValidatorAddress.MarshalPB(),
					DelegationTotal: delegationTotal,
					SlashPercentage: loom.BigZeroPB(),
					WhitelistAmount: loom.BigZeroPB(),
				}
			} else {
				statistic.DelegationTotal = delegationTotal

				if statistic.UpdateWhitelistAmount != nil {
					statistic.WhitelistAmount = statistic.UpdateWhitelistAmount
					statistic.LocktimeTier = statistic.UpdateLocktimeTier
					statistic.UpdateWhitelistAmount = nil
				}
			}

			if err = SetStatistic(ctx, statistic); err != nil {
				return err
			}
		}
	}

	// calling `applyPowerCap` ensure that no validator has >28% of the voting
	// power
	if common.IsPositive(*totalValidatorDelegations) {
		state.Validators = applyPowerCap(validators)
		state.LastElectionTime = ctx.Now().Unix()
		state.TotalValidatorDelegations = &types.BigUInt{Value: *totalValidatorDelegations}

		if err = saveState(ctx, state); err != nil {
			return err
		}
	}

	if err = updateCandidateList(ctx); err != nil {
		return err
	}

	ctx.Logger().Debug("DPOSv3 Elect", "Post-Elect State", state)
	return emitElectionEvent(ctx)
}

// `applyPowerCap` ensures that
// 1) no validator has greater than 28% of power
// 2) power total is approx. unchanged as a result of cap
// 3) ordering of validators by power does not change as a result of cap
func applyPowerCap(validators []*Validator) []*Validator {
	// It is impossible to apply a powercap when the number of validators is
	// less than 4
	if len(validators) < 4 {
		return validators
	}

	powerSum := int64(0)
	max := int64(0)
	for _, v := range validators {
		powerSum += v.Power
		if v.Power > max {
			max = v.Power
		}
	}

	limit := float64(0.28)
	maximumIndividualPower := int64(limit * float64(powerSum))

	if max > maximumIndividualPower {
		extraSum := int64(0)
		underCount := 0
		for _, v := range validators {
			if v.Power > maximumIndividualPower {
				extraSum += v.Power - maximumIndividualPower
				v.Power = maximumIndividualPower
			} else {
				underCount++
			}
		}

		underBoost := int64(float64(extraSum) / float64(underCount))

		for _, v := range validators {
			if v.Power < maximumIndividualPower {
				if v.Power+underBoost > maximumIndividualPower {
					v.Power = maximumIndividualPower
				} else {
					v.Power += underBoost
				}
			}
		}
	}

	return validators
}

func (c *DPOS) TimeUntilElection(ctx contract.StaticContext, req *TimeUntilElectionRequest) (*TimeUntilElectionResponse, error) {
	ctx.Logger().Debug("DPOSv3 TimeUntilEleciton", "request", req)

	state, err := LoadState(ctx)
	if err != nil {
		return nil, err
	}

	remainingTime := state.Params.ElectionCycleLength - (ctx.Now().Unix() - state.LastElectionTime)
	return &TimeUntilElectionResponse{
		TimeUntilElection: remainingTime,
	}, nil
}

func (c *DPOS) ListValidators(ctx contract.StaticContext, req *ListValidatorsRequest) (*ListValidatorsResponse, error) {
	ctx.Logger().Debug("DPOSv3 ListValidators", "request", req)

	validators, err := ValidatorList(ctx)
	if err != nil {
		return nil, logStaticDposError(ctx, err, req.String())
	}

	chainID := ctx.Block().ChainID

	displayStatistics := make([]*ValidatorStatistic, 0)
	for _, validator := range validators {
		address := loom.Address{ChainID: chainID, Local: loom.LocalAddressFromPublicKey(validator.PubKey)}

		// get validator statistics
		stat, _ := GetStatistic(ctx, address)
		if stat == nil {
			stat = &ValidatorStatistic{
				Address: address.MarshalPB(),
			}
		}
		displayStatistics = append(displayStatistics, stat)
	}

	return &ListValidatorsResponse{
		Statistics: displayStatistics,
	}, nil
}

func ValidatorList(ctx contract.StaticContext) ([]*types.Validator, error) {
	state, err := LoadState(ctx)
	if err != nil {
		return nil, err
	}

	return state.Validators, nil
}

func (c *DPOS) ListDelegations(ctx contract.StaticContext, req *ListDelegationsRequest) (*ListDelegationsResponse, error) {
	ctx.Logger().Debug("DPOSv3 ListDelegations", "request", req)

	if req.Candidate == nil {
		return nil, logStaticDposError(ctx, errors.New("ListDelegations called with req.Candidate == nil"), req.String())
	}

	delegations, err := loadDelegationList(ctx)
	if err != nil {
		return nil, err
	}

	total := common.BigZero()
	candidateDelegations := make([]*Delegation, 0)
	for _, d := range delegations {
		if loom.UnmarshalAddressPB(d.Validator).Compare(loom.UnmarshalAddressPB(req.Candidate)) != 0 {
			continue
		}

		delegation, err := GetDelegation(ctx, d.Index, *d.Validator, *d.Delegator)
		if err == contract.ErrNotFound {
			continue
		} else if err != nil {
			return nil, err
		}

		candidateDelegations = append(candidateDelegations, delegation)
		total = total.Add(total, &delegation.Amount.Value)
	}

	return &ListDelegationsResponse{
		Delegations:     candidateDelegations,
		DelegationTotal: &types.BigUInt{Value: *total},
	}, nil
}

func (c *DPOS) ListAllDelegations(ctx contract.StaticContext, req *ListAllDelegationsRequest) (*ListAllDelegationsResponse, error) {
	ctx.Logger().Debug("DPOSv3 ListAllDelegations", "request", req)

	candidates, err := LoadCandidateList(ctx)
	if err != nil {
		return nil, err
	}

	responses := make([]*ListDelegationsResponse, 0)
	for _, candidate := range candidates {
		response, err := c.ListDelegations(ctx, &ListDelegationsRequest{Candidate: candidate.Address})
		if err != nil {
			return nil, err
		}
		responses = append(responses, response)
	}

	return &ListAllDelegationsResponse{
		ListResponses: responses,
	}, nil
}

<<<<<<< HEAD
func (c *DPOS) ListReferrers(ctx contract.StaticContext, req *ListReferrersRequest) (*ListReferrersResponse, error) {
	if !ctx.FeatureEnabled(loomchain.DPOSVersion3_5, false) {
		return nil, errors.New("DPOS v3.5 is not enabled")
	}
	referrerRange := ctx.Range([]byte(referrerPrefix))
	referrers := make([]*Referrer, 0, len(referrerRange))
	for _, referrer := range referrerRange {
		var addr types.Address
		if err := proto.Unmarshal(referrer.Value, &addr); err != nil {
			return nil, errors.Wrapf(err, "unmarshal referrer %s", string(referrer.Key))
		}
		referrers = append(referrers, &Referrer{
			ReferrerAddress: &addr,
			Name:            string(referrer.Key),
		})
	}
	return &ListReferrersResponse{
		Referrers: referrers,
	}, nil
=======
func (c *DPOS) EnableValidatorJailing(ctx contract.Context, req *EnableValidatorJailingRequest) error {
	if !ctx.FeatureEnabled(loomchain.DPOSVersion3_4, false) {
		return errors.New("DPOS v3.4 is not enabled")
	}

	state, err := LoadState(ctx)
	if err != nil {
		return err
	}
	sender := ctx.Message().Sender
	if state.Params.OracleAddress == nil || sender.Compare(loom.UnmarshalAddressPB(state.Params.OracleAddress)) != 0 {
		return errOnlyOracle
	}
	if state.Params.JailOfflineValidators == req.JailOfflineValidators {
		return nil
	}

	state.Params.JailOfflineValidators = req.JailOfflineValidators
	return saveState(ctx, state)
>>>>>>> a480bcf3
}

// ***************************
// REWARDS & SLASHING
// ***************************

func ShiftDowntimeWindow(ctx contract.Context, currentHeight int64, candidates []*Candidate) error {
	state, err := LoadState(ctx)
	if err != nil {
		return err
	}

	if state.Params.DowntimePeriod != 0 && (uint64(currentHeight)%state.Params.DowntimePeriod) == 0 {
		ctx.Logger().Info("DPOS ShiftDowntimeWindow", "block", currentHeight)

		for _, candidate := range candidates {
			statistic, err := GetStatistic(ctx, loom.UnmarshalAddressPB(candidate.Address))
			if err != nil {
				if err == contract.ErrNotFound {
					continue
				}
				return err
			}

			statistic.RecentlyMissedBlocks = statistic.RecentlyMissedBlocks << 16
			if err := SetStatistic(ctx, statistic); err != nil {
				return err
			}
		}
	}

	return nil
}

func UpdateDowntimeRecord(ctx contract.Context, downtimePeriod uint64, jailingEnabled bool, validatorAddr loom.Address) error {
	statistic, err := GetStatistic(ctx, validatorAddr)
	if err != nil {
		return logDposError(ctx, err, "UpdateDowntimeRecord attempted to process invalid validator address")
	}

	statistic.RecentlyMissedBlocks = statistic.RecentlyMissedBlocks + 1
	ctx.Logger().Debug(
		"DPOS UpdateDowntimeRecord",
		"validator", statistic.Address,
		"down-blocks", statistic.RecentlyMissedBlocks&0xFFFF,
	)

	// if DPOSv3.3 enabled, jail a valdiator that have been offline for last 4 periods
	jailOfflineValidator := false
	if ctx.FeatureEnabled(loomchain.DPOSVersion3_3, false) {
		jailOfflineValidator = true
	}
	if ctx.FeatureEnabled(loomchain.DPOSVersion3_4, false) {
		jailOfflineValidator = jailingEnabled
	}
	if jailOfflineValidator {
		downtime := getDowntimeRecord(ctx, statistic)
		if downtime.Periods[0] == downtimePeriod &&
			downtime.Periods[1] == downtimePeriod &&
			downtime.Periods[2] == downtimePeriod &&
			downtime.Periods[3] == downtimePeriod {
			statistic.Jailed = true
			if err := emitJailEvent(ctx, validatorAddr.MarshalPB()); err != nil {
				return err
			}
		}
	}
	return SetStatistic(ctx, statistic)
}

func (c *DPOS) DowntimeRecord(ctx contract.StaticContext, req *DowntimeRecordRequest) (*DowntimeRecordResponse, error) {
	ctx.Logger().Debug("DPOSv3 DowntimeRecord", "request", req)

	downtimeRecords := make([]*DowntimeRecord, 0)
	if req.Validator != nil {
		validator := loom.UnmarshalAddressPB(req.Validator)
		statistic, err := GetStatistic(ctx, validator)
		if err != nil {
			return nil, logStaticDposError(ctx, contract.ErrNotFound, validator.String())
		}
		downtimeRecords = append(downtimeRecords, getDowntimeRecord(ctx, statistic))
	} else {
		validators, err := ValidatorList(ctx)
		if err != nil {
			return nil, logStaticDposError(ctx, err, req.String())
		}

		chainID := ctx.Block().ChainID
		for _, v := range validators {
			validator := loom.Address{ChainID: chainID, Local: loom.LocalAddressFromPublicKey(v.PubKey)}
			statistic, err := GetStatistic(ctx, validator)
			if err != nil {
				return nil, logStaticDposError(ctx, contract.ErrNotFound, validator.String())
			}
			downtimeRecords = append(downtimeRecords, getDowntimeRecord(ctx, statistic))
		}
	}

	state, err := LoadState(ctx)
	if err != nil {
		return nil, err
	}

	return &DowntimeRecordResponse{
		DowntimeRecords: downtimeRecords,
		PeriodLength:    state.Params.DowntimePeriod,
	}, nil
}

func getDowntimeRecord(ctx contract.StaticContext, statistic *ValidatorStatistic) *DowntimeRecord {
	return &DowntimeRecord{
		Validator: statistic.Address,
		Periods: []uint64{
			statistic.RecentlyMissedBlocks & 0xFFFF,
			(statistic.RecentlyMissedBlocks >> 16) & 0xFFFF,
			(statistic.RecentlyMissedBlocks >> 32) & 0xFFFF,
			(statistic.RecentlyMissedBlocks >> 48) & 0xFFFF,
		},
	}
}

// only called for validators, never delegators
func SlashInactivity(ctx contract.Context, validatorAddr []byte) error {
	state, err := LoadState(ctx)
	if err != nil {
		return err
	}

	return slash(ctx, validatorAddr, state.Params.CrashSlashingPercentage.Value)
}

func SlashDoubleSign(ctx contract.Context, validatorAddr []byte) error {
	state, err := LoadState(ctx)
	if err != nil {
		return err
	}

	return slash(ctx, validatorAddr, state.Params.ByzantineSlashingPercentage.Value)
}

func slash(ctx contract.Context, validatorAddr []byte, slashPercentage loom.BigUInt) error {
	statistic, err := GetStatisticByAddressBytes(ctx, validatorAddr)
	if err != nil {
		return logDposError(ctx, err, "")
	}

	// If slashing percentage is less than current total slash percentage, do
	// not further increase total slash percentage during this election period
	if slashPercentage.Cmp(&statistic.SlashPercentage.Value) < 0 {
		return nil
	}

	updatedAmount := common.BigZero()
	updatedAmount.Add(&statistic.SlashPercentage.Value, &slashPercentage)
	statistic.SlashPercentage = &types.BigUInt{Value: *updatedAmount}

	if err = SetStatistic(ctx, statistic); err != nil {
		return err
	}

	return emitSlashEvent(ctx, statistic.Address, slashPercentage)
}

// Returns the total amount of tokens which have been distributed to delegators
// and validators as rewards
func (c *DPOS) CheckRewards(ctx contract.StaticContext, req *CheckRewardsRequest) (*CheckRewardsResponse, error) {
	ctx.Logger().Debug("DPOSv3 CheckRewards", "request", req)

	state, err := LoadState(ctx)
	if err != nil {
		return nil, logStaticDposError(ctx, err, req.String())
	}

	return &CheckRewardsResponse{TotalRewardDistribution: state.TotalRewardDistribution}, nil
}

var Contract plugin.Contract = contract.MakePluginContract(&DPOS{})

// UTILITIES

func loadCoin(ctx contract.Context) (*ERC20, error) {
	state, err := LoadState(ctx)
	if err != nil {
		return nil, err
	}

	coinAddr := loom.UnmarshalAddressPB(state.Params.CoinContractAddress)
	return &ERC20{
		Context:         ctx,
		ContractAddress: coinAddr,
	}, nil
}

// rewards & slashes are calculated along with former delegation totals
// rewards are distributed to validators based on fee
// rewards distribution amounts are prepared for delegators
func rewardAndSlash(ctx contract.Context, cachedDelegations *CachedDposStorage, state *State) ([]*DelegationResult, error) {
	formerValidatorTotals := make(map[string]loom.BigUInt)
	delegatorRewards := make(map[string]*loom.BigUInt)
	distributedRewards := common.BigZero()

	delegations, err := cachedDelegations.loadDelegationList(ctx)
	if err != nil {
		return nil, err
	}

	for _, validator := range state.Validators {
		candidate := GetCandidateByPubKey(ctx, validator.PubKey)

		if candidate == nil {
			ctx.Logger().Info("Attempted to reward validator no longer on candidates list.", "validator", validator)
			continue
		}

		candidateAddress := loom.UnmarshalAddressPB(candidate.Address)
		validatorKey := candidateAddress.String()
		statistic, _ := GetStatistic(ctx, candidateAddress)

		if statistic == nil {
			delegatorRewards[validatorKey] = common.BigZero()
			formerValidatorTotals[validatorKey] = *common.BigZero()
		} else {
			// If a validator is jailed, don't calculate and distribute rewards
			if ctx.FeatureEnabled(loomchain.DPOSVersion3_3, false) {
				if statistic.Jailed {
					delegatorRewards[validatorKey] = common.BigZero()
					formerValidatorTotals[validatorKey] = *common.BigZero()
					continue
				}
			}
			// If a validator's SlashPercentage is 0, the validator is
			// rewarded for avoiding faults during the last slashing period
			if common.IsZero(statistic.SlashPercentage.Value) {
				distributionTotal := calculateRewards(statistic.DelegationTotal.Value, state.Params, state.TotalValidatorDelegations.Value)

				// The validator share, equal to validator_fee * total_validotor_reward
				// is to be split between the referrers and the validator
				validatorShare := CalculateFraction(loom.BigUInt{big.NewInt(int64(candidate.Fee))}, distributionTotal)

				// delegatorsShare is what fraction of the total rewards will be
				// distributed to delegators
				delegatorsShare := common.BigZero()
				delegatorsShare.Sub(&distributionTotal, &validatorShare)
				delegatorRewards[validatorKey] = delegatorsShare

				// Distribute rewards to referrers
				for _, d := range delegations {
					if loom.UnmarshalAddressPB(d.Validator).Compare(loom.UnmarshalAddressPB(candidate.Address)) == 0 {
						delegation, err := GetDelegation(ctx, d.Index, *d.Validator, *d.Delegator)
						// if the delegation is not found OR if the delegation
						// has no referrer, we do not need to attempt to
						// distribute the referrer rewards
						if err == contract.ErrNotFound || len(delegation.Referrer) == 0 {
							continue
						} else if err != nil {
							return nil, err
						}

						// if referrer is not found, do not distribute the reward
						referrerAddress := GetReferrer(ctx, delegation.Referrer)
						if referrerAddress == nil {
							continue
						}

						// calculate referrerReward
						referrerReward := calculateRewards(delegation.Amount.Value, state.Params, state.TotalValidatorDelegations.Value)
						referrerReward = CalculateFraction(loom.BigUInt{big.NewInt(int64(candidate.Fee))}, referrerReward)
						referrerReward = CalculateFraction(defaultReferrerFee, referrerReward)

						// referrer fees are delegater to limbo validator
						distributedRewards.Add(distributedRewards, &referrerReward)
						cachedDelegations.IncreaseRewardDelegation(ctx, LimboValidatorAddress(ctx).MarshalPB(), referrerAddress, referrerReward)

						// any referrer bonus amount is subtracted from the validatorShare
						validatorShare.Sub(&validatorShare, &referrerReward)
					}
				}

				distributedRewards.Add(distributedRewards, &validatorShare)
				cachedDelegations.IncreaseRewardDelegation(ctx, candidate.Address, candidate.Address, validatorShare)

				// If a validator has some non-zero WhitelistAmount,
				// calculate the validator's reward based on whitelist amount
				if !common.IsZero(statistic.WhitelistAmount.Value) {
					amount := calculateWeightedWhitelistAmount(*statistic)
					whitelistDistribution := calculateShare(amount, statistic.DelegationTotal.Value, *delegatorsShare)
					// increase a delegator's distribution
					distributedRewards.Add(distributedRewards, &whitelistDistribution)
					cachedDelegations.IncreaseRewardDelegation(ctx, candidate.Address, candidate.Address, whitelistDistribution)
				}

				// Keeping track of cumulative distributed rewards by adding
				// every validator's total rewards to
				// `state.TotalRewardDistribution`
				// NOTE: because we round down in every `calculateRewards` call,
				// we expect `state.TotalRewardDistribution` to be a slight
				// overestimate of what was actually distributed. We could be
				// exact with our record keeping by incrementing
				// `state.TotalRewardDistribution` each time
				// `IncreaseRewardDelegation` is called, but because we will not
				// use `state.TotalRewardDistributions` as part of any invariants,
				// we will live with this situation.
				if !ctx.FeatureEnabled(loomchain.DPOSVersion3_1, false) {
					state.TotalRewardDistribution.Value.Add(&state.TotalRewardDistribution.Value, &distributionTotal)
				}
			} else {
				slashValidatorDelegations(ctx, cachedDelegations, statistic, candidateAddress)
			}

			formerValidatorTotals[validatorKey] = statistic.DelegationTotal.Value
		}
	}

	newDelegationTotals, err := distributeDelegatorRewards(ctx, cachedDelegations, formerValidatorTotals, delegatorRewards, distributedRewards)
	if err != nil {
		return nil, err
	}

	if ctx.FeatureEnabled(loomchain.DPOSVersion3_1, false) {
		state.TotalRewardDistribution.Value.Add(&state.TotalRewardDistribution.Value, distributedRewards)
	}

	delegationResults := make([]*DelegationResult, 0, len(newDelegationTotals))
	for validator := range newDelegationTotals {
		delegationResults = append(delegationResults, &DelegationResult{
			ValidatorAddress: loom.MustParseAddress(validator),
			DelegationTotal:  *newDelegationTotals[validator],
		})
	}
	sort.Sort(byDelegationTotal(delegationResults))

	return delegationResults, nil
}

// returns a Validator's distributionTotal to record the full
// reward amount to be distributed to the validator himself, the delegators and
// the referrers
func calculateRewards(delegationTotal loom.BigUInt, params *Params, totalValidatorDelegations loom.BigUInt) loom.BigUInt {
	cycleSeconds := params.ElectionCycleLength
	reward := CalculateFraction(blockRewardPercentage, delegationTotal)

	// If totalValidator Delegations are high enough to make simple reward
	// calculations result in more rewards given out than the value of `MaxYearlyReward`,
	// scale the rewards appropriately
	yearlyRewardTotal := CalculateFraction(blockRewardPercentage, totalValidatorDelegations)
	if yearlyRewardTotal.Cmp(&params.MaxYearlyReward.Value) > 0 {
		reward.Mul(&reward, &params.MaxYearlyReward.Value)
		reward.Div(&reward, &yearlyRewardTotal)
	}

	// When election cycle = 0, estimate block time at 2 sec
	if cycleSeconds == 0 {
		cycleSeconds = 2
	}
	reward.Mul(&reward, &loom.BigUInt{big.NewInt(cycleSeconds)})
	reward.Div(&reward, &secondsInYear)

	return reward
}

func slashValidatorDelegations(ctx contract.Context, cachedDelegations *CachedDposStorage, statistic *ValidatorStatistic, validatorAddress loom.Address) error {
	delegations, err := cachedDelegations.loadDelegationList(ctx)
	if err != nil {
		return err
	}

	for _, d := range delegations {
		delegation, err := GetDelegation(ctx, d.Index, *d.Validator, *d.Delegator)
		if err == contract.ErrNotFound {
			continue
		} else if err != nil {
			return err
		}

		if loom.UnmarshalAddressPB(delegation.Validator).Compare(validatorAddress) == 0 && !common.IsZero(statistic.SlashPercentage.Value) {
			toSlash := CalculateFraction(statistic.SlashPercentage.Value, delegation.Amount.Value)
			updatedAmount := common.BigZero()
			updatedAmount.Sub(&delegation.Amount.Value, &toSlash)
			delegation.Amount = &types.BigUInt{Value: *updatedAmount}
			if err := cachedDelegations.SetDelegation(ctx, delegation); err != nil {
				return err
			}
		}
	}

	// Slash a whitelisted candidate's whitelist amount. This doesn't affect how
	// much the validator gets back from token timelock, but will decrease the
	// validator's delegation total & thus his ability to earn rewards
	if !common.IsZero(statistic.WhitelistAmount.Value) {
		toSlash := CalculateFraction(statistic.SlashPercentage.Value, statistic.WhitelistAmount.Value)
		updatedAmount := common.BigZero()
		updatedAmount.Sub(&statistic.WhitelistAmount.Value, &toSlash)
		statistic.WhitelistAmount = &types.BigUInt{Value: *updatedAmount}
	}

	// reset slash total
	statistic.SlashPercentage = loom.BigZeroPB()

	return nil
}

// This function has three goals 1) distribute a validator's rewards to each of
// the delegators, 2) finalize the bonding process for any delegations received
// during the last election period (delegate & unbond calls) and 3) calculate
// the new delegation totals.
func distributeDelegatorRewards(ctx contract.Context, cachedDelegations *CachedDposStorage, formerValidatorTotals map[string]loom.BigUInt, delegatorRewards map[string]*loom.BigUInt, distributedRewards *loom.BigUInt) (map[string]*loom.BigUInt, error) {
	newDelegationTotals := make(map[string]*loom.BigUInt)

	candidates, err := LoadCandidateList(ctx)
	if err != nil {
		return nil, err
	}

	// Initialize delegation totals with whitelist amounts
	for _, candidate := range candidates {
		statistic, _ := GetStatistic(ctx, loom.UnmarshalAddressPB(candidate.Address))

		if statistic != nil && statistic.WhitelistAmount != nil && !common.IsZero(statistic.WhitelistAmount.Value) {
			validatorKey := loom.UnmarshalAddressPB(statistic.Address).String()
			amount := calculateWeightedWhitelistAmount(*statistic)
			newDelegationTotals[validatorKey] = &amount
		}
	}

	delegations, err := cachedDelegations.loadDelegationList(ctx)
	if err != nil {
		return nil, err
	}

	var currentDelegations = make(DelegationList, len(delegations))
	copy(currentDelegations, delegations)
	for _, d := range currentDelegations {
		delegation, err := GetDelegation(ctx, d.Index, *d.Validator, *d.Delegator)
		if err == contract.ErrNotFound {
			continue
		} else if err != nil {
			return nil, err
		}

		validatorKey := loom.UnmarshalAddressPB(delegation.Validator).String()

		// Do not distribute rewards to delegators of the Limbo validator
		// NOTE: because all delegations are sorted in reverse index order, the
		// 0-index delegation (for rewards) is handled last. Therefore, all
		// increases to reward delegations will be reflected in newDelegation
		// totals that are computed at the end of this for loop. (We do this to
		// avoid looping over all delegations twice)
		if loom.UnmarshalAddressPB(delegation.Validator).Compare(LimboValidatorAddress(ctx)) != 0 {
			// allocating validator distributions to delegators
			// based on former validator delegation totals
			delegationTotal := formerValidatorTotals[validatorKey]
			rewardsTotal := delegatorRewards[validatorKey]
			if rewardsTotal != nil {
				weightedDelegation := calculateWeightedDelegationAmount(*delegation)
				delegatorDistribution := calculateShare(weightedDelegation, delegationTotal, *rewardsTotal)
				// increase a delegator's distribution
				distributedRewards.Add(distributedRewards, &delegatorDistribution)
				cachedDelegations.IncreaseRewardDelegation(ctx, delegation.Validator, delegation.Delegator, delegatorDistribution)

				// If the reward delegation is updated by the
				// IncreaseRewardDelegation command, we must be sure to use this
				// updated version in the rest of the loop. No other delegations
				// (non-rewards) have the possibility of being updated outside
				// of this loop.
				if ctx.FeatureEnabled(loomchain.DPOSVersion3_1, false) && d.Index == REWARD_DELEGATION_INDEX {
					delegation, err = GetDelegation(ctx, d.Index, *d.Validator, *d.Delegator)
					if err == contract.ErrNotFound {
						continue
					} else if err != nil {
						return nil, err
					}
				}
			}
		}

		updatedAmount := common.BigZero()
		if delegation.State == BONDING {
			updatedAmount.Add(&delegation.Amount.Value, &delegation.UpdateAmount.Value)
			delegation.Amount = &types.BigUInt{Value: *updatedAmount}
		} else if delegation.State == UNBONDING {
			updatedAmount.Sub(&delegation.Amount.Value, &delegation.UpdateAmount.Value)
			delegation.Amount = &types.BigUInt{Value: *updatedAmount}
			coin, err := loadCoin(ctx)
			if err != nil {
				return nil, err
			}
			err = coin.Transfer(loom.UnmarshalAddressPB(delegation.Delegator), &delegation.UpdateAmount.Value)
			if err != nil {
				transferFromErr := fmt.Sprintf("Failed coin Transfer - distributeDelegatorRewards, %v, %s", delegation.Delegator.String(), delegation.UpdateAmount.Value.String())
				return nil, logDposError(ctx, err, transferFromErr)
			}
		} else if delegation.State == REDELEGATING {
			if err = cachedDelegations.DeleteDelegation(ctx, delegation); err != nil {
				return nil, err
			}
			delegation.Validator = delegation.UpdateValidator
			delegation.Amount = delegation.UpdateAmount
			delegation.LocktimeTier = delegation.UpdateLocktimeTier

			index, err := GetNextDelegationIndex(ctx, *delegation.Validator, *delegation.Delegator)
			if err != nil {
				return nil, err
			}
			delegation.Index = index

			validatorKey = loom.UnmarshalAddressPB(delegation.Validator).String()
		}

		// Delete any delegation whose full amount has been unbonded. In all
		// other cases, update the delegation state to BONDED and reset its
		// UpdateAmount
		if common.IsZero(delegation.Amount.Value) && delegation.State == UNBONDING {
			if err := cachedDelegations.DeleteDelegation(ctx, delegation); err != nil {
				return nil, err
			}
		} else {
			// After a delegation update, zero out UpdateAmount
			delegation.UpdateAmount = loom.BigZeroPB()
			delegation.State = BONDED

			resetDelegationIfExpired(ctx, delegation)
			if err := cachedDelegations.SetDelegation(ctx, delegation); err != nil {
				return nil, err
			}
		}

		// Calculate delegation totals for all validators except the Limbo
		// validator
		if loom.UnmarshalAddressPB(delegation.Validator).Compare(LimboValidatorAddress(ctx)) != 0 {
			newTotal := common.BigZero()
			weightedDelegation := calculateWeightedDelegationAmount(*delegation)
			newTotal.Add(newTotal, &weightedDelegation)
			if newDelegationTotals[validatorKey] != nil {
				newTotal.Add(newTotal, newDelegationTotals[validatorKey])
			}
			newDelegationTotals[validatorKey] = newTotal
		}
	}

	return newDelegationTotals, nil
}

// Reset a delegation's tier to 0 if it's locktime has expired
func resetDelegationIfExpired(ctx contract.Context, delegation *Delegation) {
	now := uint64(ctx.Now().Unix())
	if delegation.LocktimeTier != TIER_ZERO && delegation.LockTime < now {
		delegation.LocktimeTier = TIER_ZERO
	}
}

func returnMatchingDelegations(ctx contract.StaticContext, validator, delegator *types.Address) ([]*Delegation, error) {
	if validator == nil {
		return nil, errors.New("request made with req.ValidatorAddress == nil")
	}
	if delegator == nil {
		return nil, errors.New("request made with req.DelegatorAddress == nil")
	}

	delegations, err := loadDelegationList(ctx)
	if err != nil {
		return nil, err
	}

	ourDelegator := loom.UnmarshalAddressPB(delegator)
	ourValidator := loom.UnmarshalAddressPB(validator)

	var matchingDelegations []*Delegation
	for _, d := range delegations {
		dValidator := loom.UnmarshalAddressPB(d.Validator)
		dDelegator := loom.UnmarshalAddressPB(d.Delegator)
		if dDelegator.Compare(ourDelegator) != 0 || dValidator.Compare(ourValidator) != 0 {
			continue
		}

		delegation, err := GetDelegation(ctx, d.Index, *d.Validator, *d.Delegator)
		if err == contract.ErrNotFound {
			continue
		} else if err != nil {
			return nil, err
		}

		matchingDelegations = append(matchingDelegations, delegation)
	}

	return matchingDelegations, nil
}

func (c *DPOS) CheckRewardDelegation(ctx contract.StaticContext, req *CheckRewardDelegationRequest) (*CheckRewardDelegationResponse, error) {
	delegator := ctx.Message().Sender
	ctx.Logger().Debug("DPOSv3 CheckRewardDelegation", "delegator", delegator, "request", req)

	if req.ValidatorAddress == nil {
		return nil, logStaticDposError(ctx, errors.New("CheckRewardDelegation called with req.ValidatorAddress == nil"), req.String())
	}

	delegation, err := GetDelegation(ctx, REWARD_DELEGATION_INDEX, *req.ValidatorAddress, *delegator.MarshalPB())
	if err == contract.ErrNotFound {
		delegation = &Delegation{
			Validator:    req.ValidatorAddress,
			Delegator:    delegator.MarshalPB(),
			Amount:       loom.BigZeroPB(),
			UpdateAmount: loom.BigZeroPB(),
			LocktimeTier: TierMap[0],
			LockTime:     0,
			State:        BONDED,
			Index:        REWARD_DELEGATION_INDEX,
		}
	} else if err != nil {
		return nil, err
	}

	resp := &CheckRewardDelegationResponse{Delegation: delegation}

	return resp, nil
}

func (c *DPOS) GetState(ctx contract.StaticContext, req *GetStateRequest) (*GetStateResponse, error) {
	ctx.Logger().Debug("DPOSv3 GetState", "request", req)

	state, err := LoadState(ctx)
	if err != nil {
		return nil, logStaticDposError(ctx, err, req.String())
	}

	return &GetStateResponse{State: state}, nil
}

// *************************
// ORACLE METHODS
// *************************

func (c *DPOS) RegisterReferrer(ctx contract.Context, req *RegisterReferrerRequest) error {
	sender := ctx.Message().Sender
	ctx.Logger().Info("DPOSv3 RegisterReferrer", "sender", sender, "request", req)

	state, err := LoadState(ctx)
	if err != nil {
		return err
	}

	// ensure that function is only executed when called by oracle
	if state.Params.OracleAddress == nil || sender.Compare(loom.UnmarshalAddressPB(state.Params.OracleAddress)) != 0 {
		return logDposError(ctx, errOnlyOracle, req.String())
	}

	err = SetReferrer(ctx, req.Name, req.Address)
	if err != nil {
		return err
	}

	return c.emitReferrerRegistersEvent(ctx, req.Name, req.Address)
}

func (c *DPOS) GetRequestBatchTally(ctx contract.StaticContext, req *GetRequestBatchTallyRequest) (*RequestBatchTally, error) {
	return loadRequestBatchTally(ctx)
}

func isRequestAlreadySeen(meta *BatchRequestMeta, currentTally *RequestBatchTally) bool {
	if meta.BlockNumber != currentTally.LastSeenBlockNumber {
		return meta.BlockNumber <= currentTally.LastSeenBlockNumber
	}

	if meta.TxIndex != currentTally.LastSeenTxIndex {
		return meta.TxIndex <= currentTally.LastSeenTxIndex
	}

	if meta.LogIndex != currentTally.LastSeenLogIndex {
		return meta.LogIndex <= currentTally.LastSeenLogIndex
	}

	return true
}

func (c *DPOS) ProcessRequestBatch(ctx contract.Context, req *RequestBatch) error {
	// ensure that function is only executed when called by oracle
	state, err := LoadState(ctx)
	if err != nil {
		return err
	}

	sender := ctx.Message().Sender
	if state.Params.OracleAddress == nil || sender.Compare(loom.UnmarshalAddressPB(state.Params.OracleAddress)) != 0 {
		return logDposError(ctx, errors.New("[ProcessRequestBatch] only oracle is authorized to call ProcessRequestBatch"), req.String())
	}

	if req.Batch == nil || len(req.Batch) == 0 {
		return logDposError(ctx, errors.New("[ProcessRequestBatch] invalid Request, no batch request found"), req.String())
	}

	tally, err := loadRequestBatchTally(ctx)
	if err != nil {
		return err
	}

	lastRequest := req.Batch[len(req.Batch)-1]
	if isRequestAlreadySeen(lastRequest.Meta, tally) {
		return logDposError(ctx, errors.New("[ProcessRequestBatch] invalid Request, all events has been already seen"), req.String())
	}

loop:
	for _, request := range req.Batch {
		switch payload := request.Payload.(type) {
		case *dtypes.BatchRequest_WhitelistCandidate:
			if isRequestAlreadySeen(request.Meta, tally) {
				break
			}

			if err = c.addCandidateToStatisticList(ctx, payload.WhitelistCandidate); err != nil {
				break loop
			}

			tally.LastSeenBlockNumber = request.Meta.BlockNumber
			tally.LastSeenTxIndex = request.Meta.TxIndex
			tally.LastSeenLogIndex = request.Meta.LogIndex
		default:
			err = logDposError(ctx, errors.New("unsupported type of request in request batch"), req.String())
		}
	}

	if err != nil {
		return logDposError(ctx, errors.New(fmt.Sprintf("[ProcessRequestBatch] unable to consume one or more request, error: %v", err)), req.String())
	}

	if err = saveRequestBatchTally(ctx, tally); err != nil {
		return logDposError(ctx, errors.New(fmt.Sprintf("[ProcessRequestBatch] unable to save request tally, error: %v", err)), req.String())
	}

	return nil
}

func (c *DPOS) SetElectionCycle(ctx contract.Context, req *SetElectionCycleRequest) error {
	sender := ctx.Message().Sender
	ctx.Logger().Info("DPOSv3 SetElectionCycle", "sender", sender, "request", req)

	state, err := LoadState(ctx)
	if err != nil {
		return err
	}

	// ensure that function is only executed when called by oracle
	if state.Params.OracleAddress == nil || sender.Compare(loom.UnmarshalAddressPB(state.Params.OracleAddress)) != 0 {
		return logDposError(ctx, errOnlyOracle, req.String())
	}

	state.Params.ElectionCycleLength = req.ElectionCycle

	return saveState(ctx, state)
}

func (c *DPOS) SetDowntimePeriod(ctx contract.Context, req *SetDowntimePeriodRequest) error {
	if !ctx.FeatureEnabled(loomchain.DPOSVersion3_2, false) {
		return errors.New("DPOS v3.2 is not enabled")
	}

	sender := ctx.Message().Sender
	state, err := LoadState(ctx)
	if err != nil {
		return err
	}

	// ensure that function is only executed when called by oracle
	if state.Params.OracleAddress == nil || sender.Compare(loom.UnmarshalAddressPB(state.Params.OracleAddress)) != 0 {
		return logDposError(ctx, errOnlyOracle, req.String())
	}

	state.Params.DowntimePeriod = req.DowntimePeriod

	return saveState(ctx, state)
}

func (c *DPOS) SetMaxYearlyReward(ctx contract.Context, req *SetMaxYearlyRewardRequest) error {
	sender := ctx.Message().Sender
	ctx.Logger().Info("DPOSv3 SetMaxYearlyReward", "sender", sender, "request", req)

	state, err := LoadState(ctx)
	if err != nil {
		return err
	}

	// ensure that function is only executed when called by oracle
	if state.Params.OracleAddress == nil || sender.Compare(loom.UnmarshalAddressPB(state.Params.OracleAddress)) != 0 {
		return logDposError(ctx, errOnlyOracle, req.String())
	}

	state.Params.MaxYearlyReward = req.MaxYearlyReward

	return saveState(ctx, state)
}

func (c *DPOS) SetRegistrationRequirement(ctx contract.Context, req *SetRegistrationRequirementRequest) error {
	sender := ctx.Message().Sender
	ctx.Logger().Info("DPOSv3 SetRegistrationRequirement", "sender", sender, "request", req)

	state, err := LoadState(ctx)
	if err != nil {
		return err
	}

	// ensure that function is only executed when called by oracle
	if state.Params.OracleAddress == nil || sender.Compare(loom.UnmarshalAddressPB(state.Params.OracleAddress)) != 0 {
		return logDposError(ctx, errOnlyOracle, req.String())
	}

	state.Params.RegistrationRequirement = req.RegistrationRequirement

	return saveState(ctx, state)
}

func (c *DPOS) SetValidatorCount(ctx contract.Context, req *SetValidatorCountRequest) error {
	sender := ctx.Message().Sender
	ctx.Logger().Info("DPOSv3 SetValidatorCount", "sender", sender, "request", req)

	state, err := LoadState(ctx)
	if err != nil {
		return err
	}

	// ensure that function is only executed when called by oracle
	if state.Params.OracleAddress == nil || sender.Compare(loom.UnmarshalAddressPB(state.Params.OracleAddress)) != 0 {
		return logDposError(ctx, errOnlyOracle, req.String())
	}

	state.Params.ValidatorCount = uint64(req.ValidatorCount)

	return saveState(ctx, state)
}

func (c *DPOS) SetOracleAddress(ctx contract.Context, req *SetOracleAddressRequest) error {
	sender := ctx.Message().Sender
	ctx.Logger().Info("DPOSv3 SetOracleAddress", "sender", sender, "request", req)

	state, err := LoadState(ctx)
	if err != nil {
		return err
	}

	// ensure that function is only executed when called by oracle
	if state.Params.OracleAddress == nil || sender.Compare(loom.UnmarshalAddressPB(state.Params.OracleAddress)) != 0 {
		return logDposError(ctx, errOnlyOracle, req.String())
	}

	state.Params.OracleAddress = req.OracleAddress

	return saveState(ctx, state)
}

func (c *DPOS) SetSlashingPercentages(ctx contract.Context, req *SetSlashingPercentagesRequest) error {
	sender := ctx.Message().Sender
	ctx.Logger().Info("DPOSv3 SetSlashingPercentage", "sender", sender, "request", req)

	state, err := LoadState(ctx)
	if err != nil {
		return err
	}

	// ensure that function is only executed when called by oracle
	if state.Params.OracleAddress == nil || sender.Compare(loom.UnmarshalAddressPB(state.Params.OracleAddress)) != 0 {
		return logDposError(ctx, errOnlyOracle, req.String())
	}

	state.Params.CrashSlashingPercentage = req.CrashSlashingPercentage
	state.Params.ByzantineSlashingPercentage = req.ByzantineSlashingPercentage

	return saveState(ctx, state)
}

func (c *DPOS) SetMinCandidateFee(ctx contract.Context, req *SetMinCandidateFeeRequest) error {
	sender := ctx.Message().Sender
	ctx.Logger().Info("DPOSv3 SetMinCandidateFee", "sender", sender, "request", req)

	state, err := LoadState(ctx)
	if err != nil {
		return err
	}

	//TODO: this will be replaced with voting system next week
	// ensure that function is only executed when called by oracle
	if state.Params.OracleAddress == nil || sender.Compare(loom.UnmarshalAddressPB(state.Params.OracleAddress)) != 0 {
		return logDposError(ctx, errOnlyOracle, req.String())
	}

	if err := validateFee(req.MinCandidateFee); err != nil {
		return logDposError(ctx, err, req.String())
	}

	state.Params.MinCandidateFee = req.MinCandidateFee

	return saveState(ctx, state)
}

// ***************************************
// STATE-CHANGE LOGGING EVENTS
// ***************************************

func emitElectionEvent(ctx contract.Context) error {
	marshalled, err := proto.Marshal(&DposElectionEvent{
		BlockNumber: uint64(ctx.Block().Height),
	})
	if err != nil {
		return err
	}

	ctx.EmitTopics(marshalled, ElectionEventTopic)
	return nil
}

func emitJailEvent(ctx contract.Context, validator *types.Address) error {
	marshalled, err := proto.Marshal(&DposJailEvent{
		Validator: validator,
	})
	if err != nil {
		return err
	}

	ctx.EmitTopics(marshalled, JailEventTopic)
	return nil
}

func emitUnjailEvent(ctx contract.Context, validator *types.Address) error {
	marshalled, err := proto.Marshal(&DposJailEvent{
		Validator: validator,
	})
	if err != nil {
		return err
	}

	ctx.EmitTopics(marshalled, UnjailEventTopic)
	return nil
}

func emitSlashEvent(ctx contract.Context, validator *types.Address, slashPercentage loom.BigUInt) error {
	marshalled, err := proto.Marshal(&DposSlashEvent{
		Validator:       validator,
		SlashPercentage: &types.BigUInt{Value: slashPercentage},
	})
	if err != nil {
		return err
	}

	ctx.EmitTopics(marshalled, SlashEventTopic)
	return nil
}

func (c *DPOS) emitCandidateRegistersEvent(ctx contract.Context, candidate *types.Address, fee uint64) error {
	marshalled, err := proto.Marshal(&DposCandidateRegistersEvent{
		Address: candidate,
		Fee:     fee,
	})
	if err != nil {
		return err
	}

	ctx.EmitTopics(marshalled, CandidateRegistersEventTopic)
	return nil
}

func (c *DPOS) emitCandidateUnregistersEvent(ctx contract.Context, candidate *types.Address) error {
	marshalled, err := proto.Marshal(&DposCandidateUnregistersEvent{
		Address: candidate,
	})
	if err != nil {
		return err
	}

	ctx.EmitTopics(marshalled, CandidateUnregistersEventTopic)
	return nil
}

func (c *DPOS) emitCandidateFeeChangeEvent(ctx contract.Context, candidate *types.Address, fee uint64) error {
	marshalled, err := proto.Marshal(&DposCandidateFeeChangeEvent{
		Address: candidate,
		NewFee:  fee,
	})
	if err != nil {
		return err
	}

	ctx.EmitTopics(marshalled, CandidateFeeChangeEventTopic)
	return nil
}

func (c *DPOS) emitUpdateCandidateInfoEvent(ctx contract.Context, candidate *types.Address) error {
	marshalled, err := proto.Marshal(&DposUpdateCandidateInfoEvent{
		Address: candidate,
	})
	if err != nil {
		return err
	}

	ctx.EmitTopics(marshalled, UpdateCandidateInfoEventTopic)
	return nil
}

func (c *DPOS) emitDelegatorDelegatesEvent(ctx contract.Context, delegation *Delegation) error {
	marshalled, err := proto.Marshal(&DposDelegatorDelegatesEvent{
		Delegation: delegation,
	})
	if err != nil {
		return err
	}

	ctx.EmitTopics(marshalled, DelegatorDelegatesEventTopic)
	return nil
}

func (c *DPOS) emitDelegatorRedelegatesEvent(ctx contract.Context, delegation *Delegation) error {
	marshalled, err := proto.Marshal(&DposDelegatorRedelegatesEvent{
		Delegation: delegation,
	})
	if err != nil {
		return err
	}

	ctx.EmitTopics(marshalled, DelegatorRedelegatesEventTopic)
	return nil
}

func (c *DPOS) emitDelegatorConsolidatesEvent(
	ctx contract.Context,
	newDelegation *Delegation,
	consolidatedDelegations []*Delegation,
	unconsolidatedDelegationsCount int) error {
	marshalled, err := proto.Marshal(&DposDelegatorConsolidatesEvent{
		NewDelegation:                  newDelegation,
		ConsolidatedDelegations:        consolidatedDelegations,
		UnconsolidatedDelegationsCount: int64(unconsolidatedDelegationsCount),
	})
	if err != nil {
		return err
	}

	ctx.EmitTopics(marshalled, DelegatorConsolidatesEventTopic)
	return nil
}

func (c *DPOS) emitDelegatorUnbondsEvent(ctx contract.Context, delegation *Delegation) error {
	marshalled, err := proto.Marshal(&DposDelegatorUnbondsEvent{
		Delegation: delegation,
	})
	if err != nil {
		return err
	}

	ctx.EmitTopics(marshalled, DelegatorUnbondsEventTopic)
	return nil
}

func (c *DPOS) emitReferrerRegistersEvent(ctx contract.Context, name string, address *types.Address) error {
	marshalled, err := proto.Marshal(&DposReferrerRegistersEvent{
		Name:    name,
		Address: address,
	})
	if err != nil {
		return err
	}

	ctx.EmitTopics(marshalled, ReferrerRegistersEventTopic)
	return nil
}

func (c *DPOS) emitDelegatorClaimsRewardsEvent(ctx contract.Context, delegator *types.Address, validators []*types.Address, amounts []*types.BigUInt, total *types.BigUInt) error {
	marshalled, err := proto.Marshal(&DposDelegatorClaimsRewardsEvent{
		Delegator:           delegator,
		Validators:          validators,
		Amounts:             amounts,
		TotalRewardsClaimed: total,
	})
	if err != nil {
		return err
	}

	ctx.EmitTopics(marshalled, DelegatorClaimsRewardsEventTopic)
	return nil
}

// ***************************
// MIGRATION FUNCTIONS
// ***************************

// In case of migration from v2, this should be called in place of Init() and it
// should be the first call made to the dposv3 Contract. The call should be made
// from within the `Dump` function of the dposv2 contract.
func Initialize(ctx contract.Context, initState *InitializationState) error {
	ctx.Logger().Info("DPOSv3 Initialize")

	// set new State
	if err := saveState(ctx, initState.State); err != nil {
		return err
	}

	// set new Candidates
	if err := saveCandidateList(ctx, initState.Candidates); err != nil {
		return err
	}

	// set new Delegations
	for _, delegation := range initState.Delegations {
		if err := SetDelegation(ctx, delegation); err != nil {
			return err
		}
	}

	// set new Statistics
	for _, statistic := range initState.Statistics {
		if err := SetStatistic(ctx, statistic); err != nil {
			return err
		}
	}

	return nil
}<|MERGE_RESOLUTION|>--- conflicted
+++ resolved
@@ -1340,7 +1340,6 @@
 	}, nil
 }
 
-<<<<<<< HEAD
 func (c *DPOS) ListReferrers(ctx contract.StaticContext, req *ListReferrersRequest) (*ListReferrersResponse, error) {
 	if !ctx.FeatureEnabled(loomchain.DPOSVersion3_5, false) {
 		return nil, errors.New("DPOS v3.5 is not enabled")
@@ -1360,7 +1359,8 @@
 	return &ListReferrersResponse{
 		Referrers: referrers,
 	}, nil
-=======
+}
+
 func (c *DPOS) EnableValidatorJailing(ctx contract.Context, req *EnableValidatorJailingRequest) error {
 	if !ctx.FeatureEnabled(loomchain.DPOSVersion3_4, false) {
 		return errors.New("DPOS v3.4 is not enabled")
@@ -1380,7 +1380,6 @@
 
 	state.Params.JailOfflineValidators = req.JailOfflineValidators
 	return saveState(ctx, state)
->>>>>>> a480bcf3
 }
 
 // ***************************
