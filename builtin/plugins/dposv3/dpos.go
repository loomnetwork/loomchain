--- conflicted
+++ resolved
@@ -510,14 +510,8 @@
 		// Creating a ValidatorStatistic entry for candidate with the appropriate
 		// lockup period and amount
 		SetStatistic(ctx, &ValidatorStatistic{
-<<<<<<< HEAD
 			Address:           req.CandidateAddress,
 			WhitelistAmount:   req.Amount,
-=======
-			Address:         req.CandidateAddress,
-			WhitelistAmount: req.Amount,
-			//TODO readd WhitelistLocktime: req.LockTime,
->>>>>>> 407cf4ff
 			DistributionTotal: loom.BigZeroPB(),
 			DelegationTotal:   loom.BigZeroPB(),
 			SlashPercentage:   loom.BigZeroPB(),
@@ -573,12 +567,7 @@
 	if statistic == nil {
 		return logDposError(ctx, errors.New("Candidate is not whitelisted."), req.String())
 	}
-<<<<<<< HEAD
-=======
-	//TODO Readd - statistic.WhitelistLocktime = 0
->>>>>>> 407cf4ff
 	statistic.WhitelistAmount = loom.BigZeroPB()
-
 	return SetStatistic(ctx, statistic)
 }
 
@@ -895,10 +884,6 @@
 					DelegationTotal:   delegationTotal,
 					SlashPercentage:   loom.BigZeroPB(),
 					WhitelistAmount:   loom.BigZeroPB(),
-<<<<<<< HEAD
-=======
-					//TODO readd - WhitelistLocktime: 0,
->>>>>>> 407cf4ff
 				}
 			} else {
 				statistic.DelegationTotal = delegationTotal
