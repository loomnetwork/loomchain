package dposv2

import (
	"errors"
	"fmt"
	"math/big"
	"os"
	"sort"

	loom "github.com/loomnetwork/go-loom"
	dtypes "github.com/loomnetwork/go-loom/builtin/types/dposv2"
	"github.com/loomnetwork/go-loom/common"
	"github.com/loomnetwork/go-loom/plugin"
	contract "github.com/loomnetwork/go-loom/plugin/contractpb"
	types "github.com/loomnetwork/go-loom/types"
)

const (
	registrationRequirement = 1250000
	tokenDecimals           = 18
	yearSeconds             = int64(60 * 60 * 24 * 365)
	BONDING                 = dtypes.DelegationV2_BONDING
	BONDED                  = dtypes.DelegationV2_BONDED
	UNBONDING               = dtypes.DelegationV2_UNBONDING
)

var (
	secondsInYear             = loom.BigUInt{big.NewInt(yearSeconds)}
	basisPoints               = loom.BigUInt{big.NewInt(10000)}
	blockRewardPercentage     = loom.BigUInt{big.NewInt(700)}
	doubleSignSlashPercentage = loom.BigUInt{big.NewInt(500)}
	inactivitySlashPercentage = loom.BigUInt{big.NewInt(100)}
	powerCorrection           = big.NewInt(1000000000)
	errCandidateNotRegistered = errors.New("candidate is not registered")
	errValidatorNotFound      = errors.New("validator not found")
	errDistributionNotFound   = errors.New("distribution not found")
)

type (
	InitRequest                       = dtypes.DPOSInitRequestV2
	DelegateRequest                   = dtypes.DelegateRequestV2
	WhitelistCandidateRequest         = dtypes.WhitelistCandidateRequestV2
	RemoveWhitelistedCandidateRequest = dtypes.RemoveWhitelistedCandidateRequestV2
	DelegationState                   = dtypes.DelegationV2_DelegationState
	UnbondRequest                     = dtypes.UnbondRequestV2
	ClaimDistributionRequest          = dtypes.ClaimDistributionRequestV2
	ClaimDistributionResponse         = dtypes.ClaimDistributionResponseV2
	CheckDelegationRequest            = dtypes.CheckDelegationRequestV2
	CheckDelegationResponse           = dtypes.CheckDelegationResponseV2
	RegisterCandidateRequest          = dtypes.RegisterCandidateRequestV2
	UnregisterCandidateRequest        = dtypes.UnregisterCandidateRequestV2
	ListCandidateRequest              = dtypes.ListCandidateRequestV2
	ListCandidateResponse             = dtypes.ListCandidateResponseV2
	ListValidatorsRequest             = dtypes.ListValidatorsRequestV2
	ListValidatorsResponse            = dtypes.ListValidatorsResponseV2
	ElectDelegationRequest            = dtypes.ElectDelegationRequestV2
	Candidate                         = dtypes.CandidateV2
	Delegation                        = dtypes.DelegationV2
	Distribution                      = dtypes.DistributionV2
	ValidatorStatistic                = dtypes.ValidatorStatisticV2
	Validator                         = types.Validator
	State                             = dtypes.StateV2
	Params                            = dtypes.ParamsV2

	RequestBatch                = dtypes.RequestBatchV2
	RequestBatchTally           = dtypes.RequestBatchTallyV2
	BatchRequestMeta            = dtypes.BatchRequestMetaV2
	GetRequestBatchTallyRequest = dtypes.GetRequestBatchTallyRequestV2
)

type DPOS struct {
}

func (c *DPOS) Meta() (plugin.Meta, error) {
	return plugin.Meta{
		Name:    "dposV2",
		Version: "2.0.0",
	}, nil
}

func (c *DPOS) Init(ctx contract.Context, req *InitRequest) error {
	fmt.Fprintf(os.Stderr, "Init DPOS Params %#v\n", req)
	params := req.Params

	if params.CoinContractAddress == nil {
		addr, err := ctx.Resolve("coin")
		if err != nil {
			return err
		}
		params.CoinContractAddress = addr.MarshalPB()
	}

	state := &State{
		Params:     params,
		Validators: req.Validators,
		// we avoid calling ctx.Now() in case the contract is deployed at
		// genesis
		LastElectionTime: 0,
	}

	return saveState(ctx, state)
}

// *********************
// DELEGATION
// *********************

func (c *DPOS) Delegate(ctx contract.Context, req *DelegateRequest) error {
	candidates, err := loadCandidateList(ctx)
	if err != nil {
		return err
	}
	cand := candidates.Get(loom.UnmarshalAddressPB(req.ValidatorAddress))
	// Delegations can only be made to existing candidates
	if cand == nil {
		return errors.New("Candidate record does not exist.")
	}

	state, err := loadState(ctx)
	if err != nil {
		return err
	}
	coin := loadCoin(ctx, state.Params)

	delegator := ctx.Message().Sender
	dposContractAddress := ctx.ContractAddress()
	err = coin.TransferFrom(delegator, dposContractAddress, &req.Amount.Value)
	if err != nil {
		return err
	}

	delegations, err := loadDelegationList(ctx)
	if err != nil {
		return err
	}
	priorDelegation := delegations.Get(*req.ValidatorAddress, *delegator.MarshalPB())

	var amount *types.BigUInt
	if priorDelegation != nil {
		if priorDelegation.State != BONDED {
			return errors.New("Existing delegation not in BONDED state.")
		}
		amount = priorDelegation.Amount
	} else {
		amount = loom.BigZeroPB()
	}

	delegation := &Delegation{
		Validator:    req.ValidatorAddress,
		Delegator:    delegator.MarshalPB(),
		Amount:       amount,
		UpdateAmount: req.Amount,
		Height:       uint64(ctx.Block().Height),
		// delegations are locked up for a minimum of an election period
		// from the time of the latest delegation
		LockTime: uint64(ctx.Now().Unix() + state.Params.ElectionCycleLength),
		State:    BONDING,
	}
	delegations.Set(delegation)

	return saveDelegationList(ctx, delegations)
}

func (c *DPOS) Unbond(ctx contract.Context, req *UnbondRequest) error {
	delegations, err := loadDelegationList(ctx)
	if err != nil {
		return err
	}

	delegator := ctx.Message().Sender
	delegation := delegations.Get(*req.ValidatorAddress, *delegator.MarshalPB())

	if delegation == nil {
		return errors.New(fmt.Sprintf("delegation not found: %s %s", req.ValidatorAddress, delegator.MarshalPB()))
	} else {
		if delegation.Amount.Value.Cmp(&req.Amount.Value) < 0 {
			return errors.New("Unbond amount exceeds delegation amount.")
		} else if delegation.LockTime > uint64(ctx.Now().Unix()) {
			return errors.New("Delegation currently locked.")
		} else if delegation.State != BONDED {
			return errors.New("Existing delegation not in BONDED state.")
		} else {
			delegation.State = UNBONDING
			delegation.UpdateAmount = req.Amount
			delegations.Set(delegation)
		}
	}

	return saveDelegationList(ctx, delegations)
}

func (c *DPOS) CheckDelegation(ctx contract.StaticContext, req *CheckDelegationRequest) (*CheckDelegationResponse, error) {
	if req.ValidatorAddress == nil {
		return nil, errors.New("CheckDelegation called with req.ValidatorAddress == nil")
	}
	if req.DelegatorAddress == nil {
		return nil, errors.New("CheckDelegation called with req.DelegatorAddress == nil")
	}

	delegations, err := loadDelegationList(ctx)
	if err != nil {
		return nil, err
	}
	delegation := delegations.Get(*req.ValidatorAddress, *req.DelegatorAddress)
	if delegation == nil {
		return nil, errors.New(fmt.Sprintf("delegation not found: %s %s", req.ValidatorAddress, req.DelegatorAddress))
	} else {
		return &CheckDelegationResponse{Delegation: delegation}, nil
	}
}

// **************************
// CANDIDATE REGISTRATION
// **************************

func (c *DPOS) WhitelistCandidate(ctx contract.Context, req *WhitelistCandidateRequest) error {
	state, err := loadState(ctx)
	if err != nil {
		return err
	}

	// ensure that function is only executed when called by oracle
	sender := ctx.Message().Sender
	if state.Params.OracleAddress != nil && sender.Local.Compare(state.Params.OracleAddress.Local) != 0 {
		return errors.New("function can only be called with oracle address")
	}

	return c.addCandidateToStatisticList(ctx, req)
}

func (c *DPOS) addCandidateToStatisticList(ctx contract.Context, req *WhitelistCandidateRequest) error {
	statistics, err := loadValidatorStatisticList(ctx)
	if err != nil {
		return err
	}

	statistic := statistics.Get(loom.UnmarshalAddressPB(req.CandidateAddress))
	if statistic == nil {
		// Creating a ValidatorStatistic entry for candidate with the appropriate
		// lockup period and amount
		statistics = append(statistics, &ValidatorStatistic{
			Address:           req.CandidateAddress,
			WhitelistAmount:   req.Amount,
			WhitelistLocktime: req.LockTime,
			DistributionTotal: loom.BigZeroPB(),
			DelegationTotal:   loom.BigZeroPB(),
			SlashPercentage:   loom.BigZeroPB(),
		})
	} else {
		// ValidatorStatistic must not yet exist for a particular candidate in order
		// to be whitelisted
		return errors.New("Cannot whitelist an already whitelisted candidate.")
	}

	return saveValidatorStatisticList(ctx, statistics)
}

func (c *DPOS) RemoveWhitelistedCandidate(ctx contract.Context, req *RemoveWhitelistedCandidateRequest) error {
	state, err := loadState(ctx)
	if err != nil {
		return err
	}

<<<<<<< HEAD
	registrationFee := scientificNotation(registrationRequirement, tokenDecimals)

	delegation := &Delegation{
		Validator:    candidateAddress.MarshalPB(),
		Delegator:    candidateAddress.MarshalPB(),
		Amount:       &types.BigUInt{Value: loom.BigUInt{big.NewInt(0)}},
		UpdateAmount: &types.BigUInt{Value: *registrationFee},
		Height:       uint64(ctx.Block().Height),
		// delegations are locked up for a minimum of an election period
		// from the time of the latest delegation
		LockTime: uint64(ctx.Now().Unix() + state.Params.ElectionCycleLength),
		State:    BONDING,
=======
	// ensure that function is only executed when called by oracle
	sender := ctx.Message().Sender
	if state.Params.OracleAddress != nil && sender.Local.Compare(state.Params.OracleAddress.Local) != 0 {
		return errors.New("Function can only be called with oracle address.")
>>>>>>> f8ecc34e
	}

	statistics, err := loadValidatorStatisticList(ctx)
	if err != nil {
		return err
	}
	statistic := statistics.Get(loom.UnmarshalAddressPB(req.CandidateAddress))

	if statistic == nil {
		return errors.New("Candidate is not whitelisted.")
	} else {
		statistic.WhitelistLocktime = 0
		statistic.WhitelistAmount = loom.BigZeroPB()
	}

	return saveValidatorStatisticList(ctx, statistics)
}

func (c *DPOS) RegisterCandidate(ctx contract.Context, req *RegisterCandidateRequest) error {
	candidateAddress := ctx.Message().Sender
	candidates, err := loadCandidateList(ctx)
	if err != nil {
		return err
	}

	checkAddr := loom.LocalAddressFromPublicKey(req.PubKey)
	if candidateAddress.Local.Compare(checkAddr) != 0 {
		return errors.New("Public key does not match address.")
	}

	// if candidate record already exists, exit function; candidate record
	// updates are done via the UpdateCandidateRecord function
	cand := candidates.Get(candidateAddress)
	if cand != nil {
		return errors.New("Candidate record already exists.")
	}

	statistics, err := loadValidatorStatisticList(ctx)
	if err != nil {
		return err
	}
	statistic := statistics.Get(candidateAddress)

	if statistic == nil || common.IsZero(statistic.WhitelistAmount.Value) {
		// A currently unregistered candidate must make a loom token deposit
		// = 'registrationRequirement' in order to run for validator.
		state, err := loadState(ctx)
		if err != nil {
			return err
		}
		coin := loadCoin(ctx, state.Params)

		dposContractAddress := ctx.ContractAddress()
		registrationFee := scientificNotation(registrationRequirement, tokenDecimals)
		err = coin.TransferFrom(candidateAddress, dposContractAddress, registrationFee)
		if err != nil {
			return err
		}

		delegations, err := loadDelegationList(ctx)
		if err != nil {
			return err
		}

		delegation := &Delegation{
			Validator:    candidateAddress.MarshalPB(),
			Delegator:    candidateAddress.MarshalPB(),
			Amount:       loom.BigZeroPB(),
			UpdateAmount: &types.BigUInt{Value: *registrationFee},
			Height:       uint64(ctx.Block().Height),
			// delegations are locked up for a minimum of an election period
			// from the time of the latest delegation
			LockTime: uint64(ctx.Now().Unix() + state.Params.ElectionCycleLength),
			State:    BONDING,
		}
		delegations.Set(delegation)

		err = saveDelegationList(ctx, delegations)
		if err != nil {
			return err
		}
	}

<<<<<<< HEAD
	// Private function which registers without the fee
	return c.registerCandidate(ctx, req)
=======
	newCandidate := &dtypes.CandidateV2{
		PubKey:      req.PubKey,
		Address:     candidateAddress.MarshalPB(),
		Fee:         req.Fee,
		Name:        req.Name,
		Description: req.Description,
		Website:     req.Website,
	}
	candidates.Set(newCandidate)
	return saveCandidateList(ctx, candidates)
>>>>>>> f8ecc34e
}

// When UnregisterCandidate is called, all slashing must be applied to
// delegators. Delegators can be unbonded AFTER SOME WITHDRAWAL DELAY.
// Leaving the validator set mid-election period results in a loss of rewards
// but it should not result in slashing due to downtime.
func (c *DPOS) UnregisterCandidate(ctx contract.Context, req *dtypes.UnregisterCandidateRequestV2) error {
	candidateAddress := ctx.Message().Sender
	candidates, err := loadCandidateList(ctx)
	if err != nil {
		return err
	}

	cand := candidates.Get(candidateAddress)
	if cand == nil {
		return errCandidateNotRegistered
	} else {
		delegations, err := loadDelegationList(ctx)
		if err != nil {
			return err
		}

		statistics, err := loadValidatorStatisticList(ctx)
		if err != nil {
			return err
		}
		statistic := statistics.Get(candidateAddress)

		slashValidatorDelegations(&delegations, statistic, candidateAddress)

		// reset validator self-delegation
		delegation := delegations.Get(*candidateAddress.MarshalPB(), *candidateAddress.MarshalPB())

		// In case that a whitelisted candidate with no self-delegation calls this
		// function, we must check that delegation is not nil
		if delegation != nil {
			if delegation.LockTime > uint64(ctx.Now().Unix()) {
				return errors.New("Validator's self-delegation currently locked.")
			} else if delegation.State != BONDED {
				return errors.New("Existing delegation not in BONDED state.")
			} else {
				// Once this delegation is unbonded, the total self-delegation
				// amount will be returned to the unregistered validator
				delegation.State = UNBONDING
				delegation.UpdateAmount = &types.BigUInt{Value: delegation.Amount.Value}
				delegations.Set(delegation)
				saveDelegationList(ctx, delegations)
			}
		}
	}

	// Remove canidate from candidates array
	candidates.Delete(candidateAddress)

	return saveCandidateList(ctx, candidates)
}

func (c *DPOS) ListCandidates(ctx contract.StaticContext, req *ListCandidateRequest) (*ListCandidateResponse, error) {
	candidates, err := loadCandidateList(ctx)
	if err != nil {
		return nil, err
	}

	return &ListCandidateResponse{
		Candidates: candidates,
	}, nil
}

// ***************************
// ELECTIONS & VALIDATORS
// ***************************

// electing and settling rewards settlement
func Elect(ctx contract.Context) error {
	state, err := loadState(ctx)
	if err != nil {
		return err
	}

	// Check if enough time has elapsed to start new validator election
	if state.Params.ElectionCycleLength > (ctx.Now().Unix() - state.LastElectionTime) {
		return nil
	}

	delegations, err := loadDelegationList(ctx)
	if err != nil {
		return err
	}

	// When there are no token delegations, quit the function early
	// and leave the validators as they are
	if len(delegations) == 0 {
		return nil
	}

	candidates, err := loadCandidateList(ctx)
	if err != nil {
		return err
	}
	// If there are no candidates, do not run election
	if len(candidates) == 0 {
		return nil
	}

	distributions, err := loadDistributionList(ctx)
	if err != nil {
		return err
	}
	statistics, err := loadValidatorStatisticList(ctx)
	if err != nil {
		return err
	}

	formerValidatorTotals, delegatorRewards := rewardAndSlash(state, candidates, &statistics, &delegations, &distributions)

	newDelegationTotals, err := distributeDelegatorRewards(ctx, *state, formerValidatorTotals, delegatorRewards, &delegations, &distributions, &statistics)
	if err != nil {
		return err
	}
	// save delegation updates that occured in distributeDelegatorRewards
	saveDelegationList(ctx, delegations)
	saveDistributionList(ctx, distributions)

	delegationResults := make([]*DelegationResult, 0, len(newDelegationTotals))
	for validator := range newDelegationTotals {
		delegationResults = append(delegationResults, &DelegationResult{
			ValidatorAddress: loom.MustParseAddress(validator),
			DelegationTotal:  *newDelegationTotals[validator],
		})
	}
	sort.Sort(byDelegationTotal(delegationResults))

	validatorCount := int(state.Params.ValidatorCount)
	if len(delegationResults) < validatorCount {
		validatorCount = len(delegationResults)
	}

	validators := make([]*Validator, 0)
	for _, res := range delegationResults[:validatorCount] {
		candidate := candidates.Get(res.ValidatorAddress)
		if candidate != nil {
			var power big.Int
			// making sure that the validator power can fit into a int64
			power.Div(res.DelegationTotal.Int, powerCorrection)
			validatorPower := power.Int64()
			delegationTotal := &types.BigUInt{Value: res.DelegationTotal}
			validators = append(validators, &Validator{
				PubKey: candidate.PubKey,
				Power:  validatorPower,
			})

			statistic := statistics.Get(loom.UnmarshalAddressPB(candidate.Address))
			if statistic == nil {
				statistics = append(statistics, &ValidatorStatistic{
					Address:           res.ValidatorAddress.MarshalPB(),
					PubKey:            candidate.PubKey,
					DistributionTotal: loom.BigZeroPB(),
					DelegationTotal:   delegationTotal,
					SlashPercentage:   loom.BigZeroPB(),
					WhitelistAmount:   loom.BigZeroPB(),
					WhitelistLocktime: 0,
				})
			} else {
				statistic.DelegationTotal = delegationTotal
				// Needed in case pubkey was not set during whitelisting
				statistic.PubKey = candidate.PubKey
			}
		}
	}

	saveValidatorStatisticList(ctx, statistics)
	state.Validators = validators
	state.LastElectionTime = ctx.Now().Unix()
	return saveState(ctx, state)
}

func (c *DPOS) ListValidators(ctx contract.StaticContext, req *ListValidatorsRequest) (*ListValidatorsResponse, error) {
	validators, err := ValidatorList(ctx)
	if err != nil {
		return nil, err
	}

	statistics, err := loadValidatorStatisticList(ctx)
	if err != nil {
		return nil, err
	}

	displayStatistics := make([]*ValidatorStatistic, 0)
	for _, validator := range validators {
		address := loom.Address{Local: loom.LocalAddressFromPublicKey(validator.PubKey)}

		// get validator statistics
		stat := statistics.Get(address)
		if stat == nil {
			stat = &ValidatorStatistic{
				PubKey:  validator.PubKey,
				Address: address.MarshalPB(),
			}
		}
		displayStatistics = append(displayStatistics, stat)
	}

	return &ListValidatorsResponse{
		Statistics: displayStatistics,
	}, nil
}

func ValidatorList(ctx contract.StaticContext) ([]*types.Validator, error) {
	state, err := loadState(ctx)
	if err != nil {
		return nil, err
	}

	return state.Validators, nil
}

// ***************************
// REWARDS & SLASHING
// ***************************

// only called for validators, never delegators
func SlashInactivity(ctx contract.Context, validatorAddr []byte) error {
	return slash(ctx, validatorAddr, inactivitySlashPercentage)
}

func SlashDoubleSign(ctx contract.Context, validatorAddr []byte) error {
	return slash(ctx, validatorAddr, doubleSignSlashPercentage)
}

func slash(ctx contract.Context, validatorAddr []byte, slashPercentage loom.BigUInt) error {
	statistics, err := loadValidatorStatisticList(ctx)
	if err != nil {
		return err
	}
	stat := statistics.GetV2(validatorAddr)
	if stat == nil {
		return errors.New("Cannot slash default validator.")
	}
	updatedAmount := common.BigZero()
	updatedAmount.Add(&stat.SlashPercentage.Value, &slashPercentage)
	stat.SlashPercentage = &types.BigUInt{Value: *updatedAmount}
	return saveValidatorStatisticList(ctx, statistics)
}

var Contract plugin.Contract = contract.MakePluginContract(&DPOS{})

// UTILITIES

func loadCoin(ctx contract.Context, params *Params) *ERC20 {
	coinAddr := loom.UnmarshalAddressPB(params.CoinContractAddress)
	return &ERC20{
		Context:         ctx,
		ContractAddress: coinAddr,
	}
}

// rewards & slashes are calculated along with former delegation totals
// rewards are distributed to validators based on fee
// rewards distribution amounts are prepared for delegators
func rewardAndSlash(state *State, candidates CandidateList, statistics *ValidatorStatisticList, delegations *DelegationList, distributions *DistributionList) (map[string]loom.BigUInt, map[string]*loom.BigUInt) {
	formerValidatorTotals := make(map[string]loom.BigUInt)
	delegatorRewards := make(map[string]*loom.BigUInt)
	for _, validator := range state.Validators {
		// get candidate record to lookup fee
		candidate := candidates.GetByPubKey(validator.PubKey)

		if candidate != nil {
			candidateAddress := loom.UnmarshalAddressPB(candidate.Address)
			validatorKey := candidateAddress.String()
			//get validator statistics
			statistic := statistics.Get(candidateAddress)

			if statistic == nil {
				delegatorRewards[validatorKey] = common.BigZero()
				formerValidatorTotals[validatorKey] = *common.BigZero()
			} else {
				// If a validator's SlashPercentage is 0, the validator is
				// rewarded for avoiding faults during the last slashing period
				if common.IsZero(statistic.SlashPercentage.Value) {
					rewardValidator(statistic, state.Params)

					validatorShare := calculateDistributionShare(loom.BigUInt{big.NewInt(int64(candidate.Fee))}, statistic.DistributionTotal.Value)

					// increase validator's delegation
					distributions.IncreaseDistribution(*candidate.Address, validatorShare)

					// delegatorsShare is the amount to all delegators in proportion
					// to the amount that they've delegatored
					delegatorsShare := common.BigZero()
					delegatorsShare.Sub(&statistic.DistributionTotal.Value, &validatorShare)
					delegatorRewards[validatorKey] = delegatorsShare

					// If a validator has some non-zero WhitelistAmount,
					// calculate the validator's reward based on whitelist amount & locktime
					if !common.IsZero(statistic.WhitelistAmount.Value) {
						whitelistDistribution := calculateShare(statistic.WhitelistAmount.Value, statistic.DelegationTotal.Value, *delegatorsShare)
						// increase a delegator's distribution
						distributions.IncreaseDistribution(*candidate.Address, whitelistDistribution)
					}
				} else {
					slashValidatorDelegations(delegations, statistic, candidateAddress)
				}

				// Zeroing out validator's distribution total since it will be transfered
				// to the distributions storage during this `Elect` call.
				// Validators and Delegators both can claim their rewards in the
				// same way when this is true.
				statistic.DistributionTotal = &types.BigUInt{Value: *common.BigZero()}
				formerValidatorTotals[validatorKey] = statistic.DelegationTotal.Value
			}
		}
	}
	return formerValidatorTotals, delegatorRewards
}

func rewardValidator(statistic *ValidatorStatistic, params *Params) {
	// if there is no slashing to be applied, reward validator
	cycleSeconds := params.ElectionCycleLength
	reward := calculateDistributionShare(blockRewardPercentage, statistic.DelegationTotal.Value)
	// when election cycle = 0, estimate block time at 2 sec
	if cycleSeconds == 0 {
		cycleSeconds = 2
	}
	reward.Mul(&reward, &loom.BigUInt{big.NewInt(cycleSeconds)})
	reward.Div(&reward, &secondsInYear)
	updatedAmount := common.BigZero()
	updatedAmount.Add(&statistic.DistributionTotal.Value, &reward)
	statistic.DistributionTotal = &types.BigUInt{Value: *updatedAmount}
	return
}

func slashValidatorDelegations(delegations *DelegationList, statistic *ValidatorStatistic, validatorAddress loom.Address) {
	// these delegation totals will be added back up again when we calculate new delegation totals below
	for _, delegation := range *delegations {
		// check the it's a delegation that belongs to the validator
		if delegation.Validator.Local.Compare(validatorAddress.Local) == 0 {
			toSlash := calculateDistributionShare(statistic.SlashPercentage.Value, delegation.Amount.Value)
			updatedAmount := common.BigZero()
			updatedAmount.Sub(&delegation.Amount.Value, &toSlash)
			delegation.Amount = &types.BigUInt{Value: *updatedAmount}
		}
	}

	// Slash a whitelisted candidate's whitelist amount. This doesn't affect how
	// much the validator gets back from token timelock, but will decrease the
	// validator's delegation total & thus his ability to earn rewards
	if !common.IsZero(statistic.WhitelistAmount.Value) {
		toSlash := calculateDistributionShare(statistic.SlashPercentage.Value, statistic.WhitelistAmount.Value)
		updatedAmount := common.BigZero()
		updatedAmount.Sub(&statistic.WhitelistAmount.Value, &toSlash)
		statistic.WhitelistAmount = &types.BigUInt{Value: *updatedAmount}
	}

	// reset slash total
	statistic.SlashPercentage = loom.BigZeroPB()
}

// This function has three goals 1) distribute a validator's rewards to each of
// the delegators, 2) finalize the bonding process for any delegations recieved
// during the last election period (delegate & unbond calls) and 3) calculate
// the new delegation totals.
func distributeDelegatorRewards(ctx contract.Context, state State, formerValidatorTotals map[string]loom.BigUInt, delegatorRewards map[string]*loom.BigUInt, delegations *DelegationList, distributions *DistributionList, statistics *ValidatorStatisticList) (map[string]*loom.BigUInt, error) {
	newDelegationTotals := make(map[string]*loom.BigUInt)

	// initialize delegation totals with whitelist amounts
	for _, statistic := range *statistics {
		if statistic.WhitelistAmount != nil && !common.IsZero(statistic.WhitelistAmount.Value) {
			validatorKey := loom.UnmarshalAddressPB(statistic.Address).String()
			newDelegationTotals[validatorKey] = &statistic.WhitelistAmount.Value
		}
	}

	for _, delegation := range *delegations {
		validatorKey := loom.UnmarshalAddressPB(delegation.Validator).String()

		// allocating validator distributions to delegators
		// based on former validator delegation totals
		delegationTotal := formerValidatorTotals[validatorKey]
		rewardsTotal := delegatorRewards[validatorKey]
		if rewardsTotal != nil {
			delegatorDistribution := calculateShare(delegation.Amount.Value, delegationTotal, *rewardsTotal)
			// increase a delegator's distribution
			distributions.IncreaseDistribution(*delegation.Delegator, delegatorDistribution)
		}

		updatedAmount := common.BigZero()
		if delegation.State == BONDING {
			updatedAmount.Add(&delegation.Amount.Value, &delegation.UpdateAmount.Value)
			delegation.Amount = &types.BigUInt{Value: *updatedAmount}
		} else if delegation.State == UNBONDING {
			updatedAmount.Sub(&delegation.Amount.Value, &delegation.UpdateAmount.Value)
			delegation.Amount = &types.BigUInt{Value: *updatedAmount}
			coin := loadCoin(ctx, state.Params)
			err := coin.Transfer(loom.UnmarshalAddressPB(delegation.Delegator), &delegation.UpdateAmount.Value)
			if err != nil {
				return nil, err
			}
		}
		// After a delegation update, zero out UpdateAmount
		delegation.UpdateAmount = loom.BigZeroPB()
		delegation.State = BONDED

		newTotal := common.BigZero()
		newTotal.Add(newTotal, &delegation.Amount.Value)
		if newDelegationTotals[validatorKey] != nil {
			newTotal.Add(newTotal, newDelegationTotals[validatorKey])
		}
		newDelegationTotals[validatorKey] = newTotal
	}

	return newDelegationTotals, nil
}

func (c *DPOS) ClaimDistribution(ctx contract.Context, req *ClaimDistributionRequest) (*ClaimDistributionResponse, error) {
	distributions, err := loadDistributionList(ctx)
	if err != nil {
		return nil, err
	}

	delegator := ctx.Message().Sender

	distribution := distributions.Get(*delegator.MarshalPB())
	if distribution == nil {
		return nil, errors.New(fmt.Sprintf("distribution not found: %s", delegator))
	}

	state, err := loadState(ctx)
	if err != nil {
		return nil, err
	}
	coin := loadCoin(ctx, state.Params)

	// send distribution to delegator
	err = coin.Transfer(loom.UnmarshalAddressPB(req.WithdrawalAddress), &distribution.Amount.Value)
	if err != nil {
		return nil, err
	}

	claimedAmount := common.BigZero()
	claimedAmount.Add(&distribution.Amount.Value, claimedAmount)
	resp := &ClaimDistributionResponse{Amount: &types.BigUInt{Value: *claimedAmount}}

	err = distributions.ResetTotal(*delegator.MarshalPB())
	if err != nil {
		return nil, err
	}

	err = saveDistributionList(ctx, distributions)
	if err != nil {
		return nil, err
	}
	return resp, nil
}

//
// Oracle methods
//

func (c *DPOS) GetRequestBatchTally(ctx contract.StaticContext, req *GetRequestBatchTallyRequest) (*RequestBatchTally, error) {
	return loadRequestBatchTally(ctx)
}

func isRequestAlreadySeen(meta *BatchRequestMeta, currentTally *RequestBatchTally) bool {
	if meta.BlockNumber != currentTally.LastSeenBlockNumber {
		return meta.BlockNumber <= currentTally.LastSeenBlockNumber
	}

	if meta.TxIndex != currentTally.LastSeenTxIndex {
		return meta.TxIndex <= currentTally.LastSeenTxIndex
	}

	if meta.LogIndex != currentTally.LastSeenLogIndex {
		return meta.LogIndex <= currentTally.LastSeenLogIndex
	}

	return true
}

func (c *DPOS) ProcessRequestBatch(ctx contract.Context, req *RequestBatch) error {
	// ensure that function is only executed when called by oracle
	state, err := loadState(ctx)
	if err != nil {
		return err
	}

	sender := ctx.Message().Sender
	if state.Params.OracleAddress != nil && sender.Local.Compare(state.Params.OracleAddress.Local) != 0 {
		return errors.New("[ProcessRequestBatch] only oracle is authorized to call ProcessRequestBatch")
	}

	if req.Batch == nil || len(req.Batch) == 0 {
		return fmt.Errorf("[ProcessRequestBatch] invalid Request, no batch request found")
	}

	tally, err := loadRequestBatchTally(ctx)
	if err != nil {
		return err
	}

	lastRequest := req.Batch[len(req.Batch)-1]
	if isRequestAlreadySeen(lastRequest.Meta, tally) {
		return fmt.Errorf("[ProcessRequestBatch] invalid Request, all events has been already seen")
	}

loop:
	for _, request := range req.Batch {
		switch payload := request.Payload.(type) {
		case *dtypes.BatchRequestV2_WhitelistCandidate:
			if isRequestAlreadySeen(request.Meta, tally) {
				break
			}

			if err = c.addCandidateToStatisticList(ctx, payload.WhitelistCandidate); err != nil {
				break loop
			}

			tally.LastSeenBlockNumber = request.Meta.BlockNumber
			tally.LastSeenTxIndex = request.Meta.TxIndex
			tally.LastSeenLogIndex = request.Meta.LogIndex
		default:
			err = fmt.Errorf("unsupported type of request in request batch")
		}
	}

	if err != nil {
		return fmt.Errorf("[ProcessRequestBatch] unable to consume one or more request, error: %v", err)
	}

	if err = saveRequestBatchTally(ctx, tally); err != nil {
		return fmt.Errorf("[ProcessRequestBatch] unable to save request tally, error: %v", err)
	}

	return nil
}<|MERGE_RESOLUTION|>--- conflicted
+++ resolved
@@ -261,25 +261,10 @@
 		return err
 	}
 
-<<<<<<< HEAD
-	registrationFee := scientificNotation(registrationRequirement, tokenDecimals)
-
-	delegation := &Delegation{
-		Validator:    candidateAddress.MarshalPB(),
-		Delegator:    candidateAddress.MarshalPB(),
-		Amount:       &types.BigUInt{Value: loom.BigUInt{big.NewInt(0)}},
-		UpdateAmount: &types.BigUInt{Value: *registrationFee},
-		Height:       uint64(ctx.Block().Height),
-		// delegations are locked up for a minimum of an election period
-		// from the time of the latest delegation
-		LockTime: uint64(ctx.Now().Unix() + state.Params.ElectionCycleLength),
-		State:    BONDING,
-=======
 	// ensure that function is only executed when called by oracle
 	sender := ctx.Message().Sender
 	if state.Params.OracleAddress != nil && sender.Local.Compare(state.Params.OracleAddress.Local) != 0 {
 		return errors.New("Function can only be called with oracle address.")
->>>>>>> f8ecc34e
 	}
 
 	statistics, err := loadValidatorStatisticList(ctx)
@@ -363,10 +348,6 @@
 		}
 	}
 
-<<<<<<< HEAD
-	// Private function which registers without the fee
-	return c.registerCandidate(ctx, req)
-=======
 	newCandidate := &dtypes.CandidateV2{
 		PubKey:      req.PubKey,
 		Address:     candidateAddress.MarshalPB(),
@@ -377,7 +358,6 @@
 	}
 	candidates.Set(newCandidate)
 	return saveCandidateList(ctx, candidates)
->>>>>>> f8ecc34e
 }
 
 // When UnregisterCandidate is called, all slashing must be applied to
