--- conflicted
+++ resolved
@@ -122,10 +122,10 @@
 		v.Proof = smt.CreateMerkleProof(v.Slot)
 	}
 
-	//merkleHash := smt.Root()
+	merkleHash := smt.Root()
 
 	pb := &PlasmaBlock{
-		//	MerkleHash:   merkleHash,
+		MerkleHash:   merkleHash,
 		Transactions: pending.Transactions,
 		Uid:          pbk.CurrentHeight,
 	}
@@ -134,23 +134,12 @@
 		return nil, err
 	}
 
-	//ctx.EmitTopics(merkleHash, plasmaMerkleTopic)
-
-<<<<<<< HEAD
-	return &SubmitBlockToMainnetResponse{}, nil // MerkleHash: merkleHash}, nil
-}
-
-func (c *PlasmaCash) emptySubmitBlockToMainnet(ctx contract.Context, req *SubmitBlockToMainnetRequest, height common.BigUInt) (*SubmitBlockToMainnetResponse, error) {
-	merkleHash := []byte{}
-
-	pb := &PlasmaBlock{
-		MerkleHash: merkleHash,
-=======
+	ctx.EmitTopics(merkleHash, plasmaMerkleTopic)
+
 	//Clear out old pending transactions
 	err = ctx.Set(pendingTXsKey, &Pending{})
 	if err != nil {
 		return nil, err
->>>>>>> 8339a679
 	}
 
 	return &SubmitBlockToMainnetResponse{MerkleHash: merkleHash}, nil
