// +build evm

package plasma_cash

import (
	"fmt"
	"testing"

	loom "github.com/loomnetwork/go-loom"
	"github.com/loomnetwork/go-loom/plugin"
	"github.com/loomnetwork/go-loom/plugin/contractpb"
	"github.com/loomnetwork/go-loom/types"
	"github.com/stretchr/testify/assert"
	"github.com/stretchr/testify/require"
)

var (
	addr1 = loom.MustParseAddress("chain:0xb16a379ec18d4093666f8f38b11a3071c920207d")
	addr2 = loom.MustParseAddress("chain:0xfa4c7920accfd66b86f5fd0e69682a79f762d49e")
	addr3 = loom.MustParseAddress("chain:0x5cecd1f7261e1f4c684e297be3edf03b825e01c4")
)

//TODO add test to verify idempodency

func TestRound(t *testing.T) {
	//TODO change to bigint
	res := round(9, int64(1000))
	assert.Equal(t, res, int64(1000))
	res = round(999, 1000)
	assert.Equal(t, res, int64(1000))
	res = round(0, 1000)
	assert.Equal(t, res, int64(1000))
	res = round(1000, 1000)
	assert.Equal(t, res, int64(2000))
	res = round(1001, 1000)
	assert.Equal(t, res, int64(2000))
	res = round(1999, 1000)
	assert.Equal(t, res, int64(2000))
	res = round(2000, 1000)
	assert.Equal(t, res, int64(3000))
	res = round(2001, 1000)
	assert.Equal(t, res, int64(3000))
}

func TestPlasmaCashSMT(t *testing.T) {
	fakeCtx := plugin.CreateFakeContext(addr1, addr1)
	ctx := contractpb.WrapPluginContext(
		fakeCtx,
	)

	contract := &PlasmaCash{}
	err := contract.Init(ctx, &InitRequest{})
	require.Nil(t, err)

	pending := &Pending{}
	ctx.Get(pendingTXsKey, pending)
	assert.Equal(t, len(pending.Transactions), 0, "length should be zero")

	contractAddr := loom.RootAddress("eth")

	require.Nil(t, saveCoin(ctx, &Coin{
		Slot:     5,
		Contract: contractAddr.MarshalPB(),
	}))
	err = saveAccount(ctx, &Account{
		Owner: addr2.MarshalPB(),
		Slots: []uint64{5},
	})
	require.Nil(t, err)

	req := &PlasmaTxRequest{
		Plasmatx: &PlasmaTx{
			Slot:     5,
			Sender:   addr2.MarshalPB(),
			NewOwner: addr3.MarshalPB(),
		},
	}
	err = contract.PlasmaTxRequest(ctx, req)
	require.Nil(t, err)

	ctx.Get(pendingTXsKey, pending)
	assert.Equal(t, len(pending.Transactions), 1, "length should be one")

	reqMainnet := &SubmitBlockToMainnetRequest{}
	_, err = contract.SubmitBlockToMainnet(ctx, reqMainnet)
	require.Nil(t, err)

	require.NotNil(t, fakeCtx.Events[0])
	assert.Equal(t, fakeCtx.Events[0].Topics[0], "pcash_mainnet_merkle", "incorrect topic")
	assert.Equal(t, 32, len(fakeCtx.Events[0].Event), "incorrect merkle hash length")
	//	assert.Equal(t, fakeCtx.Events[0].Event, []byte("asdfb"), "incorrect merkle hash")

	//Ok lets get the same block back
	reqBlock := &GetBlockRequest{
		BlockHeight: &types.BigUInt{
			Value: *loom.NewBigUIntFromInt(1000),
		},
	}
	resblock, err := contract.GetBlockRequest(ctx, reqBlock)
	require.Nil(t, err)
	require.NotNil(t, resblock)

	assert.Equal(t, 1, len(resblock.Block.Transactions), "incorrect number of saved transactions")

	reqMainnet2 := &SubmitBlockToMainnetRequest{}
	_, err = contract.SubmitBlockToMainnet(ctx, reqMainnet2)
	require.Nil(t, err)

	reqBlock2 := &GetBlockRequest{}
	reqBlock2.BlockHeight = &types.BigUInt{
		Value: *loom.NewBigUIntFromInt(2000),
	}
	resblock2, err := contract.GetBlockRequest(ctx, reqBlock2)
	require.Nil(t, err)
	require.NotNil(t, resblock2)
}

func TestEmptyPlasmaBlock(t *testing.T) {
	fakeCtx := plugin.CreateFakeContext(addr1, addr1)
	ctx := contractpb.WrapPluginContext(
		fakeCtx,
	)

	contract := &PlasmaCash{}
	err := contract.Init(ctx, &InitRequest{})
	require.Nil(t, err)

	pbk := &PlasmaBookKeeping{}
	ctx.Get(blockHeightKey, pbk)

	assert.Equal(t, pbk.CurrentHeight.Value.Int64(), int64(0), "invalid height")

	reqMainnet := &SubmitBlockToMainnetRequest{}
	_, err = contract.SubmitBlockToMainnet(ctx, reqMainnet)
	require.Nil(t, err)

	ctx.Get(blockHeightKey, pbk)
	assert.Equal(t, int64(1000), pbk.CurrentHeight.Value.Int64(), "invalid height")

	reqMainnet = &SubmitBlockToMainnetRequest{}
	_, err = contract.SubmitBlockToMainnet(ctx, reqMainnet)
	require.Nil(t, err)

	ctx.Get(blockHeightKey, pbk)
	assert.Equal(t, int64(2000), pbk.CurrentHeight.Value.Int64(), "invalid height")

	reqMainnet = &SubmitBlockToMainnetRequest{}
	_, err = contract.SubmitBlockToMainnet(ctx, reqMainnet)
	require.Nil(t, err)

	ctx.Get(blockHeightKey, pbk)
	assert.Equal(t, int64(3000), pbk.CurrentHeight.Value.Int64(), "invalid height")
}

func TestSha3Encodings(t *testing.T) {

	res, err := soliditySha3(5)
	assert.Equal(t, fmt.Sprintf("0x%x", res), "0xfe07a98784cd1850eae35ede546d7028e6bf9569108995fc410868db775e5e6a", "incorrect sha3 hex")
	require.Nil(t, err)

	res2, err := soliditySha3(3)
	assert.Equal(t, fmt.Sprintf("0x%x", res2), "0xd4c69e49e83a6047f46e42b2d053a1f0c6e70ea42862e5ef4ad66b3666c5e2af", "incorrect sha3 hex")
	require.Nil(t, err)

}

func TestRLPEncodings(t *testing.T) {
	address, err := loom.LocalAddressFromHexString("0x5194b63f10691e46635b27925100cfc0a5ceca62")
	require.Nil(t, err)

	plasmaTx := &PlasmaTx{
		Slot: 5,
		PreviousBlock: &types.BigUInt{
			Value: *loom.NewBigUIntFromInt(0),
		},
		Denomination: &types.BigUInt{
			Value: *loom.NewBigUIntFromInt(1),
		},
		NewOwner: &types.Address{ChainId: "default",
			Local: address},
	}

	data, err := rlpEncode(plasmaTx)
	assert.Equal(t, "d8058001945194b63f10691e46635b27925100cfc0a5ceca62", fmt.Sprintf("%x", data), "incorrect sha3 hex")
	require.Nil(t, err)

}

// Clear pending txs from state after finalizing a block in SubmitBlockToMainnet.
func TestPlasmaClearPending(t *testing.T) {
	fakeCtx := plugin.CreateFakeContext(addr1, addr1)
	ctx := contractpb.WrapPluginContext(
		fakeCtx,
	)

	contract := &PlasmaCash{}
	err := contract.Init(ctx, &InitRequest{})
	require.Nil(t, err)

	pending := &Pending{}
	ctx.Get(pendingTXsKey, pending)
	assert.Equal(t, len(pending.Transactions), 0, "length should be zero")

	contractAddr := loom.RootAddress("eth")

	require.Nil(t, saveCoin(ctx, &Coin{
		Slot:     5,
		Contract: contractAddr.MarshalPB(),
	}))
	err = saveAccount(ctx, &Account{
		Owner: addr2.MarshalPB(),
		Slots: []uint64{5},
	})
	require.Nil(t, err)

	req := &PlasmaTxRequest{
		Plasmatx: &PlasmaTx{
			Slot:     5,
			Sender:   addr2.MarshalPB(),
			NewOwner: addr3.MarshalPB(),
		},
	}
	err = contract.PlasmaTxRequest(ctx, req)
	require.Nil(t, err)

	ctx.Get(pendingTXsKey, pending)
	assert.Equal(t, len(pending.Transactions), 1, "length should be one")

	reqMainnet := &SubmitBlockToMainnetRequest{}
	_, err = contract.SubmitBlockToMainnet(ctx, reqMainnet)
	require.Nil(t, err)

	pending2 := &Pending{}
	ctx.Get(pendingTXsKey, pending2)
	assert.Equal(t, len(pending2.Transactions), 0, "length should be zero")
}

// Error out if an attempt is made to add a tx with a slot that is already referenced in pending txs in PlasmaTxRequest.
func TestPlasmaErrorDuplicate(t *testing.T) {
	fakeCtx := plugin.CreateFakeContext(addr1, addr1)
	ctx := contractpb.WrapPluginContext(
		fakeCtx,
	)

	contract := &PlasmaCash{}
	err := contract.Init(ctx, &InitRequest{})
	require.Nil(t, err)

	pending := &Pending{}
	ctx.Get(pendingTXsKey, pending)
	assert.Equal(t, len(pending.Transactions), 0, "length should be zero")

	contractAddr := loom.RootAddress("eth")

	require.Nil(t, saveCoin(ctx, &Coin{
		Slot:     5,
		Contract: contractAddr.MarshalPB(),
	}))
	err = saveAccount(ctx, &Account{
		Owner: addr2.MarshalPB(),
		Slots: []uint64{5},
	})
	require.Nil(t, err)

	req := &PlasmaTxRequest{
		Plasmatx: &PlasmaTx{
			Slot:     5,
			Sender:   addr2.MarshalPB(),
			NewOwner: addr3.MarshalPB(),
		},
	}
	err = contract.PlasmaTxRequest(ctx, req)
	require.Nil(t, err)

	//Send slot5 a second time
	err = contract.PlasmaTxRequest(ctx, req)
	require.NotNil(t, err)

}

func TestPlasmaCashBalanceAfterDeposit(t *testing.T) {
	plasmaContract, ctx := getPlasmaContractAndContext(t)

	tokenIDs := []*types.BigUInt{
		&types.BigUInt{Value: *loom.NewBigUIntFromInt(721)},
		&types.BigUInt{Value: *loom.NewBigUIntFromInt(127)},
	}

	err := plasmaContract.DepositRequest(ctx, &DepositRequest{
		Slot:         123,
		DepositBlock: &types.BigUInt{Value: *loom.NewBigUIntFromInt(3)},
		Denomination: tokenIDs[0],
		From:         addr2.MarshalPB(),
		Contract:     addr3.MarshalPB(),
	})
	require.Nil(t, err)

	resp, err := plasmaContract.BalanceOf(ctx, &BalanceOfRequest{
		Owner:    addr2.MarshalPB(),
		Contract: addr3.MarshalPB(),
	})
	require.Nil(t, err)

	require.Len(t, resp.Coins, 1, "account should have one coin")
	correctCoin := &Coin{
		Slot:     123,
		State:    CoinState_DEPOSITED,
		Token:    tokenIDs[0],
		Contract: addr3.MarshalPB(),
	}
	assert.Equal(t, resp.Coins[0].String(), correctCoin.String())

	err = plasmaContract.DepositRequest(ctx, &DepositRequest{
		Slot:         456,
		DepositBlock: &types.BigUInt{Value: *loom.NewBigUIntFromInt(3)},
		Denomination: tokenIDs[1],
		From:         addr2.MarshalPB(),
		Contract:     addr3.MarshalPB(),
	})
	require.Nil(t, err)

	resp, err = plasmaContract.BalanceOf(ctx, &BalanceOfRequest{
		Owner:    addr2.MarshalPB(),
		Contract: addr3.MarshalPB(),
	})
	require.Nil(t, err)

	correntCoin1 := &Coin{
		Slot:     123,
		State:    CoinState_DEPOSITED,
		Token:    tokenIDs[0],
		Contract: addr3.MarshalPB(),
	}
	correntCoin2 := &Coin{
		Slot:     456,
		State:    CoinState_DEPOSITED,
		Token:    tokenIDs[1],
		Contract: addr3.MarshalPB(),
	}

	assert.Equal(t, 2, len(resp.Coins))
	assert.Equal(t, correntCoin1.String(), resp.Coins[0].String())
	assert.Equal(t, correntCoin2.String(), resp.Coins[1].String())
}

func TestPlasmaCashTransferWithInvalidSender(t *testing.T) {
	plasmaContract, ctx := getPlasmaContractAndContext(t)

	req := &PlasmaTxRequest{
		Plasmatx: &PlasmaTx{
			Slot:     5, // sender doesn't own this coin
			Sender:   addr2.MarshalPB(),
			NewOwner: addr3.MarshalPB(),
		},
	}
	err := plasmaContract.PlasmaTxRequest(ctx, req)
	require.NotNil(t, err)
}

func TestPlasmaCashTransferWithInvalidCoinState(t *testing.T) {
	plasmaContract, ctx := getPlasmaContractAndContext(t)

	coins := []*Coin{
		&Coin{Slot: 5, State: CoinState_EXITING},
		&Coin{Slot: 6, State: CoinState_CHALLENGED},
		&Coin{Slot: 7, State: CoinState_EXITED},
	}
	for _, coin := range coins {
		require.Nil(t, saveCoin(ctx, coin))
	}

	err := saveAccount(ctx, &Account{
		Owner: addr2.MarshalPB(),
		Slots: []uint64{5, 6, 7},
	})
	require.Nil(t, err)

	for _, coin := range coins {
		req := &PlasmaTxRequest{
			Plasmatx: &PlasmaTx{
				Slot:     coin.Slot,
				Sender:   addr2.MarshalPB(),
				NewOwner: addr3.MarshalPB(),
			},
		}
		err = plasmaContract.PlasmaTxRequest(ctx, req)
		require.NotNil(t, err)
	}
}

func TestPlasmaCashExitWithInvalidCoinState(t *testing.T) {
	plasmaContract, ctx := getPlasmaContractAndContext(t)
	coins := []*Coin{
		&Coin{Slot: 5, State: CoinState_EXITING},
		&Coin{Slot: 6, State: CoinState_CHALLENGED},
		&Coin{Slot: 7, State: CoinState_EXITED},
	}
	for _, coin := range coins {
		require.Nil(t, saveCoin(ctx, coin))
	}

	err := saveAccount(ctx, &Account{
		Owner: addr2.MarshalPB(),
		Slots: []uint64{5, 6, 7},
	})
	require.Nil(t, err)

	for _, coin := range coins {
		req := &ExitCoinRequest{
			Owner: addr2.MarshalPB(),
			Slot:  coin.Slot,
		}
		err = plasmaContract.ExitCoin(ctx, req)
		require.NotNil(t, err)
	}
}

func TestPlasmaCashExit(t *testing.T) {
	plasmaContract, ctx := getPlasmaContractAndContext(t)
	contractAddr := loom.RootAddress("eth")
	coins := []*Coin{
		&Coin{Slot: 5, State: CoinState_DEPOSITED, Contract: contractAddr.MarshalPB()},
		&Coin{Slot: 6, State: CoinState_DEPOSITED, Contract: contractAddr.MarshalPB()},
		&Coin{Slot: 7, State: CoinState_DEPOSITED, Contract: contractAddr.MarshalPB()},
	}
	for _, coin := range coins {
		require.Nil(t, saveCoin(ctx, coin))
	}

	err := saveAccount(ctx, &Account{
		Owner: addr2.MarshalPB(),
		Slots: []uint64{5, 6, 7},
	})
	require.Nil(t, err)

	req := &ExitCoinRequest{
		Owner: addr2.MarshalPB(),
		Slot:  coins[1].Slot,
	}
	err = plasmaContract.ExitCoin(ctx, req)
	require.Nil(t, err)

	resp, err := plasmaContract.BalanceOf(ctx, &BalanceOfRequest{
		Owner:    addr2.MarshalPB(),
		Contract: contractAddr.MarshalPB(),
	})
	require.Nil(t, err)
	assert.Equal(t, &Coin{
		Slot:     6,
		State:    CoinState_EXITING,
		Contract: contractAddr.MarshalPB(),
	}, resp.Coins[1])
}

func TestPlasmaCashWithdraw(t *testing.T) {
	plasmaContract, ctx := getPlasmaContractAndContext(t)
	contractAddr := loom.RootAddress("eth")
	coins := []*Coin{
		&Coin{Slot: 5, State: CoinState_DEPOSITED, Contract: contractAddr.MarshalPB()},
		&Coin{Slot: 6, State: CoinState_EXITING, Contract: contractAddr.MarshalPB()},
		&Coin{Slot: 7, State: CoinState_CHALLENGED, Contract: contractAddr.MarshalPB()},
		&Coin{Slot: 8, State: CoinState_EXITED, Contract: contractAddr.MarshalPB()},
	}
	for _, coin := range coins {
		require.Nil(t, saveCoin(ctx, coin))
	}

	err := saveAccount(ctx, &Account{
		Owner: addr2.MarshalPB(),
		Slots: []uint64{5, 6, 7, 8},
	})
	require.Nil(t, err)

	for _, coin := range coins {
		req := &WithdrawCoinRequest{
			Owner: addr2.MarshalPB(),
			Slot:  coin.Slot,
		}
		err = plasmaContract.WithdrawCoin(ctx, req)
		require.Nil(t, err)
	}
	resp, err := plasmaContract.BalanceOf(ctx, &BalanceOfRequest{
		Owner:    addr2.MarshalPB(),
		Contract: contractAddr.MarshalPB(),
	})
	require.Nil(t, err)
	assert.Len(t, resp.Coins, 0)
}

func TestGetUserSlotsRequest(t *testing.T) {
	plasmaContract, ctx := getPlasmaContractAndContext(t)

<<<<<<< HEAD
	err := plasmaContract.DepositRequest(ctx, &DepositRequest{
		Slot:         5,
		DepositBlock: &types.BigUInt{Value: *loom.NewBigUIntFromInt(3)},
		Denomination: &types.BigUInt{Value: *loom.NewBigUIntFromInt(100)},
		From:         addr2.MarshalPB(),
		Contract:     addr3.MarshalPB(),
	})
	require.Nil(t, err)

	err = plasmaContract.DepositRequest(ctx, &DepositRequest{
		Slot:         7,
		DepositBlock: &types.BigUInt{Value: *loom.NewBigUIntFromInt(4)},
		Denomination: &types.BigUInt{Value: *loom.NewBigUIntFromInt(200)},
		From:         addr2.MarshalPB(),
		Contract:     addr3.MarshalPB(),
	})

	err = plasmaContract.DepositRequest(ctx, &DepositRequest{
		Slot:         8,
		DepositBlock: &types.BigUInt{Value: *loom.NewBigUIntFromInt(5)},
		Denomination: &types.BigUInt{Value: *loom.NewBigUIntFromInt(200)},
		From:         addr1.MarshalPB(),
		Contract:     addr3.MarshalPB(),
	})

	req2 := &PlasmaTxRequest{
		Plasmatx: &PlasmaTx{
			Slot:     8,
			Sender:   addr1.MarshalPB(),
			NewOwner: addr2.MarshalPB(),
		},
=======
	a := &Account{
		Owner: addr2.MarshalPB(),
		Slots: []uint64{5, 7},
>>>>>>> 9d134a8f
	}
	err = plasmaContract.PlasmaTxRequest(ctx, req2)
	require.Nil(t, err)

	reqMainnet := &SubmitBlockToMainnetRequest{}
	_, err = plasmaContract.SubmitBlockToMainnet(ctx, reqMainnet)
	require.Nil(t, err)

	req := &GetUserSlotsRequest{
		From: addr2.MarshalPB(),
	}
	res, err := plasmaContract.GetUserSlotsRequest(ctx, req)
	require.Nil(t, err)

	assert.Equal(t, []uint64{5, 7, 8}, res.Slots, "slots should match")

}

func TestGetPlasmaTxRequestOnDepositBlock(t *testing.T) {
	plasmaContract, ctx := getPlasmaContractAndContext(t)

	err := plasmaContract.DepositRequest(ctx, &DepositRequest{
		Slot:         123,
		DepositBlock: &types.BigUInt{Value: *loom.NewBigUIntFromInt(3)},
		Denomination: &types.BigUInt{Value: *loom.NewBigUIntFromInt(100)},
		From:         addr2.MarshalPB(),
		Contract:     addr3.MarshalPB(),
	})
	require.Nil(t, err)

	reqPlasmaTx := &GetPlasmaTxRequest{}
	reqPlasmaTx.BlockHeight = &types.BigUInt{
		Value: *loom.NewBigUIntFromInt(3),
	}
	reqPlasmaTx.Slot = 123

	res, err := plasmaContract.GetPlasmaTxRequest(ctx, reqPlasmaTx)
	require.Nil(t, err)

	assert.Equal(t, []byte{0x0, 0x0, 0x0, 0x0, 0x0, 0x0, 0x0, 0x0}, res.Plasmatx.Proof, "proof should match")
}

func TestGetPlasmaTxRequestOnEmptyBlock(t *testing.T) {
	fakeCtx := plugin.CreateFakeContext(addr1, addr1)
	ctx := contractpb.WrapPluginContext(
		fakeCtx,
	)

	contract := &PlasmaCash{}
	err := contract.Init(ctx, &InitRequest{})
	require.Nil(t, err)

	pending := &Pending{}
	ctx.Get(pendingTXsKey, pending)
	assert.Equal(t, len(pending.Transactions), 0, "length should be zero")

	contractAddr := loom.RootAddress("eth")

	// Make the block have 2 transactions
	// (if only 1 tx in block we are in the best case scenario where we get 8 0's)
	require.Nil(t, saveCoin(ctx, &Coin{
		Slot:     5,
		Contract: contractAddr.MarshalPB(),
	}))
	require.Nil(t, saveCoin(ctx, &Coin{
		Slot:     6,
		Contract: contractAddr.MarshalPB(),
	}))
	err = saveAccount(ctx, &Account{
		Owner: addr2.MarshalPB(),
		Slots: []uint64{5, 6},
	})
	require.Nil(t, err)

	reqMainnet := &SubmitBlockToMainnetRequest{}
	_, err = contract.SubmitBlockToMainnet(ctx, reqMainnet)
	require.Nil(t, err)

	reqPlasmaTx := &GetPlasmaTxRequest{}
	reqPlasmaTx.BlockHeight = &types.BigUInt{
		Value: *loom.NewBigUIntFromInt(1000),
	}
	reqPlasmaTx.Slot = 5

	res, err := contract.GetPlasmaTxRequest(ctx, reqPlasmaTx)
	require.Nil(t, err)

	assert.Equal(t, []byte{0x0, 0x0, 0x0, 0x0, 0x0, 0x0, 0x0, 0x0}, res.Plasmatx.Proof, "proof should match")
}
func TestGetPlasmaTxRequest(t *testing.T) {
	fakeCtx := plugin.CreateFakeContext(addr1, addr1)
	ctx := contractpb.WrapPluginContext(
		fakeCtx,
	)

	contract := &PlasmaCash{}
	err := contract.Init(ctx, &InitRequest{})
	require.Nil(t, err)

	pending := &Pending{}
	ctx.Get(pendingTXsKey, pending)
	assert.Equal(t, len(pending.Transactions), 0, "length should be zero")

	contractAddr := loom.RootAddress("eth")

	// Make the block have 2 transactions
	// (if only 1 tx in block we are in the best case scenario where we get 8 0's)
	require.Nil(t, saveCoin(ctx, &Coin{
		Slot:     5,
		Contract: contractAddr.MarshalPB(),
	}))
	require.Nil(t, saveCoin(ctx, &Coin{
		Slot:     6,
		Contract: contractAddr.MarshalPB(),
	}))
	err = saveAccount(ctx, &Account{
		Owner: addr2.MarshalPB(),
		Slots: []uint64{5, 6},
	})
	require.Nil(t, err)

	req := &PlasmaTxRequest{
		Plasmatx: &PlasmaTx{
			Slot:     5,
			Sender:   addr2.MarshalPB(),
			NewOwner: addr3.MarshalPB(),
		},
	}
	err = contract.PlasmaTxRequest(ctx, req)
	require.Nil(t, err)

	req = &PlasmaTxRequest{
		Plasmatx: &PlasmaTx{
			Slot:     6,
			Sender:   addr2.MarshalPB(),
			NewOwner: addr3.MarshalPB(),
		},
	}
	err = contract.PlasmaTxRequest(ctx, req)
	require.Nil(t, err)

	reqMainnet := &SubmitBlockToMainnetRequest{}
	_, err = contract.SubmitBlockToMainnet(ctx, reqMainnet)
	require.Nil(t, err)

	reqPlasmaTx := &GetPlasmaTxRequest{}
	reqPlasmaTx.BlockHeight = &types.BigUInt{
		Value: *loom.NewBigUIntFromInt(1000),
	}
	reqPlasmaTx.Slot = 5

	res, err := contract.GetPlasmaTxRequest(ctx, reqPlasmaTx)
	require.Nil(t, err)

	assert.Equal(t, []byte{0x0, 0x0, 0x0, 0x0, 0x0, 0x0, 0x0, 0x2, 0x6d, 0x2e, 0xfd, 0x44, 0xd0, 0xe7, 0x76, 0x5, 0x9d, 0xc0, 0x9c, 0xd4, 0x4, 0xb9, 0x62, 0x99, 0xea, 0x3b, 0xb3, 0x5c, 0xb7, 0xdf, 0xd1, 0xfc, 0xcf, 0xf, 0x78, 0x6a, 0x9e, 0xc3, 0xb4, 0xa7}, res.Plasmatx.Proof, "proof should match")
}

func getPlasmaContractAndContext(t *testing.T) (*PlasmaCash, contractpb.Context) {
	fakeCtx := plugin.CreateFakeContext(addr1, addr1)
	ctx := contractpb.WrapPluginContext(fakeCtx)

	plasmaContract := &PlasmaCash{}
	err := plasmaContract.Init(ctx, &InitRequest{})
	require.Nil(t, err)

	return plasmaContract, ctx
}<|MERGE_RESOLUTION|>--- conflicted
+++ resolved
@@ -490,7 +490,6 @@
 func TestGetUserSlotsRequest(t *testing.T) {
 	plasmaContract, ctx := getPlasmaContractAndContext(t)
 
-<<<<<<< HEAD
 	err := plasmaContract.DepositRequest(ctx, &DepositRequest{
 		Slot:         5,
 		DepositBlock: &types.BigUInt{Value: *loom.NewBigUIntFromInt(3)},
@@ -507,6 +506,7 @@
 		From:         addr2.MarshalPB(),
 		Contract:     addr3.MarshalPB(),
 	})
+  require.Nil(t, err)
 
 	err = plasmaContract.DepositRequest(ctx, &DepositRequest{
 		Slot:         8,
@@ -515,6 +515,7 @@
 		From:         addr1.MarshalPB(),
 		Contract:     addr3.MarshalPB(),
 	})
+  require.Nil(t, err)
 
 	req2 := &PlasmaTxRequest{
 		Plasmatx: &PlasmaTx{
@@ -522,11 +523,6 @@
 			Sender:   addr1.MarshalPB(),
 			NewOwner: addr2.MarshalPB(),
 		},
-=======
-	a := &Account{
-		Owner: addr2.MarshalPB(),
-		Slots: []uint64{5, 7},
->>>>>>> 9d134a8f
 	}
 	err = plasmaContract.PlasmaTxRequest(ctx, req2)
 	require.Nil(t, err)
