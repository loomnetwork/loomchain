package karma

import (
	"testing"

	"github.com/loomnetwork/go-loom"
	ktypes "github.com/loomnetwork/go-loom/builtin/types/karma"
	"github.com/loomnetwork/go-loom/plugin"
	"github.com/loomnetwork/go-loom/plugin/contractpb"
	"github.com/loomnetwork/go-loom/types"
	"github.com/stretchr/testify/require"
)

var (
	addr1 = loom.MustParseAddress("chain:0xb16a379ec18d4093666f8f38b11a3071c920207d")
	addr2 = loom.MustParseAddress("chain:0x5cecd1f7261e1f4c684e297be3edf03b825e01c4")
	addr3 = loom.MustParseAddress("chain:0x5cecd1f7261e1f4c684e297be3edf03b825e01c5")

	types_addr1 = addr1.MarshalPB()
	types_addr2 = addr2.MarshalPB()
	types_addr3 = addr3.MarshalPB()


	oracle  = types_addr1
	oracle2 = types_addr2
	oracle3 = types_addr3
	user    = types_addr3

	sources = []*ktypes.KarmaSourceReward{
<<<<<<< HEAD
		{"sms", 1, ktypes.KarmaSourceTarget_CALL},
		{"oauth", 3, ktypes.KarmaSourceTarget_CALL},
		{"token", 4, ktypes.KarmaSourceTarget_CALL},
		{DeployToken, 1, ktypes.KarmaSourceTarget_DEPLOY},
	}

	newSources = []*ktypes.KarmaSourceReward{
		{"token", 7, ktypes.KarmaSourceTarget_CALL},
		{"oauth", 2, ktypes.KarmaSourceTarget_CALL},
		{"new-call", 1, ktypes.KarmaSourceTarget_CALL},
		{"new-deploy", 3, ktypes.KarmaSourceTarget_DEPLOY},
		{DeployToken, 5, ktypes.KarmaSourceTarget_DEPLOY},
=======
		{Name: "sms", Reward: 1},
		{Name: "oauth", Reward: 3},
		{Name: "token", Reward: 4},
>>>>>>> c904989f
	}

	deploySource = []*ktypes.KarmaSourceReward{
		{DeployToken, 1, ktypes.KarmaSourceTarget_DEPLOY},
	}

	emptySourceStates = []*ktypes.KarmaSource{}

	sourceStates = []*ktypes.KarmaSource{
		{Name: "sms", Count: 1},
		{Name: "oauth", Count: 5},
		{Name: "token", Count: 10},
	}

	extremeSourceStates = []*ktypes.KarmaSource{
		{Name: "sms", Count: 1000},
		{Name: "oauth", Count: 5000},
		{Name: "token", Count: 10},
	}

	users = []*ktypes.KarmaAddressSource{
		{User: user, Sources: sourceStates},
		{User: oracle, Sources: sourceStates},
	}

	usersTestCoin= []*ktypes.KarmaAddressSource{
		{user, emptySourceStates},
		{oracle, emptySourceStates},
	}

	deleteSourceKeys = []string{"sms", "oauth"}
)

func TestKarmaInit(t *testing.T) {
	ctx := contractpb.WrapPluginContext(
		plugin.CreateFakeContext(addr1, addr1),
	)

	contract := &Karma{}

	err := contract.Init(ctx, &ktypes.KarmaInitRequest{
		Oracle:  oracle,
		Sources: sources,
		Users:   users,
	})
	require.Nil(t, err)

	s, err := contract.GetSources(ctx, oracle)
	require.NoError(t, err)
	for k, _ := range sources {
		require.Equal(t, sources[k].String(), s.Sources[k].String())
	}
	for _, u := range users {
		require.True(t, ctx.Has(UserStateKey(u.User)))
		state, err := contract.GetUserState(ctx, u.User)
		require.NoError(t, err)
		require.Equal(t, len(sourceStates), len(state.SourceStates))
	}
}

func TestKarmaValidateOracle(t *testing.T) {
	fakeContext := plugin.CreateFakeContext(addr1, addr1)
	ctx := contractpb.WrapPluginContext(fakeContext)
	ctx2 := contractpb.WrapPluginContext(fakeContext.WithSender(addr2))

	contract := &Karma{}

	err := contract.Init(ctx, &ktypes.KarmaInitRequest{
		Oracle: oracle,
	})
	require.NoError(t, err)


	err = contract.UpdateOracle(ctx2, &ktypes.KarmaNewOracleValidator{
		NewOracle: oracle2,
	})
	require.Error(t, err)

	err = contract.UpdateOracle(ctx, &ktypes.KarmaNewOracleValidator{
		NewOracle: oracle2,
	})
	require.NoError(t, err)

	err = contract.UpdateOracle(ctx, &ktypes.KarmaNewOracleValidator{
		NewOracle: oracle,
	})
	require.Error(t, err)

	err = contract.UpdateOracle(ctx2, &ktypes.KarmaNewOracleValidator{
		NewOracle: oracle3,
	})
	require.NoError(t, err)
}

func TestKarmaCoin(t *testing.T) {
	ctx := contractpb.WrapPluginContext(
		plugin.CreateFakeContext(addr1, addr1),
	)
	contract := &Karma{}
	require.NoError(t, contract.Init(ctx, &ktypes.KarmaInitRequest{
		Sources: deploySource,
		Oracle:  oracle,
		Users:   usersTestCoin,
	}))

	userState, err := contract.GetUserState(ctx, user)
	require.NoError(t, err)

	err = contract.DepositCoin(ctx, &ktypes.KarmaUserAmount{user, &types.BigUInt{*loom.NewBigUIntFromInt(17)}})
	require.NoError(t, err)

	userState, err = contract.GetUserState(ctx, user)
	require.NoError(t, err)
	require.Equal(t, 1, len(userState.SourceStates))
	require.Equal(t, DeployToken, userState.SourceStates[0].Name)
	require.Equal(t, int64(17), userState.SourceStates[0].Count)

	err = contract.WithdrawCoin(ctx, &ktypes.KarmaUserAmount{user, &types.BigUInt{*loom.NewBigUIntFromInt(5)}})
	require.NoError(t, err)

	userState, err = contract.GetUserState(ctx, user)
	require.NoError(t, err)
	require.Equal(t, 1, len(userState.SourceStates))
	require.Equal(t, DeployToken, userState.SourceStates[0].Name)
	require.Equal(t, int64(12), userState.SourceStates[0].Count)

	err = contract.WithdrawCoin(ctx, &ktypes.KarmaUserAmount{user, &types.BigUInt{*loom.NewBigUIntFromInt(500)}})
	require.Error(t, err)
}

func TestKarmaLifeCycleTest(t *testing.T) {
	fakeContext := plugin.CreateFakeContext(addr1, addr1)
	ctx := contractpb.WrapPluginContext(fakeContext)

	contract := &Karma{}
	err := contract.Init(ctx, &ktypes.KarmaInitRequest{
		Sources: sources,
		Oracle:  oracle,
	})
	require.NoError(t, err)
	ko := user

	// UpdateSourcesForUser Test
	err = contract.AppendSourcesForUser(ctx, &ktypes.KarmaStateUser{
		User:         ko,
		SourceStates: extremeSourceStates,
	})
	require.NoError(t, err)

	// GetUserState after UpdateSourcesForUser Test to test the change
	state, err := contract.GetUserState(ctx, ko)
	require.NoError(t, err)
	for k, _ := range extremeSourceStates {
		require.Equal(t, extremeSourceStates[k].String(), state.SourceStates[k].String())
	}

	// GetUserState after UpdateSourcesForUser and also MaxKarma Test to test the change
	karmaTotal, err := contract.GetUserKarma(ctx, &ktypes.KarmaUserTarget{
		User: user,
		Target: ktypes.KarmaSourceTarget_ALL,
	})
	require.NoError(t, err)
	require.Equal(t, int64(16040), karmaTotal.Count)

	// DeleteSourcesForUser Test
	err = contract.DeleteSourcesForUser(ctx, &ktypes.KarmaStateKeyUser{
		User:      ko,
		StateKeys: deleteSourceKeys,
	})
	require.NoError(t, err)

	// GetUserState after DeleteSourcesForUser Test
	state, err = contract.GetUserState(ctx, ko)
	require.NoError(t, err)
	require.Equal(t, []*ktypes.KarmaSource{{Name: "token", Count: 10}}, state.SourceStates)

	// GetTotal after DeleteSourcesForUser Test to test the change
	karmaTotal, err = contract.GetUserKarma(ctx,  &ktypes.KarmaUserTarget{
		User: user,
		Target: ktypes.KarmaSourceTarget_ALL,
	})
	require.NoError(t, err)
	require.Equal(t, int64(40), karmaTotal.Count)

	err = contract.UpdateOracle(ctx, &ktypes.KarmaNewOracleValidator{
		NewOracle: oracle2,
	})
	require.NoError(t, err)

	err = contract.ResetSources(ctx, &ktypes.KarmaSourcesValidator{
		Sources: newSources,
	})
	require.Error(t, err)

	ctx2 := contractpb.WrapPluginContext(fakeContext.WithSender(addr2))
	err = contract.ResetSources(ctx2, &ktypes.KarmaSourcesValidator{
		Sources: newSources,
	})
	require.NoError(t, err)

	karmaTotal, err = contract.GetUserKarma(ctx2,  &ktypes.KarmaUserTarget{
		User: user,
		Target: ktypes.KarmaSourceTarget_ALL,
	})
	require.NoError(t, err)
	require.Equal(t, int64(70), karmaTotal.Count)
}<|MERGE_RESOLUTION|>--- conflicted
+++ resolved
@@ -20,14 +20,12 @@
 	types_addr2 = addr2.MarshalPB()
 	types_addr3 = addr3.MarshalPB()
 
-
 	oracle  = types_addr1
 	oracle2 = types_addr2
 	oracle3 = types_addr3
 	user    = types_addr3
 
 	sources = []*ktypes.KarmaSourceReward{
-<<<<<<< HEAD
 		{"sms", 1, ktypes.KarmaSourceTarget_CALL},
 		{"oauth", 3, ktypes.KarmaSourceTarget_CALL},
 		{"token", 4, ktypes.KarmaSourceTarget_CALL},
@@ -40,11 +38,6 @@
 		{"new-call", 1, ktypes.KarmaSourceTarget_CALL},
 		{"new-deploy", 3, ktypes.KarmaSourceTarget_DEPLOY},
 		{DeployToken, 5, ktypes.KarmaSourceTarget_DEPLOY},
-=======
-		{Name: "sms", Reward: 1},
-		{Name: "oauth", Reward: 3},
-		{Name: "token", Reward: 4},
->>>>>>> c904989f
 	}
 
 	deploySource = []*ktypes.KarmaSourceReward{
@@ -70,7 +63,7 @@
 		{User: oracle, Sources: sourceStates},
 	}
 
-	usersTestCoin= []*ktypes.KarmaAddressSource{
+	usersTestCoin = []*ktypes.KarmaAddressSource{
 		{user, emptySourceStates},
 		{oracle, emptySourceStates},
 	}
@@ -117,7 +110,6 @@
 	})
 	require.NoError(t, err)
 
-
 	err = contract.UpdateOracle(ctx2, &ktypes.KarmaNewOracleValidator{
 		NewOracle: oracle2,
 	})
@@ -153,7 +145,7 @@
 	userState, err := contract.GetUserState(ctx, user)
 	require.NoError(t, err)
 
-	err = contract.DepositCoin(ctx, &ktypes.KarmaUserAmount{user, &types.BigUInt{*loom.NewBigUIntFromInt(17)}})
+	err = contract.DepositCoin(ctx, &ktypes.KarmaUserAmount{user, &types.BigUInt{Value: *loom.NewBigUIntFromInt(17)}})
 	require.NoError(t, err)
 
 	userState, err = contract.GetUserState(ctx, user)
@@ -162,7 +154,7 @@
 	require.Equal(t, DeployToken, userState.SourceStates[0].Name)
 	require.Equal(t, int64(17), userState.SourceStates[0].Count)
 
-	err = contract.WithdrawCoin(ctx, &ktypes.KarmaUserAmount{user, &types.BigUInt{*loom.NewBigUIntFromInt(5)}})
+	err = contract.WithdrawCoin(ctx, &ktypes.KarmaUserAmount{user, &types.BigUInt{Value: *loom.NewBigUIntFromInt(5)}})
 	require.NoError(t, err)
 
 	userState, err = contract.GetUserState(ctx, user)
@@ -171,7 +163,7 @@
 	require.Equal(t, DeployToken, userState.SourceStates[0].Name)
 	require.Equal(t, int64(12), userState.SourceStates[0].Count)
 
-	err = contract.WithdrawCoin(ctx, &ktypes.KarmaUserAmount{user, &types.BigUInt{*loom.NewBigUIntFromInt(500)}})
+	err = contract.WithdrawCoin(ctx, &ktypes.KarmaUserAmount{user, &types.BigUInt{Value: *loom.NewBigUIntFromInt(500)}})
 	require.Error(t, err)
 }
 
@@ -203,7 +195,7 @@
 
 	// GetUserState after UpdateSourcesForUser and also MaxKarma Test to test the change
 	karmaTotal, err := contract.GetUserKarma(ctx, &ktypes.KarmaUserTarget{
-		User: user,
+		User:   user,
 		Target: ktypes.KarmaSourceTarget_ALL,
 	})
 	require.NoError(t, err)
@@ -222,8 +214,8 @@
 	require.Equal(t, []*ktypes.KarmaSource{{Name: "token", Count: 10}}, state.SourceStates)
 
 	// GetTotal after DeleteSourcesForUser Test to test the change
-	karmaTotal, err = contract.GetUserKarma(ctx,  &ktypes.KarmaUserTarget{
-		User: user,
+	karmaTotal, err = contract.GetUserKarma(ctx, &ktypes.KarmaUserTarget{
+		User:   user,
 		Target: ktypes.KarmaSourceTarget_ALL,
 	})
 	require.NoError(t, err)
@@ -245,8 +237,8 @@
 	})
 	require.NoError(t, err)
 
-	karmaTotal, err = contract.GetUserKarma(ctx2,  &ktypes.KarmaUserTarget{
-		User: user,
+	karmaTotal, err = contract.GetUserKarma(ctx2, &ktypes.KarmaUserTarget{
+		User:   user,
 		Target: ktypes.KarmaSourceTarget_ALL,
 	})
 	require.NoError(t, err)
