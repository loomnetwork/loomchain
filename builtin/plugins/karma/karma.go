package karma

import (
	"fmt"

	"github.com/gogo/protobuf/proto"
	"github.com/loomnetwork/go-loom"
	"github.com/loomnetwork/go-loom/builtin/types/coin"
	ktypes "github.com/loomnetwork/go-loom/builtin/types/karma"
	"github.com/loomnetwork/go-loom/common"
	"github.com/loomnetwork/go-loom/plugin"
	contract "github.com/loomnetwork/go-loom/plugin/contractpb"
	"github.com/loomnetwork/go-loom/types"
	"github.com/loomnetwork/go-loom/util"
	"github.com/loomnetwork/loomchain"
	"github.com/pkg/errors"
)

const (
<<<<<<< HEAD
	CoinDeployToken         = "coin-deploy"
	CoinDefaultReward       = 1
	UserStateKeyPrefix      = "user_state"
	oracleRole              = "karma_role_oracle"
	DefaultUpkeepCost       = 1
	DefaultUpkeepPeriod     = 3600
)

var (
	OracleKey      = []byte("karma:oracle:key")
	SourcesKey     = []byte("karma:sources:key")
	UpkeepKey      = []byte("karma:upkeep:params:kep")
	ActivePrefix   = []byte("active")
	InactivePrefix = []byte("inactive")
	ConfigKey      = []byte("config:key")
=======
	CoinDeployToken     = "coin-deploy"
	CoinDefaultReward   = 1
	UserStateKeyPrefix  = "user_state"
	oracleRole          = "karma_role_oracle"
	DefaultUpkeepCost   = 1
	DefaultUpkeepPeriod = 3600
)

var (
	OracleKey  = []byte("karma:oracle:key")
	SourcesKey = []byte("karma:sources:key")
	ConfigKey  = []byte("config:key")
>>>>>>> aabfd52a

	ChangeOraclePermission      = []byte("change_oracle")
	ChangeUserSourcesPermission = []byte("change_user_sources")
	SetUpkeepPermission         = []byte("set-upkeep")
	ResetSourcesPermission      = []byte("reset_sources")
	ChangeConfigPermission      = []byte("change-config")

	defaultUpkeep = &ktypes.KarmaUpkeepParams{
		Cost:   DefaultUpkeepCost,
		Period: DefaultUpkeepPeriod,
	}
	ErrNotAuthorized = errors.New("sender is not authorized to call this method")
)

func ContractActiveRecordKey(contractAddr loom.Address) []byte {
	return util.PrefixKey(ActivePrefix, contractAddr.Bytes())
}

func ContractInactiveRecordKey(contractAddr loom.Address) []byte {
	return util.PrefixKey(InactivePrefix, contractAddr.Bytes())
}

func UserStateKey(owner *types.Address) []byte {
	return util.PrefixKey([]byte(UserStateKeyPrefix), []byte(owner.String()))
}

type Karma struct {
}

func (k *Karma) Meta() (plugin.Meta, error) {
	return plugin.Meta{
		Name:    "karma",
		Version: "1.0.0",
	}, nil
}

func (k *Karma) Init(ctx contract.Context, req *ktypes.KarmaInitRequest) error {
	foundCoinSource := false
	for _, source := range req.Sources {
		if source.Name == CoinDeployToken {
			foundCoinSource = true
			break
		}
	}
	if !foundCoinSource {
		req.Sources = append(req.Sources, &ktypes.KarmaSourceReward{
			Name:   CoinDeployToken,
			Reward: CoinDefaultReward,
			Target: ktypes.KarmaSourceTarget_DEPLOY,
		})
	}

	if err := ctx.Set(SourcesKey, &ktypes.KarmaSources{Sources: req.Sources}); err != nil {
		return errors.Wrap(err, "Error setting sources")
	}

	if req.Oracle != nil {
		if err := k.registerOracle(ctx, req.Oracle, nil); nil != err {
			return errors.Wrap(err, "Error setting oracle")
		}
	}

	for _, userKarma := range req.Users {
		if err := k.setKarmaForUser(ctx, userKarma); err != nil {
			return errors.Wrapf(err, "setting karma for user %v", userKarma.User)
		}
	}

	if req.Config == nil {
		if err := ctx.Set(ConfigKey, &ktypes.KarmaConfig{MinKarmaToDeploy: DefaultUpkeepCost}); err != nil {
			return errors.Wrap(err, "setting config params")
		}
	} else {
		if err := ctx.Set(ConfigKey, req.Config); err != nil {
			return errors.Wrap(err, "setting config params")
		}
	}

	if req.Upkeep == nil {
		if err := ctx.Set(UpkeepKey, defaultUpkeep); err != nil {
			return errors.Wrap(err, "setting upkeep params")
		}
	} else {
		if err := ctx.Set(UpkeepKey, req.Upkeep); err != nil {
			return errors.Wrap(err, "setting upkeep params")
		}
	}

	return nil
}

func (k *Karma) DepositCoin(ctx contract.Context, req *ktypes.KarmaUserAmount) error {
	coinAddr, err := ctx.Resolve("coin")
	if err != nil {
		return errors.Wrap(err, "address of coin contract")
	}

	coinReq := &coin.TransferFromRequest{
		To:     ctx.ContractAddress().MarshalPB(),
		From:   req.User,
		Amount: req.Amount,
	}
	if err := contract.CallMethod(ctx, coinAddr, "TransferFrom", coinReq, nil); err != nil {
		return errors.Wrap(err, "transferring coin to karma contract")
	}

	if err := modifyCountForUser(ctx, req.User, CoinDeployToken, req.Amount); err != nil {
		return errors.Wrapf(err, "modifying user %v's upkeep count", req.User.String())
	}
	return nil
}

func (k *Karma) WithdrawCoin(ctx contract.Context, req *ktypes.KarmaUserAmount) error {
	coinAddr, err := ctx.Resolve("coin")
	if err != nil {
		return errors.Wrap(err, "address of coin contract")
	}

	coinReq := &coin.TransferRequest{
		To:     req.User,
		Amount: req.Amount,
	}
	if err := contract.CallMethod(ctx, coinAddr, "Transfer", coinReq, nil); err != nil {
		return errors.Wrap(err, "transferring coin from karma contract")
	}

	amount := req.Amount.Value.Mul(&req.Amount.Value, loom.NewBigUIntFromInt(-1))
	if err := modifyCountForUser(ctx, req.User, CoinDeployToken, &types.BigUInt{Value: *amount}); err != nil {
		return errors.Wrapf(err, "modifying user %v's  upkeep count", req.User.String())
	}
	return nil
}

func (k *Karma) SetConfig(ctx contract.Context, req *ktypes.KarmaConfig) error {
	if hasPermission, _ := ctx.HasPermission(ChangeConfigPermission, []string{oracleRole}); !hasPermission {
		return ErrNotAuthorized
	}

	if err := ctx.Set(ConfigKey, req); err != nil {
		return errors.Wrap(err, "Error setting config")
	}
	return nil
}

func (k *Karma) GetConfig(ctx contract.StaticContext, _ *ktypes.GetConfigRequest) (*ktypes.KarmaConfig, error) {
	var config ktypes.KarmaConfig
	if err := ctx.Get(ConfigKey, &config); err != nil {
		if err == contract.ErrNotFound {
			return &ktypes.KarmaConfig{}, nil
		}
		return nil, err
	}
	return &config, nil
}

func (k *Karma) SetUpkeepParams(ctx contract.Context, params *ktypes.KarmaUpkeepParams) error {
	if hasPermission, _ := ctx.HasPermission(SetUpkeepPermission, []string{oracleRole}); !hasPermission {
		return ErrNotAuthorized
	}
	var oldParams ktypes.KarmaUpkeepParams
	if err := ctx.Get(UpkeepKey, &oldParams); err != nil {
		return errors.Wrap(err, "get upkeep params from db")
	}
	if params.Cost == 0 {
		params.Cost = oldParams.Cost
	}
	if params.Period == 0 {
		params.Period = oldParams.Period
	}

	if err := ctx.Set(UpkeepKey, params); err != nil {
		return errors.Wrap(err, "setting upkeep params")
	}
	return nil
}

func (k *Karma) GetUpkeepParms(ctx contract.StaticContext, ko *types.Address) (*ktypes.KarmaUpkeepParams, error) {
	var upkeep ktypes.KarmaUpkeepParams
	if err := ctx.Get(UpkeepKey, &upkeep); err != nil {
		return nil, errors.Wrap(err, "get upkeep params from db")
	}
	return &upkeep, nil
}

func (k *Karma) SetActive(ctx contract.Context, contract *types.Address) error {
	addr := loom.UnmarshalAddressPB(contract)
	var record ktypes.ContractRecord
	if err := ctx.Get(ContractInactiveRecordKey(addr), &record); err != nil {
		return errors.Wrapf(err, "getting record for %s", addr.String())
	}
	ctx.Delete(ContractInactiveRecordKey(addr))
	if err := ctx.Set(ContractActiveRecordKey(addr), &record); err != nil {
		return errors.Wrapf(err, "setting record %v for %s", record, addr.String())
	}
	return nil
}

func (k *Karma) SetInactive(ctx contract.Context, contract *types.Address) error {
	addr := loom.UnmarshalAddressPB(contract)
	var record ktypes.ContractRecord
	if err := ctx.Get(ContractActiveRecordKey(addr), &record); err != nil {
		return errors.Wrapf(err, "getting record for %s", addr.String())
	}
	ctx.Delete(ContractActiveRecordKey(addr))
	if err := ctx.Set(ContractInactiveRecordKey(addr), &record); err != nil {
		return errors.Wrapf(err, "setting record %v for %s", record, addr.String())
	}
	return nil
}

func (k *Karma) IsActive(ctx contract.StaticContext, contract *types.Address) (bool, error) {
	return ctx.Has(ContractActiveRecordKey(loom.UnmarshalAddressPB(contract))), nil
}

func AddOwnedContract(state loomchain.State, owner loom.Address, contract loom.Address, block int64, nonce uint64) error {
	record, err := proto.Marshal(&ktypes.ContractRecord{
		Owner:         	owner.MarshalPB(),
		Address:       	contract.MarshalPB(),
		CreationBlock: 	block,
		Nonce: 			int64(nonce),
	})
	if err != nil {
		return errors.Wrapf(err, "marshal record %v", record)
	}
	state.Set(ContractActiveRecordKey(contract), record)
	return nil
}

func SetInactive(state loomchain.State, contract loom.Address) error {
	record := state.Get(ContractActiveRecordKey(contract))
	if len(record) == 0 {
		return errors.Errorf("contract not found %v", contract.String())
	}
	state.Delete(ContractActiveRecordKey(contract))
	state.Set(ContractInactiveRecordKey(contract), record)

	return nil
}

func GetActiveContractRecords(state loomchain.State) ([]*ktypes.ContractRecord, error) {
	var records []*ktypes.ContractRecord
	activeRecords := state.Range(ActivePrefix)
	for _, kv := range activeRecords {
		var record ktypes.ContractRecord
		if err := proto.Unmarshal(kv.Value, &record); err != nil {
			return nil, errors.Wrapf(err, "unmarshal record %v", kv.Value)
		}
		records = append(records, &record)
	}
	return records, nil
}

func (k *Karma) GetSources(ctx contract.StaticContext, _ *ktypes.GetSourceRequest) (*ktypes.KarmaSources, error) {
	var sources ktypes.KarmaSources
	if err := ctx.Get(SourcesKey, &sources); err != nil {
		if err == contract.ErrNotFound {
			return &ktypes.KarmaSources{}, nil
		}
		return nil, err
	}
	return &sources, nil
}

func (k *Karma) GetUserState(ctx contract.StaticContext, user *types.Address) (*ktypes.KarmaState, error) {
	stateKey := UserStateKey(user)
	var curState ktypes.KarmaState
	if err := ctx.Get(stateKey, &curState); err != nil {
		if err == contract.ErrNotFound {
			return &ktypes.KarmaState{}, nil
		}
		return nil, err
	}
	return &curState, nil
}

func (k *Karma) DeleteSourcesForUser(ctx contract.Context, ksu *ktypes.KarmaStateKeyUser) error {
	if hasPermission, _ := ctx.HasPermission(ChangeUserSourcesPermission, []string{oracleRole}); !hasPermission {
		return ErrNotAuthorized
	}

	state, err := k.GetUserState(ctx, ksu.User)
	if err != nil {
		return err
	}

	for k := range ksu.StateKeys {
		for index, s := range state.SourceStates {
			if s.Name == ksu.StateKeys[k] {
				state.SourceStates = append(state.SourceStates[:index], state.SourceStates[index+1:]...)
			}
		}
	}

	var karmaSources ktypes.KarmaSources
	if err := ctx.Get(SourcesKey, &karmaSources); err != nil {
		return err
	}
	state.DeployKarmaTotal, state.CallKarmaTotal = CalculateTotalKarma(karmaSources, *state)
	state.LastUpdateTime = ctx.Now().Unix()
	return ctx.Set(UserStateKey(ksu.User), state)
}

func (k *Karma) ResetSources(ctx contract.Context, kpo *ktypes.KarmaSources) error {
	if hasPermission, _ := ctx.HasPermission(ResetSourcesPermission, []string{oracleRole}); !hasPermission {
		return ErrNotAuthorized
	}

	if err := ctx.Set(SourcesKey, &ktypes.KarmaSources{Sources: kpo.Sources}); err != nil {
		return errors.Wrap(err, "Error setting sources")
	}
	if err := k.updateKarmaCounts(ctx, ktypes.KarmaSources{Sources: kpo.Sources}); err != nil {
		return errors.Wrap(err, "updating karma counts")
	}
	return nil
}

func (k *Karma) UpdateOracle(ctx contract.Context, params *ktypes.KarmaNewOracle) error {
	if hasPermission, _ := ctx.HasPermission(ChangeOraclePermission, []string{oracleRole}); !hasPermission {
		return ErrNotAuthorized
	}

	currentOracle := ctx.Message().Sender
	return k.registerOracle(ctx, params.NewOracle, &currentOracle)
}

func (k *Karma) AddKarma(ctx contract.Context, req *ktypes.AddKarmaRequest) error {
	if hasPermission, _ := ctx.HasPermission(ChangeUserSourcesPermission, []string{oracleRole}); !hasPermission {
		return ErrNotAuthorized
	}

	state, err := k.GetUserState(ctx, req.User)
	if err != nil {
		return err
	}

	for i, _ := range req.KarmaSources {
		source := req.KarmaSources[i]
		exists := false
		for j := range state.SourceStates {
			if state.SourceStates[j].Name == source.Name {
				total := &state.SourceStates[j].Count.Value
				total.Add(total, &source.Count.Value)
				exists = true
				break
			}
		}
		if !exists {
			state.SourceStates = append(state.SourceStates, source)
		}

	}
	// TODO: What do we need this for?
	state.LastUpdateTime = ctx.Now().Unix()

	var karmaSources ktypes.KarmaSources
	if err := ctx.Get(SourcesKey, &karmaSources); err != nil {
		return err
	}
	state.DeployKarmaTotal, state.CallKarmaTotal = CalculateTotalKarma(karmaSources, *state)

	return ctx.Set(UserStateKey(req.User), state)
}

func (k *Karma) GetUserKarma(ctx contract.StaticContext, userTarget *ktypes.KarmaUserTarget) (*ktypes.KarmaTotal, error) {
 	userState, err := k.GetUserState(ctx, userTarget.User)
	if err != nil {
		return nil, err
	}
	if userState.DeployKarmaTotal == nil {
		userState.DeployKarmaTotal = &types.BigUInt{Value: *common.BigZero()}
	}
	if userState.CallKarmaTotal == nil {
		userState.CallKarmaTotal = &types.BigUInt{Value: *common.BigZero()}
	}
	switch userTarget.Target {
	case ktypes.KarmaSourceTarget_DEPLOY:
		return &ktypes.KarmaTotal{Count: userState.DeployKarmaTotal}, nil
	case ktypes.KarmaSourceTarget_CALL:
		return &ktypes.KarmaTotal{Count: userState.CallKarmaTotal}, nil
	default:
		return nil, fmt.Errorf("unknown karma type %v", userTarget.Target)
	}
}

func (c *Karma) registerOracle(ctx contract.Context, pbOracle *types.Address, currentOracle *loom.Address) error {
	if pbOracle == nil {
		return fmt.Errorf("oracle address cannot be null")
	}

	newOracleAddr := loom.UnmarshalAddressPB(pbOracle)
	if newOracleAddr.IsEmpty() {
		return fmt.Errorf("oracle address cannot be empty")
	}

	if currentOracle != nil {
		ctx.RevokePermissionFrom(*currentOracle, ChangeOraclePermission, oracleRole)
		ctx.RevokePermissionFrom(*currentOracle, ChangeUserSourcesPermission, oracleRole)
		ctx.RevokePermissionFrom(*currentOracle, ResetSourcesPermission, oracleRole)
		ctx.RevokePermissionFrom(*currentOracle, ChangeConfigPermission, oracleRole)
		ctx.RevokePermissionFrom(*currentOracle, SetUpkeepPermission, oracleRole)
	}

	ctx.GrantPermissionTo(newOracleAddr, ChangeOraclePermission, oracleRole)
	ctx.GrantPermissionTo(newOracleAddr, ChangeUserSourcesPermission, oracleRole)
	ctx.GrantPermissionTo(newOracleAddr, ResetSourcesPermission, oracleRole)
	ctx.GrantPermissionTo(newOracleAddr, SetUpkeepPermission, oracleRole)
	ctx.GrantPermissionTo(newOracleAddr, ChangeConfigPermission, oracleRole)
	if err := ctx.Set(OracleKey, pbOracle); err != nil {
		return errors.Wrap(err, "setting new oracle")
	}
	return nil
}

func IsActive(karmaState loomchain.State, contract loom.Address) bool {
	return karmaState.Has(ContractActiveRecordKey(contract))
}

func CalculateTotalKarma(karmaSources ktypes.KarmaSources, karmaStates ktypes.KarmaState) (*types.BigUInt, *types.BigUInt) {
	deployKarma := types.BigUInt{Value: *common.BigZero()}
	callKarma := types.BigUInt{Value: *common.BigZero()}
	for _, c := range karmaSources.Sources {
		for _, s := range karmaStates.SourceStates {
			if c.Name == s.Name && (c.Target == ktypes.KarmaSourceTarget_DEPLOY) {
				reward := loom.NewBigUIntFromInt(c.Reward)
				deployKarma.Value.Add(&deployKarma.Value, reward.Mul(reward, &s.Count.Value))
			}
			if c.Name == s.Name && (c.Target == ktypes.KarmaSourceTarget_CALL) {
				reward := loom.NewBigUIntFromInt(c.Reward)
				callKarma.Value.Add(&callKarma.Value, reward.Mul(reward, &s.Count.Value))
			}
		}
	}
	return &deployKarma, &callKarma
}

func (k *Karma) updateKarmaCounts(ctx contract.Context, sources ktypes.KarmaSources) error {
	userRange := ctx.Range([]byte(UserStateKeyPrefix))
	for _, userKV := range userRange {
		var karmaStates ktypes.KarmaState
		if err := proto.Unmarshal(userKV.Value, &karmaStates); err != nil {
			return errors.Wrap(err, "unmarshal karma user state")
		}
		karmaStates.DeployKarmaTotal, karmaStates.CallKarmaTotal = CalculateTotalKarma(sources, karmaStates)
		userStateKey := util.PrefixKey([]byte(UserStateKeyPrefix), userKV.Key)
		if err := ctx.Set(userStateKey, &karmaStates); err != nil {
			return errors.Wrap(err, "setting user state karma")
		}
	}
	return nil
}

func modifyCountForUser(ctx contract.Context, user *types.Address, sourceName string, amount *types.BigUInt) error {
	stateKey := UserStateKey(user)

	var userSourceCounts ktypes.KarmaState
	// If user source counts not found, We want to create a new source count
	if err := ctx.Get(stateKey, &userSourceCounts); err != nil && err != contract.ErrNotFound {
		return errors.Wrapf(err, "source counts for user %s", user.String())
	}

	found := false
	for i, source := range userSourceCounts.SourceStates {
		if source.Name == sourceName {
			newAmount := common.BigZero()
			newAmount.Add(&userSourceCounts.SourceStates[i].Count.Value, &amount.Value)
			if newAmount.Cmp(common.BigZero()) < 0 {
				return errors.Errorf("not enough karma in source %s. found %v, modifying by %v", sourceName, userSourceCounts.SourceStates[i].Count, amount)
			}
			userSourceCounts.SourceStates[i].Count = &types.BigUInt{Value: *newAmount}
			found = true
			break
		}
	}

	if !found {
		// if source for the user does not exist create and set to amount if positive
		if amount.Value.Cmp(common.BigZero()) < 0 {
			return errors.Errorf("not enough karma in source %s. found 0, modifying by %v", user, amount)
		}
		userSourceCounts.SourceStates = append(userSourceCounts.SourceStates, &ktypes.KarmaSource{
			Name:  sourceName,
			Count: amount,
		})
	}

	var karmaSources ktypes.KarmaSources
	if err := ctx.Get(SourcesKey, &karmaSources); err != nil {
		return err
	}
	userSourceCounts.DeployKarmaTotal, userSourceCounts.CallKarmaTotal = CalculateTotalKarma(karmaSources, userSourceCounts)

	if err := ctx.Set(UserStateKey(user), &userSourceCounts); err != nil {
		return errors.Wrapf(err, "setting user source counts for %s", user.String())
	}
	return nil
}

func (k *Karma) setKarmaForUser(ctx contract.Context, userKarma *ktypes.KarmaAddressSource) error {
	state, err := k.GetUserState(ctx, userKarma.User)
	if err != nil {
		return err
	}

	state.SourceStates = userKarma.Sources
	// TODO: What do we need this for?
	state.LastUpdateTime = ctx.Now().Unix()

	var karmaSources ktypes.KarmaSources
	if err := ctx.Get(SourcesKey, &karmaSources); err != nil {
		return err
	}
	state.DeployKarmaTotal, state.CallKarmaTotal = CalculateTotalKarma(karmaSources, *state)

	return ctx.Set(UserStateKey(userKarma.User), state)
}

var Contract plugin.Contract = contract.MakePluginContract(&Karma{})<|MERGE_RESOLUTION|>--- conflicted
+++ resolved
@@ -17,7 +17,6 @@
 )
 
 const (
-<<<<<<< HEAD
 	CoinDeployToken         = "coin-deploy"
 	CoinDefaultReward       = 1
 	UserStateKeyPrefix      = "user_state"
@@ -33,20 +32,6 @@
 	ActivePrefix   = []byte("active")
 	InactivePrefix = []byte("inactive")
 	ConfigKey      = []byte("config:key")
-=======
-	CoinDeployToken     = "coin-deploy"
-	CoinDefaultReward   = 1
-	UserStateKeyPrefix  = "user_state"
-	oracleRole          = "karma_role_oracle"
-	DefaultUpkeepCost   = 1
-	DefaultUpkeepPeriod = 3600
-)
-
-var (
-	OracleKey  = []byte("karma:oracle:key")
-	SourcesKey = []byte("karma:sources:key")
-	ConfigKey  = []byte("config:key")
->>>>>>> aabfd52a
 
 	ChangeOraclePermission      = []byte("change_oracle")
 	ChangeUserSourcesPermission = []byte("change_user_sources")
@@ -93,7 +78,7 @@
 	}
 	if !foundCoinSource {
 		req.Sources = append(req.Sources, &ktypes.KarmaSourceReward{
-			Name:   CoinDeployToken,
+			Name: CoinDeployToken,
 			Reward: CoinDefaultReward,
 			Target: ktypes.KarmaSourceTarget_DEPLOY,
 		})
