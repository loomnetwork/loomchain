--- conflicted
+++ resolved
@@ -2,6 +2,7 @@
 
 import (
 	"fmt"
+
 	"github.com/gogo/protobuf/proto"
 	"github.com/loomnetwork/go-loom"
 	ktypes "github.com/loomnetwork/go-loom/builtin/types/karma"
@@ -107,7 +108,6 @@
 	return err
 }
 
-<<<<<<< HEAD
 func (k *Karma) SetUpkeepParams(ctx contract.Context, params *ktypes.KarmaUpkeepParmas) error {
 	caller := ctx.Message().Sender.MarshalPB()
 	if err := k.validateOracle(ctx, caller); err != nil {
@@ -141,8 +141,6 @@
 	return &upkeep, nil
 }
 
-=======
->>>>>>> a8f99ab1
 func (k *Karma) GetSources(ctx contract.StaticContext, ko *types.Address) (*ktypes.KarmaSources, error) {
 	if ctx.Has(SourcesKey) {
 		var sources ktypes.KarmaSources
