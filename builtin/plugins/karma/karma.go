package karma

import (
	"fmt"

	"github.com/gogo/protobuf/proto"
	"github.com/loomnetwork/go-loom"
	ktypes "github.com/loomnetwork/go-loom/builtin/types/karma"
	"github.com/loomnetwork/go-loom/plugin"
	contract "github.com/loomnetwork/go-loom/plugin/contractpb"
	"github.com/loomnetwork/go-loom/types"
	"github.com/loomnetwork/go-loom/util"
	"github.com/pkg/errors"
	"github.com/loomnetwork/go-loom/builtin/types/coin"
<<<<<<< HEAD
	"github.com/loomnetwork/loomchain"
)

const (
	DeployToken        = "deploy-token"
=======
	"github.com/loomnetwork/go-loom/common"
)

const (
	AwardDeployToken   = "award-deploy"
	AwardDefaultReward = 1
	CoinDeployToken    = "coin-deploy"
	CoinDefaultReward  = 1
>>>>>>> dafc00fe
	UserStateKeyPrefix = "user_state"
	oracleRole         = "karma_role_oracle"
)

var (
	OracleKey      = []byte("karma:oracle:key")
	SourcesKey     = []byte("karma:sources:key")
	UpkeepKey      = []byte("karma:upkeep:params:kep")
	activePrefix   = []byte("active")
	inactivePrefix = []byte("inactive")

	ChangeOraclePermission      = []byte("change_oracle")
	ChangeUserSourcesPermission = []byte("change_user_sources")
	SetUpkeepPermission         = []byte("set-upkeep")
	ResetSourcesPermission      = []byte("reset_sources")

	defaultUpkeep = &ktypes.KarmaUpkeepParams{
		Cost:   1,
		Source: DeployToken,
		Period: 3600,
	}
	ErrNotAuthorized = errors.New("sender is not authorized to call this method")
)

func ContractActiveRecordKey(contractAddr loom.Address) []byte {
	return util.PrefixKey(activePrefix, contractAddr.Bytes())
}

func ContractInactiveRecordKey(contractAddr loom.Address) []byte {
	return util.PrefixKey(inactivePrefix, contractAddr.Bytes())
}

func UserStateKey(owner *types.Address) []byte {
	return util.PrefixKey([]byte(UserStateKeyPrefix), []byte(owner.String()))
}

type Karma struct {
}

func (k *Karma) Meta() (plugin.Meta, error) {
	return plugin.Meta{
		Name:    "karma",
		Version: "1.0.0",
	}, nil
}

func (k *Karma) Init(ctx contract.Context, req *ktypes.KarmaInitRequest) error {
	foundAwardSource := false
	foundCoinSource := false
	for _, source := range req.Sources {
		if source.Name == AwardDeployToken {
			foundAwardSource = true
		}
		if source.Name == CoinDeployToken {
			foundCoinSource = true
		}
		if foundCoinSource && foundAwardSource {
			break
		}
	}
	if !foundAwardSource {
		req.Sources = append(req.Sources, &ktypes.KarmaSourceReward{
			Name: AwardDeployToken,
			Reward: AwardDefaultReward,
		})
	}
	if !foundCoinSource {
		req.Sources = append(req.Sources, &ktypes.KarmaSourceReward{
			Name: CoinDeployToken,
			Reward: CoinDefaultReward,
		})
	}

	if err := ctx.Set(SourcesKey, &ktypes.KarmaSources{Sources: req.Sources}); err != nil {
		return errors.Wrap(err, "Error setting sources")
	}

	if req.Oracle != nil {
		if err := k.registerOracle(ctx, req.Oracle, nil); nil != err {
			return errors.Wrap(err, "Error setting oracle")
		}
	}

	for _, user := range req.Users {
		ksu := &ktypes.KarmaStateUser{
			User:         user.User,
			SourceStates: make([]*ktypes.KarmaSource, 0),
		}
		for _, source := range user.Sources {
			ksu.SourceStates = append(ksu.SourceStates, source)
		}
		if err := k.validatedUpdateSourcesForUser(ctx, ksu); err != nil {
			return errors.Wrapf(err, "updating source for user %v ", ksu.User)
		}
	}

	if req.Upkeep == nil {
		if err := ctx.Set(UpkeepKey, defaultUpkeep); err != nil {
			return errors.Wrap(err, "setting upkeep params")
		}
	} else {
		if err := ctx.Set(UpkeepKey, req.Upkeep); err != nil {
			return errors.Wrap(err, "setting upkeep params")
		}
	}

	return nil
}

func (k *Karma) DepositCoin(ctx contract.Context, req *ktypes.KarmaUserAmount) error {
	coinAddr, err := ctx.Resolve("coin")
	if err != nil {
		return errors.Wrap(err, "address of coin contract")
	}

	coinReq := &coin.TransferFromRequest{
		To: 	ctx.ContractAddress().MarshalPB(),
		From: 	req.User,
		Amount: req.Amount,
	}
	if err := contract.CallMethod(ctx, coinAddr, "TransferFrom", coinReq, nil); err != nil {
		return errors.Wrap(err, "transferring coin to karma contract")
	}

<<<<<<< HEAD
	var upkeep ktypes.KarmaUpkeepParams
	if err := ctx.Get(UpkeepKey, &upkeep); err != nil {
		err = errors.Wrapf(err, "getting upkeep parameters")
		coinReq = &coin.TransferFromRequest{
			To: 	req.User,
			From: 	ctx.ContractAddress().MarshalPB(),
			Amount: req.Amount,
		}
		if callErr := contract.CallMethod(ctx, coinAddr, "TransferFrom", coinReq, nil); callErr != nil {
			return errors.Wrapf(err, "failed to reverse coin transaction %v", callErr)
		}
		return err
	}
	_, err = modifyCountForUser(ctx, req.User, upkeep.Source, req.Amount.Value.Int64())
	if err := k.updateUserKarmaState(ctx, req.User); err != nil {
		err = errors.Wrapf(err, "modifying user %v's upkeep count", req.User.String())
		coinReq = &coin.TransferFromRequest{
			To: 	req.User,
			From: 	ctx.ContractAddress().MarshalPB(),
			Amount: req.Amount,
		}
		if callErr := contract.CallMethod(ctx, coinAddr, "TransferFrom", coinReq, nil); callErr != nil {
			return errors.Wrapf(err, "failed to reverse coin transaction %v", callErr)
		}
		return err
	}

=======
	if err := modifyCountForUser(ctx, req.User, CoinDeployToken, req.Amount); err != nil {
		return errors.Wrapf(err, "modifying user %v's upkeep count", req.User.String())
	}
>>>>>>> dafc00fe
	return nil
}

func (k *Karma) WithdrawCoin(ctx contract.Context, req *ktypes.KarmaUserAmount) error {
	coinAddr, err := ctx.Resolve("coin")
	if err != nil {
		return errors.Wrap(err, "address of coin contract")
	}

	coinReq := &coin.TransferRequest{
		To:  req.User,
		Amount: req.Amount,
	}
	if err := contract.CallMethod(ctx, coinAddr, "Transfer", coinReq, nil); err != nil {
		return errors.Wrap(err,"transferring coin from karma contract")
	}

<<<<<<< HEAD
	var upkeep ktypes.KarmaUpkeepParams
	if err := ctx.Get(UpkeepKey, &upkeep); err != nil {
		err = errors.Wrapf(err, "getting upkeep parameters")
		coinFromReq := &coin.TransferFromRequest{
			To: 	ctx.ContractAddress().MarshalPB(),
			From: 	req.User,
			Amount: req.Amount,
		}
		if callErr := contract.CallMethod(ctx, coinAddr, "TransferFrom", coinFromReq, nil); callErr != nil {
			return errors.Wrapf(err, "failed to reverse coin transaction %v", callErr)
		}
		return err
	}
	_, err = modifyCountForUser(ctx, req.User, upkeep.Source, -1*req.Amount.Value.Int64())
	if err := k.updateUserKarmaState(ctx, req.User); err != nil {
		err = errors.Wrapf(err, "modifying user %v's  upkeep count", req.User.String())
		coinFromReq := &coin.TransferFromRequest{
			To: 	ctx.ContractAddress().MarshalPB(),
			From: 	req.User,
			Amount: req.Amount,
		}
		if callErr := contract.CallMethod(ctx, coinAddr, "TransferFrom", coinFromReq, nil); callErr != nil {
			return errors.Wrapf(err, "failed to reverse coin transaction %v", callErr)
		}
		return err
	}

=======
	amount := req.Amount.Value.Mul(&req.Amount.Value, loom.NewBigUIntFromInt(-1))
	if err := modifyCountForUser(ctx, req.User, CoinDeployToken, &types.BigUInt{ Value: *amount }); err != nil {
		return errors.Wrapf(err, "modifying user %v's  upkeep count", req.User.String())
	}
>>>>>>> dafc00fe
	return nil
}

func (k *Karma) SetUpkeepParams(ctx contract.Context, params *ktypes.KarmaUpkeepParams) error {
	if hasPermission, _ := ctx.HasPermission(SetUpkeepPermission, []string{oracleRole}); !hasPermission {
		return ErrNotAuthorized
	}
	var oldParams ktypes.KarmaUpkeepParams
	if err := ctx.Get(UpkeepKey, &oldParams); err != nil {
		return errors.Wrap(err, "get upkeep params from db")
	}
	if params.Cost == 0 {
		params.Cost = oldParams.Cost
	}
	if len(params.Source) == 0 {
		params.Source = oldParams.Source
	}
	if params.Period == 0 {
		params.Period = oldParams.Period
	}

	if err := ctx.Set(UpkeepKey, params); err != nil {
		return errors.Wrap(err, "setting upkeep params")
	}
	return nil
}

func (k *Karma) GetUpkeepParms(ctx contract.StaticContext, ko *types.Address) (*ktypes.KarmaUpkeepParams, error) {
	var upkeep ktypes.KarmaUpkeepParams
	if err := ctx.Get(UpkeepKey, &upkeep); err != nil {
		return nil, errors.Wrap(err, "get upkeep params from db")
	}
	return &upkeep, nil
}

func (k *Karma) SetActive(ctx contract.Context, contract *types.Address) error {
	addr := loom.UnmarshalAddressPB(contract)
	var record ktypes.ContractRecord
	if err := ctx.Get(ContractInactiveRecordKey(addr), &record); err != nil {
		return errors.Wrapf(err, "getting record for %s", addr.String())
	}
	ctx.Delete(ContractInactiveRecordKey(addr))
	if err := ctx.Set(ContractActiveRecordKey(addr), &record); err != nil {
		return errors.Wrapf(err, "setting record %v for %s", record, addr.String())
	}
	return nil
}

func (k *Karma) SetInactive(ctx contract.Context, contract *types.Address) error {
	addr := loom.UnmarshalAddressPB(contract)
	var record ktypes.ContractRecord
	if err := ctx.Get(ContractActiveRecordKey(addr), &record); err != nil {
		return errors.Wrapf(err, "getting record for %s", addr.String())
	}
	ctx.Delete(ContractActiveRecordKey(addr))
	if err := ctx.Set(ContractInactiveRecordKey(addr), &record); err != nil {
		return errors.Wrapf(err, "setting record %v for %s", record, addr.String())
	}
	return nil
}

func (k *Karma) IsActive(ctx contract.StaticContext, contract *types.Address) (bool, error) {
	return ctx.Has(ContractActiveRecordKey(loom.UnmarshalAddressPB(contract))), nil
}

func AddOwnedContract(state loomchain.State, owner loom.Address, contract loom.Address, block int64, nonce uint64) error {
	record, err := proto.Marshal(&ktypes.ContractRecord{
		Owner:         	owner.MarshalPB(),
		Address:       	contract.MarshalPB(),
		CreationBlock: 	block,
		Nonce: 			int64(nonce),
	})
	if err != nil {
		return errors.Wrapf(err, "marshal record %v", record)
	}
	state.Set(ContractActiveRecordKey(contract), record)
	return nil
}

func SetInactive(state loomchain.State, contract loom.Address) error {
	record := state.Get(ContractActiveRecordKey(contract))
	if len(record) == 0 {
		return errors.Errorf("contract not found %v", contract.String())
	}
	state.Delete(ContractActiveRecordKey(contract))
	state.Set(ContractInactiveRecordKey(contract), record)
	return nil
}

func GetActiveContractRecords(state loomchain.State) ([]*ktypes.ContractRecord, error) {
	var records []*ktypes.ContractRecord
	activeRecords := state.Range(activePrefix)
	for _, kv := range activeRecords {
		var record ktypes.ContractRecord
		if err := proto.Unmarshal(kv.Value, &record); err != nil {
			return nil, errors.Wrapf(err, "unmarshal record %v", kv.Value)
		}
		records = append(records, &record)
	}
	return records, nil
}

func (k *Karma) GetSources(ctx contract.StaticContext, ko *types.Address) (*ktypes.KarmaSources, error) {
	var sources ktypes.KarmaSources
	if err := ctx.Get(SourcesKey, &sources); err != nil {
		if err == contract.ErrNotFound {
			return &ktypes.KarmaSources{}, nil
		}
		return nil, err
	}
	return &sources, nil
}

func (k *Karma) GetUserState(ctx contract.StaticContext, user *types.Address) (*ktypes.KarmaState, error) {
	stateKey := UserStateKey(user)
	var curState ktypes.KarmaState
	if err := ctx.Get(stateKey, &curState); err != nil {
		if err == contract.ErrNotFound {
			return &ktypes.KarmaState{}, nil
		}
		return nil, err
	}
	return &curState, nil
}

func (k *Karma) DeleteSourcesForUser(ctx contract.Context, ksu *ktypes.KarmaStateKeyUser) error {
	if hasPermission, _ := ctx.HasPermission(ChangeUserSourcesPermission, []string{oracleRole}); !hasPermission {
		return ErrNotAuthorized
	}

	state, err := k.GetUserState(ctx, ksu.User)
	if err != nil {
		return err
	}

	for k := range ksu.StateKeys {
		for index, s := range state.SourceStates {
			if s.Name == ksu.StateKeys[k] {
				state.SourceStates = append(state.SourceStates[:index], state.SourceStates[index+1:]...)
			}
		}
	}

	var karmaSources ktypes.KarmaSources
	if err := ctx.Get(SourcesKey, &karmaSources); err != nil {
		return err
	}
	state.DeployKarmaTotal, state.CallKarmaTotal = CalculateTotalKarma(karmaSources, *state)
	state.LastUpdateTime = ctx.Now().Unix()
	return ctx.Set(UserStateKey(ksu.User), state)
}

func (k *Karma) ResetSources(ctx contract.Context, kpo *ktypes.KarmaSources) error {
	if hasPermission, _ := ctx.HasPermission(ResetSourcesPermission, []string{oracleRole}); !hasPermission {
		return ErrNotAuthorized
	}

	if err := ctx.Set(SourcesKey, &ktypes.KarmaSources{Sources: kpo.Sources}); err != nil {
		return errors.Wrap(err, "Error setting sources")
	}
	if err := k.updateKarmaCounts(ctx, ktypes.KarmaSources{Sources: kpo.Sources}); err != nil {
		return errors.Wrap(err, "updating karma counts")
	}
	return nil
}

func (k *Karma) UpdateOracle(ctx contract.Context, params *ktypes.KarmaNewOracle) error {
	if hasPermission, _ := ctx.HasPermission(ChangeOraclePermission, []string{oracleRole}); !hasPermission {
		return ErrNotAuthorized
	}

	currentOracle := ctx.Message().Sender
	return k.registerOracle(ctx, params.NewOracle, &currentOracle)
}

func (k *Karma) AppendSourcesForUser(ctx contract.Context, ksu *ktypes.KarmaStateUser) error {
	if hasPermission, _ := ctx.HasPermission(ChangeUserSourcesPermission, []string{oracleRole}); !hasPermission {
		return ErrNotAuthorized
	}
	return k.validatedUpdateSourcesForUser(ctx, ksu)
}

func (k *Karma) GetUserKarma(ctx contract.StaticContext, userTarget *ktypes.KarmaUserTarget) (*ktypes.KarmaTotal, error) {
	userState, err := k.GetUserState(ctx, userTarget.User)
	if err != nil {
		return nil, err
	}
	if userState.DeployKarmaTotal == nil {
		userState.DeployKarmaTotal = &types.BigUInt{Value: *common.BigZero()}
	}
	if userState.CallKarmaTotal == nil {
		userState.CallKarmaTotal = &types.BigUInt{Value: *common.BigZero()}
	}
	switch userTarget.Target {
	case ktypes.KarmaSourceTarget_DEPLOY:
		return &ktypes.KarmaTotal{Count: userState.DeployKarmaTotal}, nil
	case ktypes.KarmaSourceTarget_CALL:
		return &ktypes.KarmaTotal{Count: userState.CallKarmaTotal}, nil
	default:
		return nil, fmt.Errorf("unknown karma type %v", userTarget.Target)
	}
}

func (c *Karma) registerOracle(ctx contract.Context, pbOracle *types.Address, currentOracle *loom.Address) error {
	if pbOracle == nil {
		return fmt.Errorf("oracle address cannot be null")
	}

	newOracleAddr := loom.UnmarshalAddressPB(pbOracle)
	if newOracleAddr.IsEmpty() {
		return fmt.Errorf("oracle address cannot be empty")
	}

	if currentOracle != nil {
		ctx.RevokePermissionFrom(*currentOracle, ChangeOraclePermission, oracleRole)
		ctx.RevokePermissionFrom(*currentOracle, ChangeUserSourcesPermission, oracleRole)
		ctx.RevokePermissionFrom(*currentOracle, ResetSourcesPermission, oracleRole)
		ctx.RevokePermissionFrom(*currentOracle, SetUpkeepPermission, oracleRole)
	}

	ctx.GrantPermissionTo(newOracleAddr, ChangeOraclePermission, oracleRole)
	ctx.GrantPermissionTo(newOracleAddr, ChangeUserSourcesPermission, oracleRole)
	ctx.GrantPermissionTo(newOracleAddr, ResetSourcesPermission, oracleRole)
	ctx.GrantPermissionTo(newOracleAddr, SetUpkeepPermission, oracleRole)
	if err := ctx.Set(OracleKey, pbOracle); err != nil {
		return errors.Wrap(err, "setting new oracle")
	}
	return nil
}

func CalculateTotalKarma(karmaSources ktypes.KarmaSources, karmaStates ktypes.KarmaState) (*types.BigUInt, *types.BigUInt) {
	deployKarma := types.BigUInt{Value: *common.BigZero()}
	callKarma := types.BigUInt{Value: *common.BigZero()}
	for _, c := range karmaSources.Sources {
		for _, s := range karmaStates.SourceStates {
			if c.Name == s.Name && (c.Target == ktypes.KarmaSourceTarget_DEPLOY) {
				reward := loom.NewBigUIntFromInt(c.Reward)
				deployKarma.Value.Add(&deployKarma.Value, reward.Mul(reward, &s.Count.Value))
			}
			if c.Name == s.Name && (c.Target == ktypes.KarmaSourceTarget_CALL) {
				reward := loom.NewBigUIntFromInt(c.Reward)
				callKarma.Value.Add(&callKarma.Value, reward.Mul(reward, &s.Count.Value))
			}
		}
	}
	return &deployKarma, &callKarma
}

func (k *Karma) updateKarmaCounts(ctx contract.Context, sources ktypes.KarmaSources) error {
	userRange := ctx.Range([]byte(UserStateKeyPrefix))
	for _, userKV := range userRange {
		var karmaStates ktypes.KarmaState
		if err := proto.Unmarshal(userKV.Value, &karmaStates); err != nil {
			return errors.Wrap(err, "unmarshal karma user state")
		}
		karmaStates.DeployKarmaTotal, karmaStates.CallKarmaTotal = CalculateTotalKarma(sources, karmaStates)
		userStateKey := util.PrefixKey([]byte(UserStateKeyPrefix), userKV.Key)
		if err := ctx.Set(userStateKey, &karmaStates); err != nil {
			return errors.Wrap(err, "setting user state karma")
		}
	}
	return nil
}

func modifyCountForUser(ctx contract.Context, user *types.Address, sourceName string, amount *types.BigUInt) error {
	stateKey := UserStateKey(user)

	var userSourceCounts ktypes.KarmaState
	// If user source counts not found, We want to create a new source count
	if err := ctx.Get(stateKey, &userSourceCounts); err != nil && err != contract.ErrNotFound {
		return errors.Wrapf(err, "source counts for user %s", user.String())
	}

	found := false
	for i, source := range userSourceCounts.SourceStates {
		if source.Name == sourceName {
			newAmount := common.BigZero()
			newAmount.Add(&userSourceCounts.SourceStates[i].Count.Value, &amount.Value)
			if newAmount.Cmp(common.BigZero()) < 0 {
				return errors.Errorf("not enough karma in source %s. found %v, modifying by %v", sourceName, userSourceCounts.SourceStates[i].Count, amount)
			}
			userSourceCounts.SourceStates[i].Count = &types.BigUInt{ Value: *newAmount }
			found = true
			break
		}
	}

	if !found {
		// if source for the user does not exist create and set to amount if positive
		if amount.Value.Cmp(common.BigZero()) < 0 {
			return  errors.Errorf("not enough karma in source %s. found 0, modifying by %v", user, amount)
		}
		userSourceCounts.SourceStates = append(userSourceCounts.SourceStates, &ktypes.KarmaSource{
			Name:  sourceName,
			Count: amount,
		})
	}

	var karmaSources ktypes.KarmaSources
	if err := ctx.Get(SourcesKey, &karmaSources); err != nil {
		return err
	}
	userSourceCounts.DeployKarmaTotal, userSourceCounts.CallKarmaTotal = CalculateTotalKarma(karmaSources, userSourceCounts)

	if err := ctx.Set(UserStateKey(user), &userSourceCounts); err != nil {
		return  errors.Wrapf(err, "setting user source counts for %s", user.String())
	}
	return  nil
}

func (k *Karma) validatedUpdateSourcesForUser(ctx contract.Context, ksu *ktypes.KarmaStateUser) error {
	var state *ktypes.KarmaState
	var err error

	state, err = k.GetUserState(ctx, ksu.User)
	if err != nil {
		return err
	}

	for _, v := range ksu.SourceStates {
		var flag = false
		for index := range state.SourceStates {
			if state.SourceStates[index].Name == v.Name {
				state.SourceStates[index].Count = v.Count
				flag = true
			}
		}
		if !flag {
			state.SourceStates = append(state.SourceStates, v)
		}

	}
	state.LastUpdateTime = ctx.Now().Unix()


	var karmaSources ktypes.KarmaSources
	if err := ctx.Get(SourcesKey, &karmaSources); err != nil {
		return err
	}
	state.DeployKarmaTotal, state.CallKarmaTotal = CalculateTotalKarma(karmaSources, *state)

	return ctx.Set(UserStateKey(ksu.User), state)
}

var Contract plugin.Contract = contract.MakePluginContract(&Karma{})<|MERGE_RESOLUTION|>--- conflicted
+++ resolved
@@ -12,13 +12,7 @@
 	"github.com/loomnetwork/go-loom/util"
 	"github.com/pkg/errors"
 	"github.com/loomnetwork/go-loom/builtin/types/coin"
-<<<<<<< HEAD
 	"github.com/loomnetwork/loomchain"
-)
-
-const (
-	DeployToken        = "deploy-token"
-=======
 	"github.com/loomnetwork/go-loom/common"
 )
 
@@ -27,7 +21,6 @@
 	AwardDefaultReward = 1
 	CoinDeployToken    = "coin-deploy"
 	CoinDefaultReward  = 1
->>>>>>> dafc00fe
 	UserStateKeyPrefix = "user_state"
 	oracleRole         = "karma_role_oracle"
 )
@@ -152,39 +145,9 @@
 		return errors.Wrap(err, "transferring coin to karma contract")
 	}
 
-<<<<<<< HEAD
-	var upkeep ktypes.KarmaUpkeepParams
-	if err := ctx.Get(UpkeepKey, &upkeep); err != nil {
-		err = errors.Wrapf(err, "getting upkeep parameters")
-		coinReq = &coin.TransferFromRequest{
-			To: 	req.User,
-			From: 	ctx.ContractAddress().MarshalPB(),
-			Amount: req.Amount,
-		}
-		if callErr := contract.CallMethod(ctx, coinAddr, "TransferFrom", coinReq, nil); callErr != nil {
-			return errors.Wrapf(err, "failed to reverse coin transaction %v", callErr)
-		}
-		return err
-	}
-	_, err = modifyCountForUser(ctx, req.User, upkeep.Source, req.Amount.Value.Int64())
-	if err := k.updateUserKarmaState(ctx, req.User); err != nil {
-		err = errors.Wrapf(err, "modifying user %v's upkeep count", req.User.String())
-		coinReq = &coin.TransferFromRequest{
-			To: 	req.User,
-			From: 	ctx.ContractAddress().MarshalPB(),
-			Amount: req.Amount,
-		}
-		if callErr := contract.CallMethod(ctx, coinAddr, "TransferFrom", coinReq, nil); callErr != nil {
-			return errors.Wrapf(err, "failed to reverse coin transaction %v", callErr)
-		}
-		return err
-	}
-
-=======
 	if err := modifyCountForUser(ctx, req.User, CoinDeployToken, req.Amount); err != nil {
 		return errors.Wrapf(err, "modifying user %v's upkeep count", req.User.String())
 	}
->>>>>>> dafc00fe
 	return nil
 }
 
@@ -202,40 +165,10 @@
 		return errors.Wrap(err,"transferring coin from karma contract")
 	}
 
-<<<<<<< HEAD
-	var upkeep ktypes.KarmaUpkeepParams
-	if err := ctx.Get(UpkeepKey, &upkeep); err != nil {
-		err = errors.Wrapf(err, "getting upkeep parameters")
-		coinFromReq := &coin.TransferFromRequest{
-			To: 	ctx.ContractAddress().MarshalPB(),
-			From: 	req.User,
-			Amount: req.Amount,
-		}
-		if callErr := contract.CallMethod(ctx, coinAddr, "TransferFrom", coinFromReq, nil); callErr != nil {
-			return errors.Wrapf(err, "failed to reverse coin transaction %v", callErr)
-		}
-		return err
-	}
-	_, err = modifyCountForUser(ctx, req.User, upkeep.Source, -1*req.Amount.Value.Int64())
-	if err := k.updateUserKarmaState(ctx, req.User); err != nil {
-		err = errors.Wrapf(err, "modifying user %v's  upkeep count", req.User.String())
-		coinFromReq := &coin.TransferFromRequest{
-			To: 	ctx.ContractAddress().MarshalPB(),
-			From: 	req.User,
-			Amount: req.Amount,
-		}
-		if callErr := contract.CallMethod(ctx, coinAddr, "TransferFrom", coinFromReq, nil); callErr != nil {
-			return errors.Wrapf(err, "failed to reverse coin transaction %v", callErr)
-		}
-		return err
-	}
-
-=======
 	amount := req.Amount.Value.Mul(&req.Amount.Value, loom.NewBigUIntFromInt(-1))
 	if err := modifyCountForUser(ctx, req.User, CoinDeployToken, &types.BigUInt{ Value: *amount }); err != nil {
 		return errors.Wrapf(err, "modifying user %v's  upkeep count", req.User.String())
 	}
->>>>>>> dafc00fe
 	return nil
 }
 
