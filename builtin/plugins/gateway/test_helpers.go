// +build evm

package gateway

import (
	"io/ioutil"
	"math/big"
	"strings"

	"github.com/ethereum/go-ethereum/accounts/abi"
	"github.com/ethereum/go-ethereum/common"
	"github.com/gogo/protobuf/proto"
	"github.com/loomnetwork/go-loom"
	contract "github.com/loomnetwork/go-loom/plugin/contractpb"
	"github.com/loomnetwork/go-loom/types"
	"github.com/loomnetwork/loomchain/builtin/plugins/address_mapper"
	"github.com/loomnetwork/loomchain/builtin/plugins/ethcoin"
	levm "github.com/loomnetwork/loomchain/evm"
	"github.com/loomnetwork/loomchain/plugin"
	"github.com/pkg/errors"
)

// Returns all unclaimed tokens for an account
func unclaimedTokensByOwner(ctx contract.StaticContext, ownerAddr loom.Address) ([]*UnclaimedToken, error) {
	result := []*UnclaimedToken{}
	ownerKey := unclaimedTokensRangePrefix(ownerAddr)
	for _, entry := range ctx.Range(ownerKey) {
		var unclaimedToken UnclaimedToken
		if err := proto.Unmarshal(entry.Value, &unclaimedToken); err != nil {
			return nil, errors.Wrap(err, ErrFailedToReclaimToken.Error())
		}
		result = append(result, &unclaimedToken)
	}
	return result, nil
}

// Returns all unclaimed tokens for a token contract
func unclaimedTokenDepositorsByContract(ctx contract.StaticContext, tokenAddr loom.Address) ([]loom.Address, error) {
	result := []loom.Address{}
	contractKey := unclaimedTokenDepositorsRangePrefix(tokenAddr)
	for _, entry := range ctx.Range(contractKey) {
		var addr types.Address
		if err := proto.Unmarshal(entry.Value, &addr); err != nil {
			return nil, errors.Wrap(err, ErrFailedToReclaimToken.Error())
		}
		result = append(result, loom.UnmarshalAddressPB(&addr))
	}
	return result, nil
}

func genERC721Deposits(tokenAddr, owner loom.Address, blocks []uint64, values [][]int64) []*MainnetEvent {
	if len(values) > 0 && len(values) != len(blocks) {
		panic("insufficent number of values")
	}
	result := []*MainnetEvent{}
	for i, b := range blocks {
		numTokens := 5
		if len(values) > 0 {
			numTokens = len(values[i])
		}
		for j := 0; j < numTokens; j++ {
			tokenID := loom.NewBigUIntFromInt(int64(j + 1))
			if len(values) > 0 {
				tokenID = loom.NewBigUIntFromInt(values[i][j])
			}
			result = append(result, &MainnetEvent{
				EthBlock: b,
				Payload: &MainnetDepositEvent{
					Deposit: &MainnetTokenDeposited{
						TokenKind:     TokenKind_ERC721,
						TokenContract: tokenAddr.MarshalPB(),
						TokenOwner:    owner.MarshalPB(),
						TokenID:       &types.BigUInt{Value: *tokenID},
					},
				},
			})
		}
	}
	return result
}

func genERC20Deposits(tokenAddr, owner loom.Address, blocks []uint64, values []int64) []*MainnetEvent {
	if len(values) != len(blocks) {
		panic("insufficent number of values")
	}
	result := []*MainnetEvent{}
	for i, b := range blocks {
		result = append(result, &MainnetEvent{
			EthBlock: b,
			Payload: &MainnetDepositEvent{
				Deposit: &MainnetTokenDeposited{
					TokenKind:     TokenKind_ERC20,
					TokenContract: tokenAddr.MarshalPB(),
					TokenOwner:    owner.MarshalPB(),
					TokenAmount:   &types.BigUInt{Value: *loom.NewBigUIntFromInt(values[i])},
				},
			},
		})
	}
	return result
}

type erc721xToken struct {
	ID     int64
	Amount int64
}

// Returns a list of ERC721X deposit events, and the total amount per token ID.
func genERC721XDeposits(
	tokenAddr, owner loom.Address, blocks []uint64, tokens [][]*erc721xToken,
) ([]*MainnetEvent, []*erc721xToken) {
	totals := map[int64]int64{}
	result := []*MainnetEvent{}
	for i, b := range blocks {
		for _, token := range tokens[i] {
			result = append(result, &MainnetEvent{
				EthBlock: b,
				Payload: &MainnetDepositEvent{
					Deposit: &MainnetTokenDeposited{
						TokenKind:     TokenKind_ERC721X,
						TokenContract: tokenAddr.MarshalPB(),
						TokenOwner:    owner.MarshalPB(),
						TokenID:       &types.BigUInt{Value: *loom.NewBigUIntFromInt(token.ID)},
						TokenAmount:   &types.BigUInt{Value: *loom.NewBigUIntFromInt(token.Amount)},
					},
				},
			})
			totals[token.ID] = totals[token.ID] + token.Amount
		}
	}

	tokenTotals := []*erc721xToken{}
	for k, v := range totals {
		tokenTotals = append(tokenTotals, &erc721xToken{
			ID:     k,
			Amount: v,
		})
	}
	return result, tokenTotals
}

type testAddressMapperContract struct {
	Contract *address_mapper.AddressMapper
	Address  loom.Address
}

func (am *testAddressMapperContract) AddIdentityMapping(ctx *plugin.FakeContextWithEVM, from, to loom.Address, sig []byte) error {
	return am.Contract.AddIdentityMapping(
		contract.WrapPluginContext(ctx.WithAddress(am.Address)),
		&address_mapper.AddIdentityMappingRequest{
			From:      from.MarshalPB(),
			To:        to.MarshalPB(),
			Signature: sig,
		})
}

func deployAddressMapperContract(ctx *plugin.FakeContextWithEVM) (*testAddressMapperContract, error) {
	amContract := &address_mapper.AddressMapper{}
	amAddr := ctx.CreateContract(contract.MakePluginContract(amContract))
	amCtx := contract.WrapPluginContext(ctx.WithAddress(amAddr))

	err := amContract.Init(amCtx, &address_mapper.InitRequest{})
	if err != nil {
		return nil, err
	}
	return &testAddressMapperContract{
		Contract: amContract,
		Address:  amAddr,
	}, nil
}

type testGatewayContract struct {
	Contract *Gateway
	Address  loom.Address
}

func (gc *testGatewayContract) ContractCtx(ctx *plugin.FakeContextWithEVM) contract.Context {
	return contract.WrapPluginContext(ctx.WithAddress(gc.Address))
}

func (gc *testGatewayContract) AddContractMapping(ctx *plugin.FakeContextWithEVM, foreignContractAddr, localContractAddr loom.Address) error {
	contractCtx := gc.ContractCtx(ctx)
	err := contractCtx.Set(contractAddrMappingKey(foreignContractAddr), &ContractAddressMapping{
		From: foreignContractAddr.MarshalPB(),
		To:   localContractAddr.MarshalPB(),
	})
	if err != nil {
		return err
	}
	err = contractCtx.Set(contractAddrMappingKey(localContractAddr), &ContractAddressMapping{
		From: localContractAddr.MarshalPB(),
		To:   foreignContractAddr.MarshalPB(),
	})
	if err != nil {
		return err
	}
	return nil
}

func deployGatewayContract(ctx *plugin.FakeContextWithEVM, genesis *InitRequest) (*testGatewayContract, error) {
	gwContract := &Gateway{}
	gwAddr := ctx.CreateContract(contract.MakePluginContract(gwContract))
	gwCtx := contract.WrapPluginContext(ctx.WithAddress(gwAddr))

	err := gwContract.Init(gwCtx, genesis)
	return &testGatewayContract{
		Contract: gwContract,
		Address:  gwAddr,
	}, err
}

type testETHContract struct {
	Contract *ethcoin.ETHCoin
	Address  loom.Address
}

func deployETHContract(ctx *plugin.FakeContextWithEVM) (*testETHContract, error) {
	ethContract := &ethcoin.ETHCoin{}
	contractAddr := ctx.CreateContract(contract.MakePluginContract(ethContract))
	contractCtx := contract.WrapPluginContext(ctx.WithAddress(contractAddr))

	err := ethContract.Init(contractCtx, &ethcoin.InitRequest{})
	return &testETHContract{
		Contract: ethContract,
		Address:  contractAddr,
	}, err
}

func (ec *testETHContract) ContractCtx(ctx *plugin.FakeContextWithEVM) contract.Context {
	return contract.WrapPluginContext(ctx.WithAddress(ec.Address))
}

func (ec *testETHContract) mintToGateway(ctx *plugin.FakeContextWithEVM, amount *big.Int) error {
	return ec.Contract.MintToGateway(ec.ContractCtx(ctx), &ethcoin.MintToGatewayRequest{
		Amount: &types.BigUInt{Value: *loom.NewBigUInt(amount)},
	})
}

func (ec *testETHContract) approve(ctx *plugin.FakeContextWithEVM, spender loom.Address, amount *big.Int) error {
	return ec.Contract.Approve(ec.ContractCtx(ctx), &ethcoin.ApproveRequest{
		Spender: spender.MarshalPB(),
		Amount:  &types.BigUInt{Value: *loom.NewBigUInt(amount)},
	})
}

func (ec *testETHContract) transfer(ctx *plugin.FakeContextWithEVM, to loom.Address, amount *big.Int) error {
	return ec.Contract.Transfer(ec.ContractCtx(ctx), &ethcoin.TransferRequest{
		To:     to.MarshalPB(),
		Amount: &types.BigUInt{Value: *loom.NewBigUInt(amount)},
	})
}

func deployTokenContract(ctx *plugin.FakeContextWithEVM, filename string, gateway, caller loom.Address) (loom.Address, error) {
	contractAddr := loom.Address{}
	hexByteCode, err := ioutil.ReadFile("testdata/" + filename + ".bin")
	if err != nil {
		return contractAddr, err
	}
	abiBytes, err := ioutil.ReadFile("testdata/" + filename + ".abi")
	if err != nil {
		return contractAddr, err
	}
	contractABI, err := abi.JSON(strings.NewReader(string(abiBytes)))
	if err != nil {
		return contractAddr, err
	}
	byteCode := common.FromHex(string(hexByteCode))
	// append constructor args to bytecode
	input, err := contractABI.Pack("", common.BytesToAddress(gateway.Local))
	if err != nil {
		return contractAddr, err
	}
	byteCode = append(byteCode, input...)

<<<<<<< HEAD
	vm := levm.NewLoomVm(ctx.State,  nil,nil)
=======
	vm := levm.NewLoomVm(ctx.State, nil, nil, nil)
>>>>>>> 5639a374
	_, contractAddr, err = vm.Create(caller, byteCode, loom.NewBigUIntFromInt(0))
	if err != nil {
		return contractAddr, err
	}
	ctx.RegisterContract("", contractAddr, caller)
	return contractAddr, nil
}<|MERGE_RESOLUTION|>--- conflicted
+++ resolved
@@ -272,11 +272,7 @@
 	}
 	byteCode = append(byteCode, input...)
 
-<<<<<<< HEAD
-	vm := levm.NewLoomVm(ctx.State,  nil,nil)
-=======
 	vm := levm.NewLoomVm(ctx.State, nil, nil, nil)
->>>>>>> 5639a374
 	_, contractAddr, err = vm.Create(caller, byteCode, loom.NewBigUIntFromInt(0))
 	if err != nil {
 		return contractAddr, err
