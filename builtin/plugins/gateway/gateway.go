// +build evm

package gateway

import (
	"bytes"
	"encoding/binary"
	"encoding/hex"
	"fmt"
	"math/big"

	"github.com/ethereum/go-ethereum/common"
	"github.com/gogo/protobuf/proto"
	loom "github.com/loomnetwork/go-loom"
	tgtypes "github.com/loomnetwork/go-loom/builtin/types/transfer_gateway"
	"github.com/loomnetwork/go-loom/plugin"
	contract "github.com/loomnetwork/go-loom/plugin/contractpb"
	"github.com/loomnetwork/go-loom/types"
	"github.com/loomnetwork/go-loom/util"
	"github.com/loomnetwork/loomchain"
	"github.com/loomnetwork/loomchain/builtin/plugins/address_mapper"
	"github.com/pkg/errors"

	"github.com/loomnetwork/go-loom/client"
)

type (
	InitRequest                        = tgtypes.TransferGatewayInitRequest
	AddOracleRequest                   = tgtypes.TransferGatewayAddOracleRequest
	RemoveOracleRequest                = tgtypes.TransferGatewayRemoveOracleRequest
	GetOraclesRequest                  = tgtypes.TransferGatewayGetOraclesRequest
	GetOraclesResponse                 = tgtypes.TransferGatewayGetOraclesResponse
	GatewayState                       = tgtypes.TransferGatewayState
	OracleState                        = tgtypes.TransferGatewayOracleState
	ProcessEventBatchRequest           = tgtypes.TransferGatewayProcessEventBatchRequest
	GatewayStateRequest                = tgtypes.TransferGatewayStateRequest
	GatewayStateResponse               = tgtypes.TransferGatewayStateResponse
	WithdrawETHRequest                 = tgtypes.TransferGatewayWithdrawETHRequest
	WithdrawTokenRequest               = tgtypes.TransferGatewayWithdrawTokenRequest
	WithdrawalReceiptRequest           = tgtypes.TransferGatewayWithdrawalReceiptRequest
	WithdrawalReceiptResponse          = tgtypes.TransferGatewayWithdrawalReceiptResponse
	ConfirmWithdrawalReceiptRequest    = tgtypes.TransferGatewayConfirmWithdrawalReceiptRequest
	PendingWithdrawalsRequest          = tgtypes.TransferGatewayPendingWithdrawalsRequest
	PendingWithdrawalsResponse         = tgtypes.TransferGatewayPendingWithdrawalsResponse
	WithdrawalReceipt                  = tgtypes.TransferGatewayWithdrawalReceipt
	GetUnclaimedTokensRequest          = tgtypes.TransferGatewayGetUnclaimedTokensRequest
	GetUnclaimedTokensResponse         = tgtypes.TransferGatewayGetUnclaimedTokensResponse
	GetUnclaimedContractTokensRequest  = tgtypes.TransferGatewayGetUnclaimedContractTokensRequest
	GetUnclaimedContractTokensResponse = tgtypes.TransferGatewayGetUnclaimedContractTokensResponse
	UnclaimedToken                     = tgtypes.TransferGatewayUnclaimedToken
	ReclaimDepositorTokensRequest      = tgtypes.TransferGatewayReclaimDepositorTokensRequest
	ReclaimContractTokensRequest       = tgtypes.TransferGatewayReclaimContractTokensRequest
	LocalAccount                       = tgtypes.TransferGatewayLocalAccount
	ForeignAccount                     = tgtypes.TransferGatewayForeignAccount
	MainnetTokenDeposited              = tgtypes.TransferGatewayTokenDeposited
	MainnetTokenWithdrawn              = tgtypes.TransferGatewayTokenWithdrawn
	MainnetEvent                       = tgtypes.TransferGatewayMainnetEvent
	MainnetDepositEvent                = tgtypes.TransferGatewayMainnetEvent_Deposit
	MainnetWithdrawalEvent             = tgtypes.TransferGatewayMainnetEvent_Withdrawal
	TokenKind                          = tgtypes.TransferGatewayTokenKind
	PendingWithdrawalSummary           = tgtypes.TransferGatewayPendingWithdrawalSummary
	TokenWithdrawalSigned              = tgtypes.TransferGatewayTokenWithdrawalSigned
	TokenAmount                        = tgtypes.TransferGatewayTokenAmount
	MainnetProcessEventError           = tgtypes.TransferGatewayProcessMainnetEventError
	ReclaimError                       = tgtypes.TransferGatewayReclaimError
	WithdrawETHError                   = tgtypes.TransferGatewayWithdrawETHError
	WithdrawTokenError                 = tgtypes.TransferGatewayWithdrawTokenError
	WithdrawLoomCoinError              = tgtypes.TransferGatewayWithdrawLoomCoinError
	MainnetEventTxHashInfo             = tgtypes.TransferGatewayMainnetEventTxHashInfo

	WithdrawLoomCoinRequest = tgtypes.TransferGatewayWithdrawLoomCoinRequest

	TrustedValidatorsRequest  = tgtypes.TransferGatewayTrustedValidatorsRequest
	TrustedValidatorsResponse = tgtypes.TransferGatewayTrustedValidatorsResponse

	UpdateTrustedValidatorsRequest = tgtypes.TransferGatewayUpdateTrustedValidatorsRequest

	TrustedValidators = tgtypes.TransferGatewayTrustedValidators

	ValidatorAuthConfig = tgtypes.TransferGatewayValidatorAuthConfig

	GetValidatorAuthStrategyRequest  = tgtypes.TransferGatewayGetValidatorAuthStrategyRequest
	GetValidatorAuthStrategyResponse = tgtypes.TransferGatewayGetValidatorAuthStrategyResponse

	UpdateValidatorAuthStrategyRequest = tgtypes.TransferGatewayUpdateValidatorAuthStrategyRequest

	ConfirmWithdrawalReceiptRequestV2 = tgtypes.TransferGatewayConfirmWithdrawalReceiptRequestV2

	SubmitDepositTxHashRequest         = tgtypes.TransferGatewaySubmitDepositTxHashRequest
	ClearInvalidDepositTxHashRequest   = tgtypes.TransferGatewayClearInvalidDepositTxHashRequest
	UnprocessedDepositTxHashesResponse = tgtypes.TransferGatewayUnprocessedDepositTxHashesResponse
	UnprocessedDepositTxHashesRequest  = tgtypes.TransferGatewayUnprocessedDepositTxHashesRequest

	ExtendedState = tgtypes.TransferGatewayExtendedState

	TransferGatewayTxHash = tgtypes.TransferGatewayTxHash
)

var (
	// Store keys
	stateKey                                = []byte("state")
	oracleStateKeyPrefix                    = []byte("oracle")
	localAccountKeyPrefix                   = []byte("account")
	foreignAccountKeyPrefix                 = []byte("facct")
	pendingContractMappingKeyPrefix         = []byte("pcm")
	contractAddrMappingKeyPrefix            = []byte("cam")
	unclaimedTokenDepositorByContractPrefix = []byte("utdc")
	unclaimedTokenByOwnerPrefix             = []byte("uto")
	seenTxHashKeyPrefix                     = []byte("stx")

	loomcoinDepositTxHashKeyPrefix = []byte("loomcoin-dth")
	extendedStateKey               = []byte("ext-state")

	// Permissions
	changeOraclesPerm        = []byte("change-oracles")
	submitEventsPerm         = []byte("submit-events")
	signWithdrawalsPerm      = []byte("sign-withdrawals")
	verifyCreatorsPerm       = []byte("verify-creators")
	clearInvalidTxHashesPerm = []byte("clear-invalid-txhashes")

	validatorAuthConfigKey = []byte("validator-authcfg")

	// Tron's TRX fake fixed address to map to dApp's contract
	TRXTokenAddr = loom.MustParseAddress("tron:0x0000000000000000000000000000000000000001")
)

const (
	// Roles
	ownerRole  = "owner"
	oracleRole = "oracle"

	// Events
	tokenWithdrawalSignedEventTopic    = "event:TokenWithdrawalSigned"
	contractMappingConfirmedEventTopic = "event:ContractMappingConfirmed"
	withdrawETHTopic                   = "event:WithdrawETH"
	withdrawLoomCoinTopic              = "event:WithdrawLoomCoin"
	withdrawTokenTopic                 = "event:WithdrawToken"
	mainnetDepositEventTopic           = "event:MainnetDepositEvent"
	mainnetWithdrawalEventTopic        = "event:MainnetWithdrawalEvent"
	mainnetProcessEventErrorTopic      = "event:MainnetProcessEventError"
	reclaimErrorTopic                  = "event:ReclaimError"
	withdrawETHErrorTopic              = "event:WithdrawETHError"
	withdrawLoomCoinErrorTopic         = "event:WithdrawLoomCoinError"
	withdrawTokenErrorTopic            = "event:WithdrawTokenError"
	storeUnclaimedTokenTopic           = "event:StoreUnclaimedToken"

	TokenKind_ERC721X = tgtypes.TransferGatewayTokenKind_ERC721X
	TokenKind_ERC721  = tgtypes.TransferGatewayTokenKind_ERC721
	TokenKind_ERC20   = tgtypes.TransferGatewayTokenKind_ERC20
	TokenKind_ETH     = tgtypes.TransferGatewayTokenKind_ETH
	TokenKind_TRX     = tgtypes.TransferGatewayTokenKind_TRX
	TokenKind_TRC20   = tgtypes.TransferGatewayTokenKind_TRC20

	TokenKind_LoomCoin = tgtypes.TransferGatewayTokenKind_LOOMCOIN
)

func localAccountKey(owner loom.Address) []byte {
	return util.PrefixKey(localAccountKeyPrefix, owner.Bytes())
}

func foreignAccountKey(owner loom.Address) []byte {
	return util.PrefixKey(foreignAccountKeyPrefix, owner.Bytes())
}

func loomcoinDepositTxHashKey(owner loom.Address) []byte {
	return util.PrefixKey(loomcoinDepositTxHashKeyPrefix, owner.Bytes())
}

func oracleStateKey(oracle loom.Address) []byte {
	return util.PrefixKey(oracleStateKeyPrefix, oracle.Bytes())
}

func pendingContractMappingKey(mappingID uint64) []byte {
	var buf bytes.Buffer
	binary.Write(&buf, binary.BigEndian, mappingID)
	return util.PrefixKey(pendingContractMappingKeyPrefix, buf.Bytes())
}

func contractAddrMappingKey(contractAddr loom.Address) []byte {
	return util.PrefixKey(contractAddrMappingKeyPrefix, contractAddr.Bytes())
}

func unclaimedTokenDepositorKey(contractAddr, ownerAddr loom.Address) []byte {
	return util.PrefixKey(unclaimedTokenDepositorByContractPrefix, contractAddr.Bytes(), ownerAddr.Bytes())
}

// For iterating across all depositors with unclaimed tokens from the specified token contract
func unclaimedTokenDepositorsRangePrefix(contractAddr loom.Address) []byte {
	return util.PrefixKey(unclaimedTokenDepositorByContractPrefix, contractAddr.Bytes())
}

func unclaimedTokenKey(ownerAddr, contractAddr loom.Address) []byte {
	return util.PrefixKey(unclaimedTokenByOwnerPrefix, ownerAddr.Bytes(), contractAddr.Bytes())
}

// For iterating across all unclaimed tokens belonging to the specified depositor
func unclaimedTokensRangePrefix(ownerAddr loom.Address) []byte {
	return util.PrefixKey(unclaimedTokenByOwnerPrefix, ownerAddr.Bytes())
}

func seenTxHashKey(txHash []byte) []byte {
	return util.PrefixKey(seenTxHashKeyPrefix, txHash)
}

var (
	// ErrrNotAuthorized indicates that a contract method failed because the caller didn't have
	// the permission to execute that method.
	ErrNotAuthorized = errors.New("TG001: not authorized")
	// ErrInvalidRequest is a generic error that's returned when something is wrong with the
	// request message, e.g. missing or invalid fields.
	ErrInvalidRequest = errors.New("TG002: invalid request")
	// ErrPendingWithdrawalExists indicates that an account already has a withdrawal pending,
	// it must be completed or cancelled before another withdrawal can be started.
	ErrPendingWithdrawalExists   = errors.New("TG003: pending withdrawal already exists")
	ErrNoPendingWithdrawalExists = errors.New("TG004: no pending withdrawal exists")
	ErrMissingWithdrawalReceipt  = errors.New("TG005: missing withdrawal receipt")
	ErrWithdrawalReceiptSigned   = errors.New("TG006: withdrawal receipt already signed")
	ErrInvalidEventBatch         = errors.New("TG007: invalid event batch")
	ErrOwnerNotSpecified         = errors.New("TG008: owner not specified")
	ErrOracleAlreadyRegistered   = errors.New("TG009: oracle already registered")
	ErrOracleNotRegistered       = errors.New("TG010: oracle not registered")
	ErrOracleStateSaveFailed     = errors.New("TG011: failed to save oracle state")
	ErrContractMappingExists     = errors.New("TG012: contract mapping already exists")
	ErrFailedToReclaimToken      = errors.New("TG013: failed to reclaim token")
	ErrNotEnoughSignatures       = errors.New("TG014: failed to recover enough signatures from trusted validators")

	ErrUnprocessedTxHashAlreadyExists = errors.New("TG015: unprocessed tx hash already exists")
	ErrNoUnprocessedTxHashExists      = errors.New("TG016: no unprocessed tx hash exists")
	ErrCheckTxHashIsDisabled          = errors.New("TG017: check txhash feature is disabled")
)

type GatewayType int

const (
	EthereumGateway GatewayType = 0 // default type
	LoomCoinGateway GatewayType = 1
	TronGateway     GatewayType = 2
)

type Gateway struct {
	Type GatewayType
}

func (gw *Gateway) Meta() (plugin.Meta, error) {
	switch gw.Type {
	case EthereumGateway:
		return plugin.Meta{
			Name:    "gateway",
			Version: "0.1.0",
		}, nil
	case LoomCoinGateway:
		return plugin.Meta{
			Name:    "loomcoin-gateway",
			Version: "0.1.0",
		}, nil
	case TronGateway:
		return plugin.Meta{
			Name:    "tron-gateway",
			Version: "0.1.0",
		}, nil
	}
	return plugin.Meta{}, errors.Errorf("invalid Gateway Type: %v", gw.Type)
}

func (gw *Gateway) Init(ctx contract.Context, req *InitRequest) error {
	if req.Owner == nil {
		return ErrOwnerNotSpecified
	}
	ownerAddr := loom.UnmarshalAddressPB(req.Owner)
	ctx.GrantPermissionTo(ownerAddr, changeOraclesPerm, ownerRole)

	for _, oracleAddrPB := range req.Oracles {
		oracleAddr := loom.UnmarshalAddressPB(oracleAddrPB)
		if err := addOracle(ctx, oracleAddr); err != nil {
			return err
		}
	}

	return saveState(ctx, &GatewayState{
		Owner:                 req.Owner,
		NextContractMappingID: 1,
		LastMainnetBlockNum:   req.FirstMainnetBlockNum,
	})
}

func (gw *Gateway) GetValidatorAuthStrategy(ctx contract.StaticContext, req *GetValidatorAuthStrategyRequest) (*GetValidatorAuthStrategyResponse, error) {
	validatorAuthConfig := ValidatorAuthConfig{}
	if err := ctx.Get(validatorAuthConfigKey, &validatorAuthConfig); err != nil {
		if err == contract.ErrNotFound {
			return &GetValidatorAuthStrategyResponse{}, nil
		}
		return nil, err
	}

	return &GetValidatorAuthStrategyResponse{AuthStrategy: validatorAuthConfig.AuthStrategy}, nil
}

func (gw *Gateway) GetTrustedValidators(ctx contract.StaticContext, req *TrustedValidatorsRequest) (*TrustedValidatorsResponse, error) {
	validatorAuthConfig := ValidatorAuthConfig{}
	if err := ctx.Get(validatorAuthConfigKey, &validatorAuthConfig); err != nil {
		if err == contract.ErrNotFound {
			return &TrustedValidatorsResponse{}, nil
		}
		return nil, err
	}
	return &TrustedValidatorsResponse{TrustedValidators: validatorAuthConfig.TrustedValidators}, nil
}

func (gw *Gateway) UpdateTrustedValidators(ctx contract.Context, req *UpdateTrustedValidatorsRequest) error {
	if req.TrustedValidators == nil {
		return ErrInvalidRequest
	}

	state, err := loadState(ctx)
	if err != nil {
		return err
	}

	if loom.UnmarshalAddressPB(state.Owner).Compare(ctx.Message().Sender) != 0 {
		return ErrNotAuthorized
	}

	validatorAuthConfig := ValidatorAuthConfig{}
	if err := ctx.Get(validatorAuthConfigKey, &validatorAuthConfig); err != nil {
		if err != contract.ErrNotFound {
			return err
		}
	}

	validatorAuthConfig.TrustedValidators = req.TrustedValidators
	return ctx.Set(validatorAuthConfigKey, &validatorAuthConfig)

}

func (gw *Gateway) UpdateValidatorAuthStrategy(ctx contract.Context, req *UpdateValidatorAuthStrategyRequest) error {
	if req.AuthStrategy != tgtypes.ValidatorAuthStrategy_USE_DPOS_VALIDATORS && req.AuthStrategy != tgtypes.ValidatorAuthStrategy_USE_TRUSTED_VALIDATORS {
		return ErrInvalidRequest
	}

	state, err := loadState(ctx)
	if err != nil {
		return err
	}

	if loom.UnmarshalAddressPB(state.Owner).Compare(ctx.Message().Sender) != 0 {
		return ErrNotAuthorized
	}

	validatorAuthConfig := ValidatorAuthConfig{}
	if err := ctx.Get(validatorAuthConfigKey, &validatorAuthConfig); err != nil {
		if err != contract.ErrNotFound {
			return err
		}
	}

	if req.AuthStrategy == tgtypes.ValidatorAuthStrategy_USE_TRUSTED_VALIDATORS && validatorAuthConfig.TrustedValidators == nil {
		return ErrInvalidRequest
	}

	validatorAuthConfig.AuthStrategy = req.AuthStrategy

	return ctx.Set(validatorAuthConfigKey, &validatorAuthConfig)
}

func (gw *Gateway) AddOracle(ctx contract.Context, req *AddOracleRequest) error {
	if req.Oracle == nil {
		return ErrInvalidRequest
	}

	if ok, _ := ctx.HasPermission(changeOraclesPerm, []string{ownerRole}); !ok {
		return ErrNotAuthorized
	}

	oracleAddr := loom.UnmarshalAddressPB(req.Oracle)
	if ctx.Has(oracleStateKey(oracleAddr)) {
		return ErrOracleAlreadyRegistered
	}

	return addOracle(ctx, oracleAddr)
}

func (gw *Gateway) RemoveOracle(ctx contract.Context, req *RemoveOracleRequest) error {
	if req.Oracle == nil {
		return ErrInvalidRequest
	}

	if ok, _ := ctx.HasPermission(changeOraclesPerm, []string{ownerRole}); !ok {
		return ErrNotAuthorized
	}

	oracleAddr := loom.UnmarshalAddressPB(req.Oracle)
	if !ctx.Has(oracleStateKey(oracleAddr)) {
		return ErrOracleNotRegistered
	}

	return removeOracle(ctx, oracleAddr)
}

func (gw *Gateway) ReplaceOwner(ctx contract.Context, req *AddOracleRequest) error {
	if req.Oracle == nil {
		return ErrInvalidRequest
	}

	state, err := loadState(ctx)
	if err != nil {
		return err
	}

	if loom.UnmarshalAddressPB(state.Owner).Compare(ctx.Message().Sender) != 0 {
		return ErrNotAuthorized
	}

	// Revoke permissions from old owner
	oldOwnerAddr := loom.UnmarshalAddressPB(state.Owner)
	ctx.RevokePermissionFrom(oldOwnerAddr, changeOraclesPerm, ownerRole)

	// Update owner and grant permissions
	state.Owner = req.Oracle
	ownerAddr := loom.UnmarshalAddressPB(req.Oracle)
	ctx.GrantPermissionTo(ownerAddr, changeOraclesPerm, ownerRole)

	return saveState(ctx, state)
}

func removeOracle(ctx contract.Context, oracleAddr loom.Address) error {
	ctx.RevokePermissionFrom(oracleAddr, submitEventsPerm, oracleRole)
	ctx.RevokePermissionFrom(oracleAddr, signWithdrawalsPerm, oracleRole)
	ctx.RevokePermissionFrom(oracleAddr, verifyCreatorsPerm, oracleRole)
	ctx.RevokePermissionFrom(oracleAddr, clearInvalidTxHashesPerm, oracleRole)

	ctx.Delete(oracleStateKey(oracleAddr))
	return nil
}

func (gw *Gateway) GetOracles(ctx contract.StaticContext, req *GetOraclesRequest) (*GetOraclesResponse, error) {
	var oracles []*OracleState
	for _, entry := range ctx.Range(oracleStateKeyPrefix) {
		var oracleState OracleState
		if err := proto.Unmarshal(entry.Value, &oracleState); err != nil {
			return nil, err
		}
		oracles = append(oracles, &oracleState)
	}
	return &GetOraclesResponse{
		Oracles: oracles,
	}, nil
}

// ProcessDepositEventByTxHash tries to submit deposit events by tx hash
// This method expects that TGCheckTxHashFeature is enabled on chain
func (gw *Gateway) ProcessDepositEventByTxHash(ctx contract.Context, req *ProcessEventBatchRequest) error {
	if ok, _ := ctx.HasPermission(submitEventsPerm, []string{oracleRole}); !ok {
		return ErrNotAuthorized
	}

	checkTxHash := ctx.FeatureEnabled(loomchain.TGCheckTxHashFeature, false)
	if !checkTxHash {
		return ErrCheckTxHashIsDisabled
	}

	for _, ev := range req.Events {
		switch payload := ev.Payload.(type) {
		case *tgtypes.TransferGatewayMainnetEvent_Deposit:
			// We need to pass ev here, as emitProcessEvent expects it.
			if err := gw.handleDeposit(ctx, ev, checkTxHash); err != nil {
				return err
			}
		case nil:
			ctx.Logger().Error("[Transfer Gateway] missing event payload")
			continue
		default:
			ctx.Logger().Error("[Transfer Gateway] only deposit event is supported to be submitted by txhash, got %T", payload)
			continue
		}
	}

	return nil
}

func (gw *Gateway) ProcessEventBatch(ctx contract.Context, req *ProcessEventBatchRequest) error {
	if ok, _ := ctx.HasPermission(submitEventsPerm, []string{oracleRole}); !ok {
		return ErrNotAuthorized
	}

	state, err := loadState(ctx)
	if err != nil {
		return err
	}

	blockCount := 0           // number of blocks that were actually processed in this batch
	lastEthBlock := uint64(0) // the last block processed in this batch
	checkTxHash := ctx.FeatureEnabled(loomchain.TGCheckTxHashFeature, false)

	for _, ev := range req.Events {
		// Events in the batch are expected to be ordered by block, so a batch should contain
		// events from block N, followed by events from block N+1, any other order is invalid.
		if ev.EthBlock < lastEthBlock {
			ctx.Logger().Error("[Transfer Gateway] invalid event batch, block has already been processed",
				"block", ev.EthBlock)
			return ErrInvalidEventBatch
		}

		// Multiple validators might submit batches with overlapping block ranges because the
		// Gateway oracles will fetch events from Ethereum at different times, with different
		// latencies, etc. Simply skip blocks that have already been processed.
		if ev.EthBlock <= state.LastMainnetBlockNum {
			continue
		}

		switch payload := ev.Payload.(type) {
		case *tgtypes.TransferGatewayMainnetEvent_Deposit:
<<<<<<< HEAD
			// We need to pass ev here, as emitProcessEvent expects it.
			if err := gw.handleDeposit(ctx, ev, checkTxHash); err != nil {
				return err
=======
			if !isTokenKindAllowed(gw.Type, payload.Deposit.TokenKind) {
				return ErrInvalidRequest
			}

			if err := validateTokenDeposit(payload.Deposit); err != nil {
				ctx.Logger().Error("[Transfer Gateway] failed to process Mainnet deposit", "err", err)
				emitProcessEventError(ctx, "[TransferGateway validateTokenDeposit]"+err.Error(), ev)
				continue
			}

			if checkTxHash {
				if len(payload.Deposit.TxHash) == 0 {
					ctx.Logger().Error("[Transfer Gateway] missing Mainnet deposit tx hash")
					return ErrInvalidRequest
				}
				if hasSeenTxHash(ctx, payload.Deposit.TxHash) {
					msg := fmt.Sprintf("[TransferGateway] skipping Mainnet deposit with dupe tx hash: %x",
						payload.Deposit.TxHash,
					)
					ctx.Logger().Info(msg)
					emitProcessEventError(ctx, msg, ev)
					continue
				}
			}

			ownerAddr := loom.UnmarshalAddressPB(payload.Deposit.TokenOwner)
			tokenAddr := loom.RootAddress("eth")
			if payload.Deposit.TokenContract != nil {
				tokenAddr = loom.UnmarshalAddressPB(payload.Deposit.TokenContract)
			}

			err = transferTokenDeposit(
				ctx, ownerAddr, tokenAddr,
				payload.Deposit.TokenKind, payload.Deposit.TokenID, payload.Deposit.TokenAmount)
			if err != nil {
				ctx.Logger().Error("[Transfer Gateway] failed to transfer Mainnet deposit", "err", err)
				emitProcessEventError(ctx, "[TransferGateway transferTokenDeposit]"+err.Error(), ev)
				if err := storeUnclaimedToken(ctx, payload.Deposit); err != nil {
					// this is a fatal error, discard the entire batch so that this deposit event
					// is resubmitted again in the next batch (hopefully after whatever caused this
					// error is resolved)
					emitProcessEventError(ctx, err.Error(), ev)
					return err
				}
			} else {
				deposit, err := proto.Marshal(payload.Deposit)
				if err != nil {
					return err
				}
				ctx.EmitTopics(deposit, mainnetDepositEventTopic)
			}

			if checkTxHash {
				if err := saveSeenTxHash(ctx, payload.Deposit.TxHash, payload.Deposit.TokenKind); err != nil {
					return err
				}
>>>>>>> af139e17
			}
		case *tgtypes.TransferGatewayMainnetEvent_Withdrawal:
			if !isTokenKindAllowed(gw.Type, payload.Withdrawal.TokenKind) {
				return ErrInvalidRequest
			}

			if checkTxHash {
				if len(payload.Withdrawal.TxHash) == 0 {
					ctx.Logger().Error("[Transfer Gateway] missing Mainnet withdrawal tx hash")
					return ErrInvalidRequest
				}
				if hasSeenTxHash(ctx, payload.Withdrawal.TxHash) {
					msg := fmt.Sprintf("[TransferGateway] skipping Mainnet withdrawal with dupe tx hash: %x",
						payload.Withdrawal.TxHash,
					)
					ctx.Logger().Info(msg)
					emitProcessEventError(ctx, msg, ev)
					continue
				}
			}

			if err := completeTokenWithdraw(ctx, state, payload.Withdrawal); err != nil {
				ctx.Logger().Error("[Transfer Gateway] failed to process Mainnet withdrawal", "err", err)
				emitProcessEventError(ctx, "[TransferGateway completeTokenWithdraw]"+err.Error(), ev)
				continue
			}

			withdrawal, err := proto.Marshal(payload.Withdrawal)
			if err != nil {
				return err
			}
			ctx.EmitTopics(withdrawal, mainnetWithdrawalEventTopic)

			if checkTxHash {
				if err := saveSeenTxHash(ctx, payload.Withdrawal.TxHash, payload.Withdrawal.TokenKind); err != nil {
					return err
				}
			}

		case nil:
			ctx.Logger().Error("[Transfer Gateway] missing event payload")
			continue

		default:
			ctx.Logger().Error("[Transfer Gateway] unknown event payload type %T", payload)
			continue
		}

		if ev.EthBlock > lastEthBlock {
			blockCount++
			lastEthBlock = ev.EthBlock
		}
	}

	// If there are no new events in this batch return an error so that the batch tx isn't
	// propagated to the other nodes.
	if blockCount == 0 {
		return fmt.Errorf("no new events found in the batch")
	}

	state.LastMainnetBlockNum = lastEthBlock

	return saveState(ctx, state)
}

func (gw *Gateway) handleDeposit(ctx contract.Context, ev *MainnetEvent, checkTxHash bool) error {
	var err error

	// This should be already checked in Process* function, so returning false here means function
	// was invoked from somewhere else.
	payload, ok := ev.Payload.(*tgtypes.TransferGatewayMainnetEvent_Deposit)
	if !ok {
		return fmt.Errorf("[Transfer Gateway] unknown event payload type %T", payload)
	}

	// If loomCoinTG flag is true, then token kind must need to be loomcoin
	// If loomCoinTG flag is false, then token kind must not be loomcoin
	if gw.loomCoinTG != (payload.Deposit.TokenKind == TokenKind_LoomCoin) {
		return ErrInvalidRequest
	}

	if err := validateTokenDeposit(payload.Deposit); err != nil {
		ctx.Logger().Error("[Transfer Gateway] failed to process Mainnet deposit", "err", err)
		emitProcessEventError(ctx, "[TransferGateway validateTokenDeposit]"+err.Error(), ev)
		return nil
	}

	if checkTxHash {
		if len(payload.Deposit.TxHash) == 0 {
			ctx.Logger().Error("[Transfer Gateway] missing Mainnet deposit tx hash")
			return ErrInvalidRequest
		}
		if hasSeenTxHash(ctx, payload.Deposit.TxHash) {
			msg := fmt.Sprintf("[TransferGateway] skipping Mainnet deposit with dupe tx hash: %x",
				payload.Deposit.TxHash,
			)
			ctx.Logger().Info(msg)
			emitProcessEventError(ctx, msg, ev)
			return nil
		}
	}

	ownerAddr := loom.UnmarshalAddressPB(payload.Deposit.TokenOwner)
	tokenAddr := loom.RootAddress("eth")
	if payload.Deposit.TokenContract != nil {
		tokenAddr = loom.UnmarshalAddressPB(payload.Deposit.TokenContract)
	}

	if payload.Deposit.TokenKind == TokenKind_LoomCoin {
		if err := clearLoomCoinDepositTxHashIfExists(ctx, loom.UnmarshalAddressPB(payload.Deposit.TokenOwner)); err != nil {
			return err
		}
	}

	err = transferTokenDeposit(
		ctx, ownerAddr, tokenAddr,
		payload.Deposit.TokenKind, payload.Deposit.TokenID, payload.Deposit.TokenAmount)
	if err != nil {
		ctx.Logger().Error("[Transfer Gateway] failed to transfer Mainnet deposit", "err", err)
		emitProcessEventError(ctx, "[TransferGateway transferTokenDeposit]"+err.Error(), ev)
		if err := storeUnclaimedToken(ctx, payload.Deposit); err != nil {
			// this is a fatal error, discard the entire batch so that this deposit event
			// is resubmitted again in the next batch (hopefully after whatever caused this
			// error is resolved)
			emitProcessEventError(ctx, err.Error(), ev)
			return err
		}
	} else {
		deposit, err := proto.Marshal(payload.Deposit)
		if err != nil {
			return err
		}
		ctx.EmitTopics(deposit, mainnetDepositEventTopic)
	}

	if checkTxHash {
		if err := saveSeenTxHash(ctx, payload.Deposit.TxHash, payload.Deposit.TokenKind); err != nil {
			return err
		}
	}

	return nil
}

func (gw *Gateway) GetState(ctx contract.StaticContext, req *GatewayStateRequest) (*GatewayStateResponse, error) {
	state, err := loadState(ctx)
	if err != nil {
		return nil, err
	}
	return &GatewayStateResponse{State: state}, nil
}

// WithdrawToken will attempt to transfer an ERC20/ERC721/X token to the Gateway contract,
// if the transfer is successful the contract will create a receipt than can be used by the
// depositor to reclaim ownership of the token through the Mainnet Gateway contract.
// NOTE: Currently an entity must complete each withdrawal by reclaiming ownership on Mainnet
//       before it can make another one withdrawal (even if the tokens originate from different
//       contracts).
func (gw *Gateway) WithdrawToken(ctx contract.Context, req *WithdrawTokenRequest) error {
	if req.TokenContract == nil {
		return ErrInvalidRequest
	}
	switch req.TokenKind {
	case TokenKind_ERC721:
		// assume TokenID == nil means TokenID == 0
	case TokenKind_ERC721X, TokenKind_ERC20, TokenKind_TRX, TokenKind_TRC20:
		if req.TokenAmount == nil {
			return ErrInvalidRequest
		}
	default:
		return ErrInvalidRequest
	}

	ownerAddr := ctx.Message().Sender
	account, err := loadLocalAccount(ctx, ownerAddr)
	if err != nil {
		emitWithdrawTokenError(ctx, err.Error(), req)
		return err
	}

	if account.WithdrawalReceipt != nil {
		emitWithdrawTokenError(ctx, ErrPendingWithdrawalExists.Error(), req)
		return ErrPendingWithdrawalExists
	}

	ownerEthAddr := loom.Address{}
	if req.Recipient != nil {
		ownerEthAddr = loom.UnmarshalAddressPB(req.Recipient)
	} else {
		mapperAddr, err := ctx.Resolve("addressmapper")
		if err != nil {
			emitWithdrawTokenError(ctx, err.Error(), req)
			return err
		}

		ownerEthAddr, err = resolveToEthAddr(ctx, mapperAddr, ownerAddr)
		if err != nil {
			emitWithdrawTokenError(ctx, err.Error(), req)
			return err
		}
	}

	foreignAccount, err := loadForeignAccount(ctx, ownerEthAddr)
	if err != nil {
		emitWithdrawTokenError(ctx, err.Error(), req)
		return err
	}

	if foreignAccount.CurrentWithdrawer != nil {
		ctx.Logger().Error(ErrPendingWithdrawalExists.Error(), "from", ownerAddr, "to", ownerEthAddr)
		emitWithdrawTokenError(ctx, ErrPendingWithdrawalExists.Error(), req)
		return ErrPendingWithdrawalExists
	}

	tokenAddr := loom.UnmarshalAddressPB(req.TokenContract)
	tokenEthAddr, err := resolveToForeignContractAddr(ctx, tokenAddr)
	if err != nil {
		emitWithdrawTokenError(ctx, err.Error(), req)
		return err
	}

	tokenID := big.NewInt(0)
	if req.TokenID != nil {
		tokenID = req.TokenID.Value.Int
	}

	tokenAmount := big.NewInt(0)
	if req.TokenAmount != nil {
		tokenAmount = req.TokenAmount.Value.Int
	}

	// The entity wishing to make the withdrawal must first grant approval to the Gateway contract
	// to transfer the token, otherwise this will fail...
	switch req.TokenKind {
	case TokenKind_ERC721:
		erc721 := newERC721Context(ctx, tokenAddr)
		if err = erc721.safeTransferFrom(ownerAddr, ctx.ContractAddress(), tokenID); err != nil {
			emitWithdrawTokenError(ctx, err.Error(), req)
			return err
		}
		ctx.Logger().Info("WithdrawERC721", "owner", ownerEthAddr, "token", tokenEthAddr)

	case TokenKind_ERC721X:
		erc721x := newERC721XContext(ctx, tokenAddr)
		if err = erc721x.safeTransferFrom(ownerAddr, ctx.ContractAddress(), tokenID, tokenAmount); err != nil {
			emitWithdrawTokenError(ctx, err.Error(), req)
			return err
		}
		ctx.Logger().Info("WithdrawERC721X", "owner", ownerEthAddr, "token", tokenEthAddr)

	case TokenKind_ERC20, TokenKind_TRC20, TokenKind_TRX:
		erc20 := newERC20Context(ctx, tokenAddr)
		if err := erc20.transferFrom(ownerAddr, ctx.ContractAddress(), tokenAmount); err != nil {
			emitWithdrawTokenError(ctx, err.Error(), req)
			return err
		}
		ctx.Logger().Info("WithdrawToken", "kind", req.TokenKind, "owner", ownerEthAddr, "token", tokenEthAddr)
	}

	account.WithdrawalReceipt = &WithdrawalReceipt{
		TokenOwner:      ownerEthAddr.MarshalPB(),
		TokenContract:   tokenEthAddr.MarshalPB(),
		TokenKind:       req.TokenKind,
		TokenID:         req.TokenID,
		TokenAmount:     req.TokenAmount,
		WithdrawalNonce: foreignAccount.WithdrawalNonce,
	}
	foreignAccount.CurrentWithdrawer = ownerAddr.MarshalPB()

	event, err := proto.Marshal(account.WithdrawalReceipt)
	if err != nil {
		return err
	}
	ctx.EmitTopics(event, withdrawTokenTopic)

	if err := saveForeignAccount(ctx, foreignAccount); err != nil {
		emitWithdrawTokenError(ctx, err.Error(), req)
		return err
	}

	if err := saveLocalAccount(ctx, account); err != nil {
		emitWithdrawTokenError(ctx, err.Error(), req)
		return err
	}

	state, err := loadState(ctx)
	if err != nil {
		return err
	}

	if err := addTokenWithdrawer(ctx, state, ownerAddr); err != nil {
		emitWithdrawTokenError(ctx, err.Error(), req)
		return err
	}

	return saveState(ctx, state)
}

// WithdrawETH will attempt to transfer ETH to the Gateway contract,
// if it's successful it will store a receipt than can be used by the depositor to reclaim ownership
// of the ETH through the Mainnet Gateway contract.
// NOTE: Currently an entity must complete each withdrawal by reclaiming ownership on Mainnet
//       before it can make another withdrawal (even if the tokens/ETH originate from different
//       ERC20 or ERC721 contracts).
func (gw *Gateway) WithdrawETH(ctx contract.Context, req *WithdrawETHRequest) error {
	if req.Amount == nil || req.MainnetGateway == nil {
		return ErrInvalidRequest
	}

	if gw.Type != EthereumGateway {
		return ErrInvalidRequest
	}

	ownerAddr := ctx.Message().Sender
	account, err := loadLocalAccount(ctx, ownerAddr)
	if err != nil {
		emitWithdrawETHError(ctx, err.Error(), req)
		return err
	}

	if account.WithdrawalReceipt != nil {
		emitWithdrawETHError(ctx, ErrPendingWithdrawalExists.Error(), req)
		return ErrPendingWithdrawalExists
	}

	ownerEthAddr := loom.Address{}
	if req.Recipient != nil {
		ownerEthAddr = loom.UnmarshalAddressPB(req.Recipient)
	} else {
		mapperAddr, err := ctx.Resolve("addressmapper")
		if err != nil {
			emitWithdrawETHError(ctx, err.Error(), req)
			return err
		}

		ownerEthAddr, err = resolveToEthAddr(ctx, mapperAddr, ownerAddr)
		if err != nil {
			emitWithdrawETHError(ctx, err.Error(), req)
			return err
		}
	}

	foreignAccount, err := loadForeignAccount(ctx, ownerEthAddr)
	if err != nil {
		emitWithdrawETHError(ctx, err.Error(), req)
		return err
	}

	if foreignAccount.CurrentWithdrawer != nil {
		ctx.Logger().Error(ErrPendingWithdrawalExists.Error(), "from", ownerAddr, "to", ownerEthAddr)
		emitWithdrawETHError(ctx, ErrPendingWithdrawalExists.Error(), req)
		return ErrPendingWithdrawalExists
	}

	// The entity wishing to make the withdrawal must first grant approval to the Gateway contract
	// to transfer the tokens, otherwise this will fail...
	eth := newETHContext(ctx)
	if err := eth.transferFrom(ownerAddr, ctx.ContractAddress(), req.Amount.Value.Int); err != nil {
		return err
	}

	account.WithdrawalReceipt = &WithdrawalReceipt{
		TokenOwner:      ownerEthAddr.MarshalPB(),
		TokenContract:   req.MainnetGateway,
		TokenKind:       TokenKind_ETH,
		TokenAmount:     req.Amount,
		WithdrawalNonce: foreignAccount.WithdrawalNonce,
	}
	foreignAccount.CurrentWithdrawer = ownerAddr.MarshalPB()

	event, err := proto.Marshal(account.WithdrawalReceipt)
	if err != nil {
		return err
	}
	ctx.EmitTopics(event, withdrawETHTopic)

	if err := saveForeignAccount(ctx, foreignAccount); err != nil {
		emitWithdrawETHError(ctx, err.Error(), req)
		return err
	}

	if err := saveLocalAccount(ctx, account); err != nil {
		emitWithdrawETHError(ctx, err.Error(), req)
		return err
	}

	state, err := loadState(ctx)
	if err != nil {
		return err
	}

	if err := addTokenWithdrawer(ctx, state, ownerAddr); err != nil {
		emitWithdrawETHError(ctx, err.Error(), req)
		return err
	}

	return saveState(ctx, state)
}

// SubmitLoomCoinDepositTxHash is called by User to add txhash, which will be used to submit deposit event
// User's account need to be mapped to an eth address for this to work.
func (gw *Gateway) SubmitLoomCoinDepositTxHash(ctx contract.Context, req *SubmitDepositTxHashRequest) error {
	if req.TxHash == nil {
		return ErrInvalidRequest
	}

	addressMapperAddress, err := ctx.Resolve("addressmapper")
	if err != nil {
		return err
	}

	ownerAddr := ctx.Message().Sender
	ownerEthAddr, err := resolveToEthAddr(ctx, addressMapperAddress, ownerAddr)
	if err != nil {
		return err
	}

	extState, err := loadExtendedState(ctx)
	if err != nil {
		return err
	}

	if err := addLoomCoinDepositTxHashSubmitter(ctx, extState, ownerEthAddr); err != nil {
		return err
	}

	if err := saveExtendedState(ctx, extState); err != nil {
		return err
	}

	return saveLoomCoinDepositTxHash(ctx, ownerEthAddr, req.TxHash)
}

// ClearInvalidLoomCoinDepositTxHash is oracle only method called by oracle to clear
// invalid tx hashes submitted by users
func (gw *Gateway) ClearInvalidLoomCoinDepositTxHash(ctx contract.Context, req *ClearInvalidDepositTxHashRequest) error {
	if ok, _ := ctx.HasPermission(clearInvalidTxHashesPerm, []string{oracleRole}); !ok {
		return ErrNotAuthorized
	}

	if req.TxHashes == nil {
		return ErrInvalidRequest
	}

	extState, err := loadExtendedState(ctx)
	if err != nil {
		return err
	}

	if err := removeLoomCoinDepositTxHashes(ctx, extState, req.TxHashes); err != nil {
		return err
	}

	return saveExtendedState(ctx, extState)
}

// UnprocessedLoomCoinDepositTxHashes returns tx hashes that havent been processed yet by oracle
func (gw *Gateway) UnprocessedLoomCoinDepositTxHashes(ctx contract.StaticContext, req *UnprocessedDepositTxHashesRequest) (*UnprocessedDepositTxHashesResponse, error) {
	extState, err := loadExtendedState(ctx)
	if err != nil {
		return nil, err
	}

	unprocessedHashes, err := getLoomCoinDepositTxHashes(ctx, extState)
	if err != nil {
		return nil, err
	}

	return &UnprocessedDepositTxHashesResponse{TxHashes: unprocessedHashes}, nil
}

func clearLoomCoinDepositTxHashIfExists(ctx contract.Context, ownerAddress loom.Address) error {
	extState, err := loadExtendedState(ctx)
	if err != nil {
		return err
	}

	if err := removeLoomCoinDepositTxHashSubmitter(ctx, extState, ownerAddress); err != nil {
		if err != ErrNoUnprocessedTxHashExists {
			return err
		}
	}

	if err := saveExtendedState(ctx, extState); err != nil {
		return err
	}

	return nil
}

// WithdrawLoomCoin will attempt to transfer Loomcoin to the Gateway contract,
// if it's successful it will store a receipt than can be used by the depositor to reclaim ownership
// of the Loomcoin through the Mainnet Gateway contract.
// NOTE: Currently an entity must complete each withdrawal by reclaiming ownership on Mainnet
//       before it can make another withdrawal (even if the tokens/ETH/Loom originate from different
//       ERC20 or ERC721 contracts).
func (gw *Gateway) WithdrawLoomCoin(ctx contract.Context, req *WithdrawLoomCoinRequest) error {
	if req.Amount == nil || req.TokenContract == nil {
		return ErrInvalidRequest
	}

	if gw.Type != LoomCoinGateway {
		return ErrInvalidRequest
	}

	ownerAddr := ctx.Message().Sender
	account, err := loadLocalAccount(ctx, ownerAddr)
	if err != nil {
		emitWithdrawLoomCoinError(ctx, err.Error(), req)
		return err
	}

	if account.WithdrawalReceipt != nil {
		emitWithdrawLoomCoinError(ctx, ErrPendingWithdrawalExists.Error(), req)
		return ErrPendingWithdrawalExists
	}

	ownerEthAddr := loom.Address{}
	if req.Recipient != nil {
		ownerEthAddr = loom.UnmarshalAddressPB(req.Recipient)
	} else {
		mapperAddr, err := ctx.Resolve("addressmapper")
		if err != nil {
			emitWithdrawLoomCoinError(ctx, err.Error(), req)
			return err
		}

		ownerEthAddr, err = resolveToEthAddr(ctx, mapperAddr, ownerAddr)
		if err != nil {
			emitWithdrawLoomCoinError(ctx, err.Error(), req)
			return err
		}
	}

	foreignAccount, err := loadForeignAccount(ctx, ownerEthAddr)
	if err != nil {
		emitWithdrawLoomCoinError(ctx, err.Error(), req)
		return err
	}

	if foreignAccount.CurrentWithdrawer != nil {
		emitWithdrawLoomCoinError(ctx, ErrPendingWithdrawalExists.Error(), req)
		ctx.Logger().Error(ErrPendingWithdrawalExists.Error(), "from", ownerAddr, "to", ownerEthAddr)
		return ErrPendingWithdrawalExists
	}

	// Burning the coin from dappchain to keep amount of coin consistent between two chains
	coin := newCoinContext(ctx)
	if err := coin.burn(ownerAddr, req.Amount.Value.Int); err != nil {
		return err
	}

	ctx.Logger().Info("WithdrawLoomCoin", "owner", ownerEthAddr, "token", req.TokenContract)

	account.WithdrawalReceipt = &WithdrawalReceipt{
		TokenOwner:      ownerEthAddr.MarshalPB(),
		TokenContract:   req.TokenContract,
		TokenKind:       TokenKind_LoomCoin,
		TokenAmount:     req.Amount,
		WithdrawalNonce: foreignAccount.WithdrawalNonce,
	}
	foreignAccount.CurrentWithdrawer = ownerAddr.MarshalPB()

	event, err := proto.Marshal(account.WithdrawalReceipt)
	if err != nil {
		return err
	}
	ctx.EmitTopics(event, withdrawLoomCoinTopic)

	if err := saveForeignAccount(ctx, foreignAccount); err != nil {
		emitWithdrawLoomCoinError(ctx, err.Error(), req)
		return err
	}

	if err := saveLocalAccount(ctx, account); err != nil {
		emitWithdrawLoomCoinError(ctx, err.Error(), req)
		return err
	}

	state, err := loadState(ctx)
	if err != nil {
		emitWithdrawLoomCoinError(ctx, err.Error(), req)
		return err
	}

	if err := addTokenWithdrawer(ctx, state, ownerAddr); err != nil {
		emitWithdrawLoomCoinError(ctx, err.Error(), req)
		return err
	}

	return saveState(ctx, state)
}

// WithdrawalReceipt will return the receipt generated by the last successful call to WithdrawERC721.
// The receipt can be used to reclaim ownership of the token through the Mainnet Gateway.
func (gw *Gateway) WithdrawalReceipt(ctx contract.StaticContext, req *WithdrawalReceiptRequest) (*WithdrawalReceiptResponse, error) {
	// assume the caller is the owner if the request doesn't specify one
	owner := ctx.Message().Sender
	if req.Owner != nil {
		owner = loom.UnmarshalAddressPB(req.Owner)
	}
	if owner.IsEmpty() {
		return nil, errors.New("no owner specified")
	}
	account, err := loadLocalAccount(ctx, owner)
	if err != nil {
		return nil, err
	}
	return &WithdrawalReceiptResponse{Receipt: account.WithdrawalReceipt}, nil
}

// ConfirmWithdrawalReceipt will attempt to set the Oracle signature on an existing withdrawal
// receipt. This method is only allowed to be invoked by Oracles with withdrawal signing permission,
// and only one Oracle will ever be able to successfully set the signature for any particular
// receipt, all other attempts will error out.
func (gw *Gateway) ConfirmWithdrawalReceipt(ctx contract.Context, req *ConfirmWithdrawalReceiptRequest) error {
	if ok, _ := ctx.HasPermission(signWithdrawalsPerm, []string{oracleRole}); !ok {
		return ErrNotAuthorized
	}

	return gw.doConfirmWithdrawalReceipt(ctx, req)
}

// (added as a separate method to not break consensus - backwards compatibility)
// ConfirmWithdrawalReceiptV2 will attempt to set the Oracle signature on an existing withdrawal
// receipt. This method is allowed to be invoked by any Validator ,
// and only one Validator will ever be able to successfully set the signature for any particular
// receipt, all other attempts will error out.
func (gw *Gateway) ConfirmWithdrawalReceiptV2(ctx contract.Context, req *ConfirmWithdrawalReceiptRequestV2) error {
	valAddresses, powers, clusterStake, err := getCurrentValidators(ctx)
	if err != nil {
		return err
	}

	sender := ctx.Message().Sender
	var found bool = false
	for _, v := range valAddresses {
		if sender.Compare(loom.UnmarshalAddressPB(v)) == 0 {
			found = true
			break
		}
	}
	if !found {
		return ErrNotAuthorized
	}

	validatorsAuthConfig := &ValidatorAuthConfig{}
	if err := ctx.Get(validatorAuthConfigKey, validatorsAuthConfig); err != nil {
		return err
	}

	if req.TokenOwner == nil || req.OracleSignature == nil {
		return ErrInvalidRequest
	}

	ownerAddr := loom.UnmarshalAddressPB(req.TokenOwner)
	ownerAccount, err := loadLocalAccount(ctx, ownerAddr)
	if err != nil {
		return err
	}

	if ownerAccount.WithdrawalReceipt == nil {
		return ErrMissingWithdrawalReceipt
	} else if ownerAccount.WithdrawalReceipt.OracleSignature != nil {
		return ErrWithdrawalReceiptSigned
	}

	hash := client.ToEthereumSignedMessage(gw.calculateHashFromReceiptV2(req.MainnetGateway, ownerAccount.WithdrawalReceipt))

	switch validatorsAuthConfig.AuthStrategy {
	case tgtypes.ValidatorAuthStrategy_USE_TRUSTED_VALIDATORS:
		// Convert array of validator to array of address, try to resolve via address mapper
		// Feed the mapped addresses to ParseSigs
		ethAddresses, err := getMappedEthAddress(ctx, validatorsAuthConfig.TrustedValidators.Validators)
		if err != nil {
			return err
		}

		_, _, _, valIndexes, err := client.ParseSigs(req.OracleSignature, hash, ethAddresses)
		if err != nil {
			return err
		}

		// Reject if not all trusted validators signed
		if len(valIndexes) != len(validatorsAuthConfig.TrustedValidators.Validators) {
			return ErrNotEnoughSignatures
		}
		break
	case tgtypes.ValidatorAuthStrategy_USE_DPOS_VALIDATORS:
		requiredStakeForMaj23 := big.NewInt(0)
		requiredStakeForMaj23.Mul(clusterStake, big.NewInt(2))
		requiredStakeForMaj23.Div(requiredStakeForMaj23, big.NewInt(3))
		requiredStakeForMaj23.Add(requiredStakeForMaj23, big.NewInt(1))

		ethAddresses, err := getMappedEthAddress(ctx, valAddresses)
		if err != nil {
			return err
		}

		_, _, _, valIndexes, err := client.ParseSigs(req.OracleSignature, hash, ethAddresses)
		if err != nil {
			return err
		}

		signedValStakes := big.NewInt(0)

		// Map to store, whether we already seen this validator
		seenVal := make(map[int]bool)

		for i, valIndex := range valIndexes {
			valIndexInt := int(valIndex.Int64())

			// Prevents double counting distribution total
			if seenVal[valIndexInt] {
				continue
			}
			seenVal[valIndexInt] = true

			signedValStakes.Add(signedValStakes, powers[i])
		}

		if signedValStakes.Cmp(requiredStakeForMaj23) < 0 {
			return ErrNotAuthorized
		}

		break
	}

	return gw.doConfirmWithdrawalReceiptV2(ctx, ownerAccount, req.OracleSignature)
}

func (gw *Gateway) calculateHashFromReceipt(mainnetGatewayAddr *types.Address, receipt *tgtypes.TransferGatewayWithdrawalReceipt) []byte {
	safeTokenID := big.NewInt(0)
	if receipt.TokenID != nil {
		safeTokenID = receipt.TokenID.Value.Int
	}

	safeAmount := big.NewInt(0)
	if receipt.TokenAmount != nil {
		safeAmount = receipt.TokenAmount.Value.Int
	}

	mainnetGatewayEthAddress := common.BytesToAddress(mainnetGatewayAddr.Local)

	hash := client.WithdrawalHash(
		common.BytesToAddress(receipt.TokenOwner.Local),
		common.BytesToAddress(receipt.TokenContract.Local),
		mainnetGatewayEthAddress,
		receipt.TokenKind,
		safeTokenID,
		safeAmount,
		big.NewInt(int64(receipt.WithdrawalNonce)),
		false,
	)

	return hash
}

func (gw *Gateway) calculateHashFromReceiptV2(mainnetGatewayAddr *types.Address, receipt *tgtypes.TransferGatewayWithdrawalReceipt) []byte {
	safeTokenID := big.NewInt(0)
	if receipt.TokenID != nil {
		safeTokenID = receipt.TokenID.Value.Int
	}

	safeAmount := big.NewInt(0)
	if receipt.TokenAmount != nil {
		safeAmount = receipt.TokenAmount.Value.Int
	}

	mainnetGatewayEthAddress := common.BytesToAddress(mainnetGatewayAddr.Local)

	hash := client.WithdrawalHash(
		common.BytesToAddress(receipt.TokenOwner.Local),
		common.BytesToAddress(receipt.TokenContract.Local),
		mainnetGatewayEthAddress,
		receipt.TokenKind,
		safeTokenID,
		safeAmount,
		big.NewInt(int64(receipt.WithdrawalNonce)),
		true,
	)

	return hash
}

func (gw *Gateway) doConfirmWithdrawalReceiptV2(ctx contract.Context, account *LocalAccount, oracleSignature []byte) error {
	account.WithdrawalReceipt.OracleSignature = oracleSignature

	if err := saveLocalAccount(ctx, account); err != nil {
		return err
	}

	wr := account.WithdrawalReceipt
	payload, err := proto.Marshal(&TokenWithdrawalSigned{
		TokenOwner:    wr.TokenOwner,
		TokenContract: wr.TokenContract,
		TokenKind:     wr.TokenKind,
		TokenID:       wr.TokenID,
		TokenAmount:   wr.TokenAmount,
		Sig:           wr.OracleSignature,
	})
	if err != nil {
		return err
	}
	// TODO: Re-enable the second topic when we fix an issue with subscribers receiving the same
	//       event twice (or more depending on the number of topics).
	ctx.EmitTopics(payload, tokenWithdrawalSignedEventTopic /*, fmt.Sprintf("contract:%v", wr.TokenContract)*/)
	return nil
}

func (gw *Gateway) doConfirmWithdrawalReceipt(ctx contract.Context, req *ConfirmWithdrawalReceiptRequest) error {

	if req.TokenOwner == nil || req.OracleSignature == nil {
		return ErrInvalidRequest
	}

	ownerAddr := loom.UnmarshalAddressPB(req.TokenOwner)
	account, err := loadLocalAccount(ctx, ownerAddr)
	if err != nil {
		return err
	}

	if account.WithdrawalReceipt == nil {
		return ErrMissingWithdrawalReceipt
	} else if account.WithdrawalReceipt.OracleSignature != nil {
		return ErrWithdrawalReceiptSigned
	}

	account.WithdrawalReceipt.OracleSignature = req.OracleSignature

	if err := saveLocalAccount(ctx, account); err != nil {
		return err
	}

	wr := account.WithdrawalReceipt
	payload, err := proto.Marshal(&TokenWithdrawalSigned{
		TokenOwner:    wr.TokenOwner,
		TokenContract: wr.TokenContract,
		TokenKind:     wr.TokenKind,
		TokenID:       wr.TokenID,
		TokenAmount:   wr.TokenAmount,
		Sig:           wr.OracleSignature,
	})
	if err != nil {
		return err
	}
	// TODO: Re-enable the second topic when we fix an issue with subscribers receiving the same
	//       event twice (or more depending on the number of topics).
	ctx.EmitTopics(payload, tokenWithdrawalSignedEventTopic /*, fmt.Sprintf("contract:%v", wr.TokenContract)*/)
	return nil
}

// PendingWithdrawals will return the token owner & withdrawal hash for all pending withdrawals.
// The Oracle will call this method periodically and sign all the retrieved hashes.
func (gw *Gateway) PendingWithdrawalsV2(ctx contract.StaticContext, req *PendingWithdrawalsRequest) (*PendingWithdrawalsResponse, error) {
	if req.MainnetGateway == nil {
		return nil, ErrInvalidRequest
	}

	state, err := loadState(ctx)
	if err != nil {
		return nil, err
	}

	summaries := make([]*PendingWithdrawalSummary, 0, len(state.TokenWithdrawers))
	for _, ownerAddrPB := range state.TokenWithdrawers {
		ownerAddr := loom.UnmarshalAddressPB(ownerAddrPB)
		account, err := loadLocalAccount(ctx, ownerAddr)
		if err != nil {
			return nil, err
		}
		receipt := account.WithdrawalReceipt

		if receipt == nil {
			return nil, ErrMissingWithdrawalReceipt
		}
		// If the receipt is already signed, skip it
		if receipt.OracleSignature != nil {
			continue
		}

		hash := gw.calculateHashFromReceiptV2(req.MainnetGateway, receipt)

		summaries = append(summaries, &PendingWithdrawalSummary{
			TokenOwner: ownerAddrPB,
			Hash:       hash,
		})
	}

	// TODO: should probably enforce an upper bound on the response size
	return &PendingWithdrawalsResponse{Withdrawals: summaries}, nil
}

// PendingWithdrawals will return the token owner & withdrawal hash for all pending withdrawals.
// The Oracle will call this method periodically and sign all the retrieved hashes.
func (gw *Gateway) PendingWithdrawals(ctx contract.StaticContext, req *PendingWithdrawalsRequest) (*PendingWithdrawalsResponse, error) {
	if req.MainnetGateway == nil {
		return nil, ErrInvalidRequest
	}

	state, err := loadState(ctx)
	if err != nil {
		return nil, err
	}

	summaries := make([]*PendingWithdrawalSummary, 0, len(state.TokenWithdrawers))
	for _, ownerAddrPB := range state.TokenWithdrawers {
		ownerAddr := loom.UnmarshalAddressPB(ownerAddrPB)
		account, err := loadLocalAccount(ctx, ownerAddr)
		if err != nil {
			return nil, err
		}
		receipt := account.WithdrawalReceipt

		if receipt == nil {
			return nil, ErrMissingWithdrawalReceipt
		}
		// If the receipt is already signed, skip it
		if receipt.OracleSignature != nil {
			continue
		}

		hash := gw.calculateHashFromReceipt(req.MainnetGateway, receipt)

		summaries = append(summaries, &PendingWithdrawalSummary{
			TokenOwner: ownerAddrPB,
			Hash:       hash,
		})
	}

	// TODO: should probably enforce an upper bound on the response size
	return &PendingWithdrawalsResponse{Withdrawals: summaries}, nil
}

// ReclaimDepositorTokens will attempt to transfer any tokens that the caller may have deposited
// into the Mainnet Gateway but hasn't yet received from the DAppChain Gateway because of a missing
// identity or contract mapping.
func (gw *Gateway) ReclaimDepositorTokens(ctx contract.Context, req *ReclaimDepositorTokensRequest) error {
	// Assume the caller is trying to reclaim their own tokens if depositors are not specified
	if len(req.Depositors) == 0 {
		mapperAddr, err := ctx.Resolve("addressmapper")
		if err != nil {
			return errors.Wrap(err, ErrFailedToReclaimToken.Error())
		}

		ownerAddr, err := resolveToEthAddr(ctx, mapperAddr, ctx.Message().Sender)
		if err != nil {
			emitReclaimError(ctx, "[ReclaimDepositorTokens resolveToEthAddress] "+err.Error(), ownerAddr)
			return errors.Wrap(err, ErrFailedToReclaimToken.Error())
		}

		if err := reclaimDepositorTokens(ctx, ownerAddr); err != nil {
			emitReclaimError(ctx, "[ReclaimDepositorTokens reclaimDepositorTokens] "+err.Error(), ownerAddr)
			return err
		}
		return nil
	}

	// Otherwise only the Gateway owner is allowed to reclaim tokens for depositors
	state, err := loadState(ctx)
	if err != nil {
		return errors.Wrap(err, ErrFailedToReclaimToken.Error())
	}
	if loom.UnmarshalAddressPB(state.Owner).Compare(ctx.Message().Sender) != 0 {
		return ErrNotAuthorized
	}

	for _, depAddr := range req.Depositors {
		ownerAddr := loom.UnmarshalAddressPB(depAddr)
		if err := reclaimDepositorTokens(ctx, ownerAddr); err != nil {
			emitReclaimError(ctx, "[ReclaimDepositorTokens reclaimDepositorTokens] "+err.Error(), ownerAddr)
			ctx.Logger().Error("[Transfer Gateway] failed to reclaim depositor tokens",
				"owner", ownerAddr,
				"err", err,
			)
		}
	}
	return nil
}

func (gw *Gateway) GetUnclaimedTokens(ctx contract.StaticContext, req *GetUnclaimedTokensRequest) (*GetUnclaimedTokensResponse, error) {
	ownerAddr := loom.UnmarshalAddressPB(req.Owner)
	unclaimedTokens, err := unclaimedTokensByOwner(ctx, ownerAddr)
	if err != nil {
		return nil, err
	}

	return &GetUnclaimedTokensResponse{
		UnclaimedTokens: unclaimedTokens,
	}, nil
}

func (gw *Gateway) GetUnclaimedContractTokens(
	ctx contract.StaticContext, req *GetUnclaimedContractTokensRequest,
) (*GetUnclaimedContractTokensResponse, error) {
	if req.TokenAddress == nil {
		return nil, ErrInvalidRequest
	}
	ethTokenAddress := loom.UnmarshalAddressPB(req.TokenAddress)
	depositors, err := unclaimedTokenDepositorsByContract(ctx, ethTokenAddress)
	if err != nil {
		return nil, err
	}
	unclaimedAmount := loom.NewBigUIntFromInt(0)
	var unclaimedToken UnclaimedToken
	amount := loom.NewBigUIntFromInt(0)
	for _, address := range depositors {
		tokenKey := unclaimedTokenKey(address, ethTokenAddress)
		err := ctx.Get(tokenKey, &unclaimedToken)
		if err != nil && err != contract.ErrNotFound {
			return nil, errors.Wrapf(err, "failed to load unclaimed token for %v", address)
		}
		switch unclaimedToken.TokenKind {
		case TokenKind_ERC721:
			unclaimedAmount = unclaimedAmount.Add(unclaimedAmount, loom.NewBigUIntFromInt(int64(len(unclaimedToken.Amounts))))
		case TokenKind_ERC721X:
			for _, a := range unclaimedToken.Amounts {
				unclaimedAmount = unclaimedAmount.Add(unclaimedAmount, loom.NewBigUInt(a.TokenAmount.Value.Int))

			}
		case TokenKind_ERC20, TokenKind_ETH, TokenKind_LoomCoin:
			if len(unclaimedToken.Amounts) == 1 {
				amount = loom.NewBigUInt(unclaimedToken.Amounts[0].TokenAmount.Value.Int)
			}
			unclaimedAmount = unclaimedAmount.Add(unclaimedAmount, amount)

		}
	}
	return &GetUnclaimedContractTokensResponse{
		UnclaimedAmount: &types.BigUInt{Value: *unclaimedAmount},
	}, nil
}

// ReclaimContractTokens will attempt to transfer tokens that originated from the specified Mainnet
// contract, and that have been deposited to the Mainnet Gateway, but haven't yet been received by
// the depositors on the DAppChain because of a missing identity or contract mapping. This function
// can only be called by the creator of the specified token contract, or the Gateway contract owner.
func (gw *Gateway) ReclaimContractTokens(ctx contract.Context, req *ReclaimContractTokensRequest) error {
	if req.TokenContract == nil {
		return ErrInvalidRequest
	}

	foreignContractAddr := loom.UnmarshalAddressPB(req.TokenContract)
	localContractAddr, err := resolveToLocalContractAddr(ctx, foreignContractAddr)
	if err != nil {
		emitReclaimError(ctx, "[ReclaimContractTokens resolveToLocalContractAddr] "+err.Error(), localContractAddr)
		return errors.Wrap(err, ErrFailedToReclaimToken.Error())
	}

	cr, err := ctx.ContractRecord(localContractAddr)
	if err != nil {
		emitReclaimError(ctx, "[ReclaimContractTokens ContractRecord] "+err.Error(), localContractAddr)
		return errors.Wrap(err, ErrFailedToReclaimToken.Error())
	}

	callerAddr := ctx.Message().Sender
	if cr.CreatorAddress.Compare(callerAddr) != 0 {
		state, err := loadState(ctx)
		if err != nil {
			return errors.Wrap(err, ErrFailedToReclaimToken.Error())
		}
		if loom.UnmarshalAddressPB(state.Owner).Compare(callerAddr) != 0 {
			emitReclaimError(ctx, "[ReclaimContractTokens CompareAddress] "+ErrNotAuthorized.Error(), localContractAddr)
			return ErrNotAuthorized
		}
	}

	for _, entry := range ctx.Range(unclaimedTokenDepositorsRangePrefix(foreignContractAddr)) {
		var addr types.Address
		if err := proto.Unmarshal(entry.Value, &addr); err != nil {
			emitReclaimError(ctx, "[ReclaimContractTokens ContractRecord] "+err.Error(), foreignContractAddr)
			ctx.Logger().Error(
				"[Transfer Gateway] ReclaimContractTokens failed to unmarshal depositor address",
				"token", foreignContractAddr,
				"err", err,
			)
			continue
		}

		ownerAddr := loom.UnmarshalAddressPB(&addr)
		tokenKey := unclaimedTokenKey(ownerAddr, foreignContractAddr)
		var unclaimedToken UnclaimedToken
		if err := ctx.Get(tokenKey, &unclaimedToken); err != nil {
			emitReclaimError(ctx, "[ReclaimContractTokens failed to load unclaimed tokens] "+err.Error(), ownerAddr)
			ctx.Logger().Error("[Transfer Gateway] failed to load unclaimed tokens",
				"owner", ownerAddr,
				"token", foreignContractAddr,
				"err", err,
			)
		}
		if err := reclaimDepositorTokensForContract(ctx, ownerAddr, foreignContractAddr, &unclaimedToken); err != nil {
			emitReclaimError(ctx, "[ReclaimContractTokens failed to reclaim depositor tokens] "+err.Error(), ownerAddr)
			ctx.Logger().Error("[Transfer Gateway] failed to reclaim depositor tokens",
				"owner", ownerAddr,
				"token", foreignContractAddr,
				"err", err,
			)
		}
	}

	return nil
}

func reclaimDepositorTokens(ctx contract.Context, ownerAddr loom.Address) error {
	for _, entry := range ctx.Range(unclaimedTokensRangePrefix(ownerAddr)) {
		var unclaimedToken UnclaimedToken
		if err := proto.Unmarshal(entry.Value, &unclaimedToken); err != nil {
			// shouldn't actually ever happen
			return errors.Wrap(err, ErrFailedToReclaimToken.Error())
		}

		tokenAddr := loom.RootAddress("eth")
		if unclaimedToken.TokenContract != nil {
			tokenAddr = loom.UnmarshalAddressPB(unclaimedToken.TokenContract)
		}

		if err := reclaimDepositorTokensForContract(ctx, ownerAddr, tokenAddr, &unclaimedToken); err != nil {
			return err
		}
	}
	return nil
}

func reclaimDepositorTokensForContract(
	ctx contract.Context, ownerAddr, tokenAddr loom.Address, unclaimedToken *UnclaimedToken,
) error {
	failed := []*TokenAmount{}
	for _, a := range unclaimedToken.Amounts {
		err := transferTokenDeposit(ctx, ownerAddr, tokenAddr, unclaimedToken.TokenKind, a.TokenID, a.TokenAmount)
		if err != nil {
			failed = append(failed, a)
			tokenID := big.NewInt(0)
			if a.TokenID != nil {
				tokenID = a.TokenID.Value.Int
			}
			amount := big.NewInt(0)
			if a.TokenAmount != nil {
				amount = a.TokenAmount.Value.Int
			}
			ctx.Logger().Error(ErrFailedToReclaimToken.Error(),
				"owner", ownerAddr,
				"token", tokenAddr,
				"kind", unclaimedToken.TokenKind,
				"tokenID", tokenID.String(),
				"amount", amount.String(),
				"err", err)
			continue
		}
	}

	tokenKey := unclaimedTokenKey(ownerAddr, tokenAddr)
	depositorKey := unclaimedTokenDepositorKey(tokenAddr, ownerAddr)
	if len(failed) == 0 {
		ctx.Delete(tokenKey)
		ctx.Delete(depositorKey)
	} else {
		unclaimedToken.Amounts = failed
		if err := ctx.Set(tokenKey, unclaimedToken); err != nil {
			return errors.Wrap(err, ErrFailedToReclaimToken.Error())
		}
	}

	return nil
}

// Performs basic validation to ensure all required deposit fields are set.
func validateTokenDeposit(deposit *MainnetTokenDeposited) error {
	if deposit.TokenOwner == nil {
		return ErrInvalidRequest
	}

	if (deposit.TokenKind != TokenKind_ETH) && (deposit.TokenContract == nil) {
		return ErrInvalidRequest
	}

	switch deposit.TokenKind {
	case TokenKind_ERC721:
		// assume TokenID == nil means TokenID == 0
	case TokenKind_ERC721X, TokenKind_ERC20, TokenKind_ETH, TokenKind_LoomCoin, TokenKind_TRX, TokenKind_TRC20:
		if deposit.TokenAmount == nil {
			return ErrInvalidRequest
		}
	default:
		return fmt.Errorf("%v deposits not supported", deposit.TokenKind)
	}
	return nil
}

// When a token is deposited to the Mainnet Gateway mint it on the DAppChain if it doesn't exist
// yet, and transfer it to the owner's DAppChain address.
func transferTokenDeposit(
	ctx contract.Context, ownerEthAddr, tokenEthAddr loom.Address,
	kind TokenKind, tokenID *types.BigUInt, tokenAmount *types.BigUInt,
) error {
	mapperAddr, err := ctx.Resolve("addressmapper")
	if err != nil {
		return err
	}

	ownerAddr, err := resolveToDAppAddr(ctx, mapperAddr, ownerEthAddr)
	if err != nil {
		return errors.Wrapf(err, "no mapping exists for account %v", ownerEthAddr)
	}

	var tokenAddr loom.Address
	if kind != TokenKind_ETH && kind != TokenKind_LoomCoin {
		tokenAddr, err = resolveToLocalContractAddr(ctx, tokenEthAddr)
		if err != nil {
			return errors.Wrapf(err, "no mapping exists for token %v", tokenEthAddr)
		}
	}

	safeTokenID := big.NewInt(0)
	if tokenID != nil {
		safeTokenID = tokenID.Value.Int
	}

	safeAmount := big.NewInt(0)
	if tokenAmount != nil {
		safeAmount = tokenAmount.Value.Int
	}

	switch kind {
	case TokenKind_ERC721:
		erc721 := newERC721Context(ctx, tokenAddr)

		exists, err := erc721.exists(safeTokenID)
		if err != nil {
			return err
		}

		if !exists {
			if err := erc721.mintToGateway(safeTokenID); err != nil {
				return errors.Wrapf(err, "failed to mint token %v - %s", tokenAddr, safeTokenID.String())
			}
		}

		// At this point the token is owned by the associated token contract, so transfer it back to the
		// original owner...
		if err := erc721.safeTransferFrom(ctx.ContractAddress(), ownerAddr, safeTokenID); err != nil {
			return errors.Wrapf(err, "failed to transfer ERC721 token")
		}

	case TokenKind_ERC721X:
		erc721x := newERC721XContext(ctx, tokenAddr)

		availableFunds, err := erc721x.balanceOf(ctx.ContractAddress(), safeTokenID)
		if err != nil {
			return err
		}

		if availableFunds.Cmp(safeAmount) < 0 {
			shortage := big.NewInt(0).Sub(safeAmount, availableFunds)
			if err := erc721x.mintToGateway(safeTokenID, shortage); err != nil {
				return errors.Wrapf(err, "failed to mint tokens %v - %s", tokenAddr, safeTokenID.String())
			}
		}

		if err := erc721x.safeTransferFrom(ctx.ContractAddress(), ownerAddr, safeTokenID, safeAmount); err != nil {
			return errors.Wrapf(err, "failed to transfer ERC721X token")
		}

	case TokenKind_ERC20, TokenKind_TRC20, TokenKind_TRX:
		// TRC20 and TRX are also others ERC20s compatible
		erc20 := newERC20Context(ctx, tokenAddr)
		availableFunds, err := erc20.balanceOf(ctx.ContractAddress())
		if err != nil {
			return err
		}

		// If the DAppChain Gateway doesn't have sufficient funds to complete the transfer then
		// try to mint the required amount...
		if availableFunds.Cmp(safeAmount) < 0 {
			if err := erc20.mintToGateway(safeAmount); err != nil {
				return errors.Wrapf(err, "failed to mint tokens %v - %s", tokenAddr, safeAmount.String())
			}
		}

		if err := erc20.transfer(ownerAddr, safeAmount); err != nil {
			return errors.Wrap(err, "failed to transfer ERC20 tokens")
		}

	case TokenKind_ETH:
		eth := newETHContext(ctx)
		availableFunds, err := eth.balanceOf(ctx.ContractAddress())
		if err != nil {
			return err
		}

		// If the DAppChain Gateway doesn't have sufficient funds to complete the transfer then
		// try to mint the required amount...
		if availableFunds.Cmp(safeAmount) < 0 {
			if err := eth.mintToGateway(safeAmount); err != nil {
				return errors.Wrapf(err, "failed to mint ETH - %s", safeAmount.String())
			}
		}

		if err := eth.transfer(ownerAddr, safeAmount); err != nil {
			return errors.Wrap(err, "failed to transfer ETH")
		}
	case TokenKind_LoomCoin:
		coin := newCoinContext(ctx)
		availableFunds, err := coin.balanceOf(ctx.ContractAddress())
		if err != nil {
			return err
		}

		if availableFunds.Cmp(safeAmount) < 0 {
			if err := coin.mintToGateway(safeAmount); err != nil {
				return errors.Wrapf(err, "failed to mint loom coin - %s", safeAmount.String())
			}
		}

		if err := coin.transfer(ownerAddr, safeAmount); err != nil {
			return errors.Wrap(err, "failed to transfer loom coin")
		}
	}

	return nil
}

func storeUnclaimedToken(ctx contract.Context, deposit *MainnetTokenDeposited) error {
	ownerAddr := loom.UnmarshalAddressPB(deposit.TokenOwner)
	var tokenAddr loom.Address
	switch deposit.TokenKind {
	case TokenKind_TRC20, TokenKind_TRX:
		tokenAddr = loom.RootAddress("tron")
	default:
		tokenAddr = loom.RootAddress("eth")
	}

	if deposit.TokenContract != nil {
		tokenAddr = loom.UnmarshalAddressPB(deposit.TokenContract)
	}

	unclaimedToken := UnclaimedToken{
		TokenContract: deposit.TokenContract,
		TokenKind:     deposit.TokenKind,
	}
	tokenKey := unclaimedTokenKey(ownerAddr, tokenAddr)
	err := ctx.Get(tokenKey, &unclaimedToken)
	if err != nil && err != contract.ErrNotFound {
		return errors.Wrapf(err, "failed to load unclaimed token for %v", ownerAddr)
	}

	switch deposit.TokenKind {
	case TokenKind_ERC721:
		unclaimedToken.Amounts = append(unclaimedToken.Amounts, &TokenAmount{
			TokenID: deposit.TokenID,
		})

	case TokenKind_ERC721X:
		// store the total amount per token ID
		var oldAmount *TokenAmount
		for _, a := range unclaimedToken.Amounts {
			if a.TokenID.Value.Cmp(&deposit.TokenID.Value) == 0 {
				oldAmount = a
				break
			}
		}
		if oldAmount != nil {
			val := &oldAmount.TokenAmount.Value
			val.Add(val, &deposit.TokenAmount.Value)
		} else {
			unclaimedToken.Amounts = append(unclaimedToken.Amounts, &TokenAmount{
				TokenID:     deposit.TokenID,
				TokenAmount: deposit.TokenAmount,
			})
		}

	case TokenKind_ERC20, TokenKind_ETH, TokenKind_LoomCoin, TokenKind_TRX, TokenKind_TRC20:
		// store a single total amount
		oldAmount := big.NewInt(0)
		if len(unclaimedToken.Amounts) == 1 {
			oldAmount = unclaimedToken.Amounts[0].TokenAmount.Value.Int
		}
		newAmount := oldAmount.Add(oldAmount, deposit.TokenAmount.Value.Int)
		unclaimedToken.Amounts = []*TokenAmount{
			&TokenAmount{
				TokenAmount: &types.BigUInt{Value: *loom.NewBigUInt(newAmount)},
			},
		}
	}

	// make it possible to iterate all depositors with unclaimed tokens by token contract
	depositorKey := unclaimedTokenDepositorKey(tokenAddr, ownerAddr)
	if err := ctx.Set(depositorKey, ownerAddr.MarshalPB()); err != nil {
		return err
	}

	// emit storeUnclaimedToken
	unclaimTokenBytes, err := proto.Marshal(&unclaimedToken)
	if err != nil {
		return err
	}
	ctx.EmitTopics(unclaimTokenBytes, storeUnclaimedTokenTopic)

	return ctx.Set(tokenKey, &unclaimedToken)
}

// When a token is withdrawn from the Mainnet Gateway find the corresponding withdrawal receipt
// and remove it from the owner's account, once the receipt is removed the owner will be able to
// initiate another withdrawal to Mainnet.
func completeTokenWithdraw(ctx contract.Context, state *GatewayState, withdrawal *MainnetTokenWithdrawn) error {
	if withdrawal.TokenOwner == nil {
		return ErrInvalidRequest
	}

	// non-native coins must have token contract address
	if (withdrawal.TokenKind != TokenKind_ETH) && (withdrawal.TokenContract == nil) {
		return ErrInvalidRequest
	}

	switch withdrawal.TokenKind {
	case TokenKind_ERC721:
		// assume TokenID == nil means TokenID == 0
	case TokenKind_ERC721X, TokenKind_ERC20, TokenKind_ETH, TokenKind_LoomCoin, TokenKind_TRX, TokenKind_TRC20:
		if withdrawal.TokenAmount == nil {
			return ErrInvalidRequest
		}
	default:
		return fmt.Errorf("%v withdrawals not supported", withdrawal.TokenKind)
	}

	ownerEthAddr := loom.UnmarshalAddressPB(withdrawal.TokenOwner)
	foreignAccount, err := loadForeignAccount(ctx, ownerEthAddr)
	if err != nil {
		return err
	}

	if foreignAccount.CurrentWithdrawer == nil {
		return fmt.Errorf("no pending withdrawal to %v found", ownerEthAddr)
	}

	ownerAddr := loom.UnmarshalAddressPB(foreignAccount.CurrentWithdrawer)
	account, err := loadLocalAccount(ctx, ownerAddr)
	if err != nil {
		return err
	}

	if account.WithdrawalReceipt == nil {
		return fmt.Errorf("no pending withdrawal from %v to %v found", ownerAddr, ownerEthAddr)
	}
	// TODO: check contract address & token ID match the receipt
	account.WithdrawalReceipt = nil
	foreignAccount.WithdrawalNonce++
	foreignAccount.CurrentWithdrawer = nil

	if err := saveLocalAccount(ctx, account); err != nil {
		return err
	}

	if err := saveForeignAccount(ctx, foreignAccount); err != nil {
		return err
	}

	return removeTokenWithdrawer(ctx, state, ownerAddr)
}

func loadState(ctx contract.StaticContext) (*GatewayState, error) {
	var state GatewayState
	err := ctx.Get(stateKey, &state)
	if err != nil && err != contract.ErrNotFound {
		return nil, err
	}
	return &state, nil
}

func saveState(ctx contract.Context, state *GatewayState) error {
	return ctx.Set(stateKey, state)
}

// Returns the address of the DAppChain account or contract that corresponds to the given Ethereum address
func resolveToDAppAddr(ctx contract.StaticContext, mapperAddr, ethAddr loom.Address) (loom.Address, error) {
	var resp address_mapper.GetMappingResponse
	req := &address_mapper.GetMappingRequest{From: ethAddr.MarshalPB()}
	if err := contract.StaticCallMethod(ctx, mapperAddr, "GetMapping", req, &resp); err != nil {
		return loom.Address{}, err
	}
	return loom.UnmarshalAddressPB(resp.To), nil
}

// Returns the address of the Ethereum account or contract that corresponds to the given DAppChain address
func resolveToEthAddr(ctx contract.StaticContext, mapperAddr, dappAddr loom.Address) (loom.Address, error) {
	var resp address_mapper.GetMappingResponse
	req := &address_mapper.GetMappingRequest{From: dappAddr.MarshalPB()}
	if err := contract.StaticCallMethod(ctx, mapperAddr, "GetMapping", req, &resp); err != nil {
		return loom.Address{}, err
	}
	return loom.UnmarshalAddressPB(resp.To), nil
}

func loadLocalAccount(ctx contract.StaticContext, owner loom.Address) (*LocalAccount, error) {
	account := LocalAccount{Owner: owner.MarshalPB()}
	err := ctx.Get(localAccountKey(owner), &account)
	if err != nil && err != contract.ErrNotFound {
		return nil, errors.Wrapf(err, "failed to load account for %v", owner)
	}
	return &account, nil
}

func saveLocalAccount(ctx contract.Context, acct *LocalAccount) error {
	ownerAddr := loom.UnmarshalAddressPB(acct.Owner)
	if err := ctx.Set(localAccountKey(ownerAddr), acct); err != nil {
		return errors.Wrapf(err, "failed to save account for %v", ownerAddr)
	}
	return nil
}

func loadForeignAccount(ctx contract.StaticContext, owner loom.Address) (*ForeignAccount, error) {
	account := ForeignAccount{Owner: owner.MarshalPB()}
	err := ctx.Get(foreignAccountKey(owner), &account)
	if err != nil && err != contract.ErrNotFound {
		return nil, errors.Wrapf(err, "failed to load account for %v", owner)
	}
	return &account, nil
}

func saveForeignAccount(ctx contract.Context, acct *ForeignAccount) error {
	ownerAddr := loom.UnmarshalAddressPB(acct.Owner)
	if err := ctx.Set(foreignAccountKey(ownerAddr), acct); err != nil {
		return errors.Wrapf(err, "failed to save account for %v", ownerAddr)
	}
	return nil
}

func loadLoomCoinDepositTxHash(ctx contract.StaticContext, owner loom.Address) ([]byte, error) {
	tgTxHash := &TransferGatewayTxHash{}
	err := ctx.Get(loomcoinDepositTxHashKey(owner), tgTxHash)
	if err != nil {
		if err == contract.ErrNotFound {
			return nil, nil
		}
		return nil, errors.Wrapf(err, "failed to load deposit tx hash")
	}

	return tgTxHash.TxHash, nil
}

func deleteLoomCoinDepositTxHash(ctx contract.Context, owner loom.Address) {
	ctx.Delete(loomcoinDepositTxHashKey(owner))
}

func saveLoomCoinDepositTxHash(ctx contract.Context, owner loom.Address, txHash []byte) error {
	tgTxHash := &TransferGatewayTxHash{
		TxHash: txHash,
	}
	return ctx.Set(loomcoinDepositTxHashKey(owner), tgTxHash)
}

func loadExtendedState(ctx contract.StaticContext) (*ExtendedState, error) {
	state := &ExtendedState{}
	err := ctx.Get(extendedStateKey, state)
	if err != nil && err != contract.ErrNotFound {
		return nil, err
	}
	return state, nil
}

func saveExtendedState(ctx contract.Context, extState *ExtendedState) error {
	return ctx.Set(extendedStateKey, extState)
}

func addLoomCoinDepositTxHashSubmitter(ctx contract.StaticContext, extState *ExtendedState, owner loom.Address) error {
	ownerAddrPB := owner.MarshalPB()
	for _, addr := range extState.LoomcoinDepositTxHashSubmitters {
		if ownerAddrPB.ChainId == addr.ChainId && ownerAddrPB.Local.Compare(addr.Local) == 0 {
			return ErrUnprocessedTxHashAlreadyExists
		}
	}
	extState.LoomcoinDepositTxHashSubmitters = append(extState.LoomcoinDepositTxHashSubmitters, ownerAddrPB)
	return nil
}

func getLoomCoinDepositTxHashes(ctx contract.StaticContext, extState *ExtendedState) ([][]byte, error) {
	txHashes := make([][]byte, len(extState.LoomcoinDepositTxHashSubmitters))
	for i, txHashSubmitter := range extState.LoomcoinDepositTxHashSubmitters {
		hash, err := loadLoomCoinDepositTxHash(ctx, loom.UnmarshalAddressPB(txHashSubmitter))
		if err != nil {
			return nil, errors.Wrap(err, "error while loading loomcoin deposit tx hash")
		}
		if hash == nil {
			return nil, ErrNoUnprocessedTxHashExists
		}
		txHashes[i] = hash
	}

	return txHashes, nil
}

func removeLoomCoinDepositTxHashes(ctx contract.Context, extState *ExtendedState, toBeDeletedTxHashes [][]byte) error {
	// Temporarily store it in map for faster lookup
	toBeDeletedTxHashMap := make(map[string]bool)
	for _, toBeDeletedTxHash := range toBeDeletedTxHashes {
		toBeDeletedTxHashMap[hex.EncodeToString(toBeDeletedTxHash)] = true
	}

	survivedTxHashSubmitters := make([]*types.Address, 0, len(extState.LoomcoinDepositTxHashSubmitters))

	for _, txHashSubmitter := range extState.LoomcoinDepositTxHashSubmitters {
		hash, err := loadLoomCoinDepositTxHash(ctx, loom.UnmarshalAddressPB(txHashSubmitter))
		if err != nil {
			return errors.Wrap(err, "error while loading loomcoin deposit tx hash")
		}
		if hash == nil {
			return ErrNoUnprocessedTxHashExists
		}

		if _, ok := toBeDeletedTxHashMap[hex.EncodeToString(hash)]; ok {
			deleteLoomCoinDepositTxHash(ctx, loom.UnmarshalAddressPB(txHashSubmitter))
		} else {
			survivedTxHashSubmitters = append(survivedTxHashSubmitters, txHashSubmitter)
		}
	}

	extState.LoomcoinDepositTxHashSubmitters = survivedTxHashSubmitters
	return nil
}

func removeLoomCoinDepositTxHashSubmitter(ctx contract.StaticContext, extState *ExtendedState, owner loom.Address) error {
	ownerAddrPB := owner.MarshalPB()
	for i, addr := range extState.LoomcoinDepositTxHashSubmitters {
		if ownerAddrPB.ChainId == addr.ChainId && ownerAddrPB.Local.Compare(addr.Local) == 0 {
			// TODO: keep the list sorted
			extState.LoomcoinDepositTxHashSubmitters[i] = extState.LoomcoinDepositTxHashSubmitters[len(extState.LoomcoinDepositTxHashSubmitters)-1]
			extState.LoomcoinDepositTxHashSubmitters = extState.LoomcoinDepositTxHashSubmitters[:len(extState.LoomcoinDepositTxHashSubmitters)-1]
			return nil
		}
	}

	return ErrNoUnprocessedTxHashExists
}

func addTokenWithdrawer(ctx contract.StaticContext, state *GatewayState, owner loom.Address) error {
	// TODO: replace this with ctx.Range()
	ownerAddrPB := owner.MarshalPB()
	for _, addr := range state.TokenWithdrawers {
		if ownerAddrPB.ChainId == addr.ChainId && ownerAddrPB.Local.Compare(addr.Local) == 0 {
			return ErrPendingWithdrawalExists
		}
	}
	state.TokenWithdrawers = append(state.TokenWithdrawers, ownerAddrPB)
	return nil
}

func removeTokenWithdrawer(ctx contract.StaticContext, state *GatewayState, owner loom.Address) error {
	ownerAddrPB := owner.MarshalPB()
	for i, addr := range state.TokenWithdrawers {
		if ownerAddrPB.ChainId == addr.ChainId && ownerAddrPB.Local.Compare(addr.Local) == 0 {
			// TODO: keep the list sorted
			state.TokenWithdrawers[i] = state.TokenWithdrawers[len(state.TokenWithdrawers)-1]
			state.TokenWithdrawers = state.TokenWithdrawers[:len(state.TokenWithdrawers)-1]
			return nil
		}
	}

	return ErrNoPendingWithdrawalExists
}

func addOracle(ctx contract.Context, oracleAddr loom.Address) error {
	ctx.GrantPermissionTo(oracleAddr, submitEventsPerm, oracleRole)
	ctx.GrantPermissionTo(oracleAddr, signWithdrawalsPerm, oracleRole)
	ctx.GrantPermissionTo(oracleAddr, verifyCreatorsPerm, oracleRole)
	ctx.GrantPermissionTo(oracleAddr, clearInvalidTxHashesPerm, oracleRole)

	err := ctx.Set(oracleStateKey(oracleAddr), &OracleState{Address: oracleAddr.MarshalPB()})
	if err != nil {
		return errors.Wrap(err, ErrOracleStateSaveFailed.Error())
	}
	return nil
}

var Contract plugin.Contract = contract.MakePluginContract(&Gateway{
	Type: EthereumGateway,
})

var LoomCoinContract plugin.Contract = contract.MakePluginContract(&Gateway{
	Type: LoomCoinGateway,
})

var UnsafeContract plugin.Contract = contract.MakePluginContract(&UnsafeGateway{Gateway{
	Type: EthereumGateway,
}})

var UnsafeLoomCoinContract plugin.Contract = contract.MakePluginContract(&UnsafeGateway{Gateway{
	Type: LoomCoinGateway,
}})

var TronContract plugin.Contract = contract.MakePluginContract(&UnsafeGateway{Gateway{
	Type: TronGateway,
}})

var UnsafeTronContract plugin.Contract = contract.MakePluginContract(&Gateway{
	Type: TronGateway,
})

func emitProcessEventError(ctx contract.Context, errorMessage string, event *MainnetEvent) error {
	eventError, err := proto.Marshal(&MainnetProcessEventError{
		EthBlock:     event.EthBlock,
		Event:        event,
		ErrorMessage: errorMessage,
	})
	if err != nil {
		return err
	}
	ctx.EmitTopics(eventError, mainnetProcessEventErrorTopic)
	return nil
}

func hasSeenTxHash(ctx contract.StaticContext, txHash []byte) bool {
	return ctx.Has(seenTxHashKey(txHash))
}

func saveSeenTxHash(ctx contract.Context, txHash []byte, tokenKind TokenKind) error {
	seenTxHash := MainnetEventTxHashInfo{TokenKind: tokenKind}
	if err := ctx.Set(seenTxHashKey(txHash), &seenTxHash); err != nil {
		return errors.Wrapf(err, "failed to save seen tx hash for %x", txHash)
	}
	return nil
}

func emitReclaimError(ctx contract.Context, errorMessage string, ownerAddress loom.Address) error {
	eventError, err := proto.Marshal(&ReclaimError{
		Owner:        ownerAddress.MarshalPB(),
		ErrorMessage: errorMessage,
	})
	if err != nil {
		return err
	}
	ctx.EmitTopics(eventError, reclaimErrorTopic)
	return nil
}

func emitWithdrawETHError(ctx contract.Context, errorMessage string, request *tgtypes.TransferGatewayWithdrawETHRequest) error {
	withdrawETHError, err := proto.Marshal(&WithdrawETHError{
		WithdrawEthRequest: request,
		ErrorMessage:       errorMessage,
	})
	if err != nil {
		return err
	}
	ctx.EmitTopics(withdrawETHError, withdrawETHErrorTopic)
	return nil
}

func emitWithdrawTokenError(ctx contract.Context, errorMessage string, request *tgtypes.TransferGatewayWithdrawTokenRequest) error {
	withdrawTokenError, err := proto.Marshal(&WithdrawTokenError{
		WithdrawTokenRequest: request,
		ErrorMessage:         errorMessage,
	})
	if err != nil {
		return err
	}
	ctx.EmitTopics(withdrawTokenError, withdrawTokenErrorTopic)
	return nil
}

func emitWithdrawLoomCoinError(ctx contract.Context, errorMessage string, request *tgtypes.TransferGatewayWithdrawLoomCoinRequest) error {
	withdrawLoomCoinError, err := proto.Marshal(&WithdrawLoomCoinError{
		WithdrawLoomCoinRequest: request,
		ErrorMessage:            errorMessage,
	})
	if err != nil {
		return err
	}
	ctx.EmitTopics(withdrawLoomCoinError, withdrawLoomCoinErrorTopic)
	return nil
}

func getMappedEthAddress(ctx contract.StaticContext, trustedValidators []*types.Address) ([]common.Address, error) {
	validatorEthAddresses := make([]common.Address, len(trustedValidators))

	addressMapper, err := ctx.Resolve("addressmapper")
	if err != nil {
		return nil, err
	}

	for i, validator := range trustedValidators {
		validatorAddress := loom.UnmarshalAddressPB(validator)
		ethAddress, err := resolveToEthAddr(ctx, addressMapper, validatorAddress)
		if err != nil {
			return nil, err
		}

		validatorEthAddresses[i] = common.BytesToAddress(ethAddress.Local)
	}

	return validatorEthAddresses, nil
}

// Returns all unclaimed tokens for an account
func unclaimedTokensByOwner(ctx contract.StaticContext, ownerAddr loom.Address) ([]*UnclaimedToken, error) {
	result := []*UnclaimedToken{}
	ownerKey := unclaimedTokensRangePrefix(ownerAddr)
	for _, entry := range ctx.Range(ownerKey) {
		var unclaimedToken UnclaimedToken
		if err := proto.Unmarshal(entry.Value, &unclaimedToken); err != nil {
			return nil, errors.Wrap(err, ErrFailedToReclaimToken.Error())
		}
		result = append(result, &unclaimedToken)
	}
	return result, nil
}

// Returns all unclaimed tokens for a token contract
func unclaimedTokenDepositorsByContract(ctx contract.StaticContext, tokenAddr loom.Address) ([]loom.Address, error) {
	result := []loom.Address{}
	contractKey := unclaimedTokenDepositorsRangePrefix(tokenAddr)
	for _, entry := range ctx.Range(contractKey) {
		var addr types.Address
		if err := proto.Unmarshal(entry.Value, &addr); err != nil {
			return nil, errors.Wrap(err, ErrFailedToReclaimToken.Error())
		}
		result = append(result, loom.UnmarshalAddressPB(&addr))
	}
	return result, nil
}

// taken from https://github.com/loomnetwork/loomchain/blob/2bd54308109c5a53526ae45f7b26a5a7042ffe5f/builtin/plugins/chainconfig/chainconfig.go#L359
func getCurrentValidators(ctx contract.StaticContext) ([]*types.Address, []*big.Int, *big.Int, error) {
	validatorsList := ctx.Validators()
	chainID := ctx.Block().ChainID

	if len(validatorsList) == 0 {
		return nil, nil, nil, errors.New("Empty validator list")
	}

	clusterStake := big.NewInt(0)
	valAddresses := make([]*types.Address, len(validatorsList))
	powers := make([]*big.Int, len(validatorsList))
	for i, v := range validatorsList {
		if v != nil {
			valAddresses[i] = loom.Address{
				ChainID: chainID,
				Local:   loom.LocalAddressFromPublicKey(v.PubKey),
			}.MarshalPB()
			powers[i] = big.NewInt(v.Power)

			clusterStake.Add(powers[i], clusterStake)
		}
	}

	return valAddresses, powers, clusterStake, nil
}

func isTokenKindAllowed(gwType GatewayType, tokenKind TokenKind) bool {
	switch gwType {
	case EthereumGateway:
		switch tokenKind {
		case TokenKind_ETH, TokenKind_ERC20, TokenKind_ERC721, TokenKind_ERC721X:
			return true
		default:
			return false
		}
	case LoomCoinGateway:
		switch tokenKind {
		case TokenKind_LoomCoin:
			return true
		default:
			return false
		}
	case TronGateway:
		switch tokenKind {
		case TokenKind_TRX, TokenKind_TRC20:
			return true
		default:
			return false
		}
	}
	return false
}<|MERGE_RESOLUTION|>--- conflicted
+++ resolved
@@ -509,68 +509,9 @@
 
 		switch payload := ev.Payload.(type) {
 		case *tgtypes.TransferGatewayMainnetEvent_Deposit:
-<<<<<<< HEAD
 			// We need to pass ev here, as emitProcessEvent expects it.
 			if err := gw.handleDeposit(ctx, ev, checkTxHash); err != nil {
 				return err
-=======
-			if !isTokenKindAllowed(gw.Type, payload.Deposit.TokenKind) {
-				return ErrInvalidRequest
-			}
-
-			if err := validateTokenDeposit(payload.Deposit); err != nil {
-				ctx.Logger().Error("[Transfer Gateway] failed to process Mainnet deposit", "err", err)
-				emitProcessEventError(ctx, "[TransferGateway validateTokenDeposit]"+err.Error(), ev)
-				continue
-			}
-
-			if checkTxHash {
-				if len(payload.Deposit.TxHash) == 0 {
-					ctx.Logger().Error("[Transfer Gateway] missing Mainnet deposit tx hash")
-					return ErrInvalidRequest
-				}
-				if hasSeenTxHash(ctx, payload.Deposit.TxHash) {
-					msg := fmt.Sprintf("[TransferGateway] skipping Mainnet deposit with dupe tx hash: %x",
-						payload.Deposit.TxHash,
-					)
-					ctx.Logger().Info(msg)
-					emitProcessEventError(ctx, msg, ev)
-					continue
-				}
-			}
-
-			ownerAddr := loom.UnmarshalAddressPB(payload.Deposit.TokenOwner)
-			tokenAddr := loom.RootAddress("eth")
-			if payload.Deposit.TokenContract != nil {
-				tokenAddr = loom.UnmarshalAddressPB(payload.Deposit.TokenContract)
-			}
-
-			err = transferTokenDeposit(
-				ctx, ownerAddr, tokenAddr,
-				payload.Deposit.TokenKind, payload.Deposit.TokenID, payload.Deposit.TokenAmount)
-			if err != nil {
-				ctx.Logger().Error("[Transfer Gateway] failed to transfer Mainnet deposit", "err", err)
-				emitProcessEventError(ctx, "[TransferGateway transferTokenDeposit]"+err.Error(), ev)
-				if err := storeUnclaimedToken(ctx, payload.Deposit); err != nil {
-					// this is a fatal error, discard the entire batch so that this deposit event
-					// is resubmitted again in the next batch (hopefully after whatever caused this
-					// error is resolved)
-					emitProcessEventError(ctx, err.Error(), ev)
-					return err
-				}
-			} else {
-				deposit, err := proto.Marshal(payload.Deposit)
-				if err != nil {
-					return err
-				}
-				ctx.EmitTopics(deposit, mainnetDepositEventTopic)
-			}
-
-			if checkTxHash {
-				if err := saveSeenTxHash(ctx, payload.Deposit.TxHash, payload.Deposit.TokenKind); err != nil {
-					return err
-				}
->>>>>>> af139e17
 			}
 		case *tgtypes.TransferGatewayMainnetEvent_Withdrawal:
 			if !isTokenKindAllowed(gw.Type, payload.Withdrawal.TokenKind) {
@@ -646,9 +587,7 @@
 		return fmt.Errorf("[Transfer Gateway] unknown event payload type %T", payload)
 	}
 
-	// If loomCoinTG flag is true, then token kind must need to be loomcoin
-	// If loomCoinTG flag is false, then token kind must not be loomcoin
-	if gw.loomCoinTG != (payload.Deposit.TokenKind == TokenKind_LoomCoin) {
+	if !isTokenKindAllowed(gw.Type, payload.Deposit.TokenKind) {
 		return ErrInvalidRequest
 	}
 
