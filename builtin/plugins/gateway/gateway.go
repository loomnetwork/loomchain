// +build evm

package gateway

import (
	"bytes"
	"encoding/binary"
	"fmt"
	"math/big"

	"github.com/ethereum/go-ethereum/common"
	"github.com/gogo/protobuf/proto"
	loom "github.com/loomnetwork/go-loom"
	tgtypes "github.com/loomnetwork/go-loom/builtin/types/transfer_gateway"
	"github.com/loomnetwork/go-loom/plugin"
	contract "github.com/loomnetwork/go-loom/plugin/contractpb"
	"github.com/loomnetwork/go-loom/types"
	"github.com/loomnetwork/go-loom/util"
	"github.com/loomnetwork/loomchain/builtin/plugins/address_mapper"
	ssha "github.com/miguelmota/go-solidity-sha3"
	"github.com/pkg/errors"
)

type (
	InitRequest                     = tgtypes.TransferGatewayInitRequest
	AddOracleRequest                = tgtypes.TransferGatewayAddOracleRequest
	RemoveOracleRequest             = tgtypes.TransferGatewayRemoveOracleRequest
	GetOraclesRequest               = tgtypes.TransferGatewayGetOraclesRequest
	GetOraclesResponse              = tgtypes.TransferGatewayGetOraclesResponse
	GatewayState                    = tgtypes.TransferGatewayState
	OracleState                     = tgtypes.TransferGatewayOracleState
	ProcessEventBatchRequest        = tgtypes.TransferGatewayProcessEventBatchRequest
	GatewayStateRequest             = tgtypes.TransferGatewayStateRequest
	GatewayStateResponse            = tgtypes.TransferGatewayStateResponse
	WithdrawETHRequest              = tgtypes.TransferGatewayWithdrawETHRequest
	WithdrawTokenRequest            = tgtypes.TransferGatewayWithdrawTokenRequest
	WithdrawalReceiptRequest        = tgtypes.TransferGatewayWithdrawalReceiptRequest
	WithdrawalReceiptResponse       = tgtypes.TransferGatewayWithdrawalReceiptResponse
	ConfirmWithdrawalReceiptRequest = tgtypes.TransferGatewayConfirmWithdrawalReceiptRequest
	PendingWithdrawalsRequest       = tgtypes.TransferGatewayPendingWithdrawalsRequest
	PendingWithdrawalsResponse      = tgtypes.TransferGatewayPendingWithdrawalsResponse
	WithdrawalReceipt               = tgtypes.TransferGatewayWithdrawalReceipt
	UnclaimedToken                  = tgtypes.TransferGatewayUnclaimedToken
	ReclaimDepositorTokensRequest   = tgtypes.TransferGatewayReclaimDepositorTokensRequest
	ReclaimContractTokensRequest    = tgtypes.TransferGatewayReclaimContractTokensRequest
	LocalAccount                    = tgtypes.TransferGatewayLocalAccount
	ForeignAccount                  = tgtypes.TransferGatewayForeignAccount
	MainnetTokenDeposited           = tgtypes.TransferGatewayTokenDeposited
	MainnetTokenWithdrawn           = tgtypes.TransferGatewayTokenWithdrawn
	MainnetEvent                    = tgtypes.TransferGatewayMainnetEvent
	MainnetDepositEvent             = tgtypes.TransferGatewayMainnetEvent_Deposit
	MainnetWithdrawalEvent          = tgtypes.TransferGatewayMainnetEvent_Withdrawal
	TokenKind                       = tgtypes.TransferGatewayTokenKind
	PendingWithdrawalSummary        = tgtypes.TransferGatewayPendingWithdrawalSummary
	TokenWithdrawalSigned           = tgtypes.TransferGatewayTokenWithdrawalSigned
	TokenAmount                     = tgtypes.TransferGatewayTokenAmount

	WithdrawLoomCoinRequest = tgtypes.TransferGatewayWithdrawLoomCoinRequest
)

var (
	// Store keys
	stateKey                                = []byte("state")
	oracleStateKeyPrefix                    = []byte("oracle")
	localAccountKeyPrefix                   = []byte("account")
	foreignAccountKeyPrefix                 = []byte("facct")
	pendingContractMappingKeyPrefix         = []byte("pcm")
	contractAddrMappingKeyPrefix            = []byte("cam")
	unclaimedTokenDepositorByContractPrefix = []byte("utdc")
	unclaimedTokenByOwnerPrefix             = []byte("uto")

	// Permissions
	changeOraclesPerm   = []byte("change-oracles")
	submitEventsPerm    = []byte("submit-events")
	signWithdrawalsPerm = []byte("sign-withdrawals")
	verifyCreatorsPerm  = []byte("verify-creators")
)

const (
	// Roles
	ownerRole  = "owner"
	oracleRole = "oracle"

	// Events
	tokenWithdrawalSignedEventTopic    = "event:TokenWithdrawalSigned"
	contractMappingConfirmedEventTopic = "event:ContractMappingConfirmed"

	TokenKind_ERC721X = tgtypes.TransferGatewayTokenKind_ERC721X
	TokenKind_ERC721  = tgtypes.TransferGatewayTokenKind_ERC721
	TokenKind_ERC20   = tgtypes.TransferGatewayTokenKind_ERC20
	TokenKind_ETH     = tgtypes.TransferGatewayTokenKind_ETH

	TokenKind_LoomCoin = tgtypes.TransferGatewayTokenKind_LOOMCOIN
)

func localAccountKey(owner loom.Address) []byte {
	return util.PrefixKey(localAccountKeyPrefix, owner.Bytes())
}

func foreignAccountKey(owner loom.Address) []byte {
	return util.PrefixKey(foreignAccountKeyPrefix, owner.Bytes())
}

func oracleStateKey(oracle loom.Address) []byte {
	return util.PrefixKey(oracleStateKeyPrefix, oracle.Bytes())
}

func pendingContractMappingKey(mappingID uint64) []byte {
	var buf bytes.Buffer
	binary.Write(&buf, binary.BigEndian, mappingID)
	return util.PrefixKey(pendingContractMappingKeyPrefix, buf.Bytes())
}

func contractAddrMappingKey(contractAddr loom.Address) []byte {
	return util.PrefixKey(contractAddrMappingKeyPrefix, contractAddr.Bytes())
}

func unclaimedTokenDepositorKey(contractAddr, ownerAddr loom.Address) []byte {
	return util.PrefixKey(unclaimedTokenDepositorByContractPrefix, contractAddr.Bytes(), ownerAddr.Bytes())
}

// For iterating across all depositors with unclaimed tokens from the specified token contract
func unclaimedTokenDepositorsRangePrefix(contractAddr loom.Address) []byte {
	return util.PrefixKey(unclaimedTokenDepositorByContractPrefix, contractAddr.Bytes())
}

func unclaimedTokenKey(ownerAddr, contractAddr loom.Address) []byte {
	return util.PrefixKey(unclaimedTokenByOwnerPrefix, ownerAddr.Bytes(), contractAddr.Bytes())
}

// For iterating across all unclaimed tokens belonging to the specified depositor
func unclaimedTokensRangePrefix(ownerAddr loom.Address) []byte {
	return util.PrefixKey(unclaimedTokenByOwnerPrefix, ownerAddr.Bytes())
}

var (
	// ErrrNotAuthorized indicates that a contract method failed because the caller didn't have
	// the permission to execute that method.
	ErrNotAuthorized = errors.New("TG001: not authorized")
	// ErrInvalidRequest is a generic error that's returned when something is wrong with the
	// request message, e.g. missing or invalid fields.
	ErrInvalidRequest = errors.New("TG002: invalid request")
	// ErrPendingWithdrawalExists indicates that an account already has a withdrawal pending,
	// it must be completed or cancelled before another withdrawal can be started.
	ErrPendingWithdrawalExists   = errors.New("TG003: pending withdrawal already exists")
	ErrNoPendingWithdrawalExists = errors.New("TG004: no pending withdrawal exists")
	ErrMissingWithdrawalReceipt  = errors.New("TG005: missing withdrawal receipt")
	ErrWithdrawalReceiptSigned   = errors.New("TG006: withdrawal receipt already signed")
	ErrInvalidEventBatch         = errors.New("TG007: invalid event batch")
	ErrOwnerNotSpecified         = errors.New("TG008: owner not specified")
	ErrOracleAlreadyRegistered   = errors.New("TG009: oracle already registered")
	ErrOracleNotRegistered       = errors.New("TG010: oracle not registered")
	ErrOracleStateSaveFailed     = errors.New("TG011: failed to save oracle state")
	ErrContractMappingExists     = errors.New("TG012: contract mapping already exists")
	ErrFailedToReclaimToken      = errors.New("TG013: failed to reclaim token")
)

type Gateway struct {
	loomCoinTG bool
}

func (gw *Gateway) Meta() (plugin.Meta, error) {
	if gw.loomCoinTG {
		return plugin.Meta{
			Name:    "loomcoin-gateway",
			Version: "0.1.0",
		}, nil
	} else {
		return plugin.Meta{
			Name:    "gateway",
			Version: "0.1.0",
		}, nil
	}
}

func (gw *Gateway) Init(ctx contract.Context, req *InitRequest) error {
	if req.Owner == nil {
		return ErrOwnerNotSpecified
	}
	ownerAddr := loom.UnmarshalAddressPB(req.Owner)
	ctx.GrantPermissionTo(ownerAddr, changeOraclesPerm, ownerRole)

	for _, oracleAddrPB := range req.Oracles {
		oracleAddr := loom.UnmarshalAddressPB(oracleAddrPB)
		if err := addOracle(ctx, oracleAddr); err != nil {
			return err
		}
	}

	return saveState(ctx, &GatewayState{
		Owner:                 req.Owner,
		NextContractMappingID: 1,
		LastMainnetBlockNum:   req.FirstMainnetBlockNum,
	})
}

func (gw *Gateway) AddOracle(ctx contract.Context, req *AddOracleRequest) error {
	if req.Oracle == nil {
		return ErrInvalidRequest
	}

	if ok, _ := ctx.HasPermission(changeOraclesPerm, []string{ownerRole}); !ok {
		return ErrNotAuthorized
	}

	oracleAddr := loom.UnmarshalAddressPB(req.Oracle)
	if ctx.Has(oracleStateKey(oracleAddr)) {
		return ErrOracleAlreadyRegistered
	}

	return addOracle(ctx, oracleAddr)
}

func (gw *Gateway) RemoveOracle(ctx contract.Context, req *RemoveOracleRequest) error {
	if req.Oracle == nil {
		return ErrInvalidRequest
	}

	if ok, _ := ctx.HasPermission(changeOraclesPerm, []string{ownerRole}); !ok {
		return ErrNotAuthorized
	}

	oracleAddr := loom.UnmarshalAddressPB(req.Oracle)
	if !ctx.Has(oracleStateKey(oracleAddr)) {
		return ErrOracleNotRegistered
	}

	return removeOracle(ctx, oracleAddr)
}

func (gw *Gateway) ReplaceOwner(ctx contract.Context, req *AddOracleRequest) error {
	if req.Oracle == nil {
		return ErrInvalidRequest
	}

	state, err := loadState(ctx)
	if err != nil {
		return err
	}

	if loom.UnmarshalAddressPB(state.Owner).Compare(ctx.Message().Sender) != 0 {
		return ErrNotAuthorized
	}

	// Revoke permissions from old owner
	oldOwnerAddr := loom.UnmarshalAddressPB(state.Owner)
	ctx.RevokePermissionFrom(oldOwnerAddr, changeOraclesPerm, ownerRole)

	// Update owner and grant permissions
	state.Owner = req.Oracle
	ownerAddr := loom.UnmarshalAddressPB(req.Oracle)
	ctx.GrantPermissionTo(ownerAddr, changeOraclesPerm, ownerRole)

	return saveState(ctx, state)
}

func removeOracle(ctx contract.Context, oracleAddr loom.Address) error {
	ctx.RevokePermissionFrom(oracleAddr, submitEventsPerm, oracleRole)
	ctx.RevokePermissionFrom(oracleAddr, signWithdrawalsPerm, oracleRole)
	ctx.RevokePermissionFrom(oracleAddr, verifyCreatorsPerm, oracleRole)

	ctx.Delete(oracleStateKey(oracleAddr))
	return nil
}

func (gw *Gateway) GetOracles(ctx contract.StaticContext, req *GetOraclesRequest) (*GetOraclesResponse, error) {
	var oracles []*OracleState
	for _, entry := range ctx.Range(oracleStateKeyPrefix) {
		var oracleState OracleState
		if err := proto.Unmarshal(entry.Value, &oracleState); err != nil {
			return nil, err
		}
		oracles = append(oracles, &oracleState)
	}
	return &GetOraclesResponse{
		Oracles: oracles,
	}, nil
}

func (gw *Gateway) ProcessEventBatch(ctx contract.Context, req *ProcessEventBatchRequest) error {
	if ok, _ := ctx.HasPermission(submitEventsPerm, []string{oracleRole}); !ok {
		return ErrNotAuthorized
	}

	state, err := loadState(ctx)
	if err != nil {
		return err
	}

	blockCount := 0           // number of blocks that were actually processed in this batch
	lastEthBlock := uint64(0) // the last block processed in this batch

	for _, ev := range req.Events {
		// Events in the batch are expected to be ordered by block, so a batch should contain
		// events from block N, followed by events from block N+1, any other order is invalid.
		if ev.EthBlock < lastEthBlock {
			ctx.Logger().Error("[Transfer Gateway] invalid event batch, block has already been processed",
				"block", ev.EthBlock)
			return ErrInvalidEventBatch
		}

		// Multiple validators might submit batches with overlapping block ranges because the
		// Gateway oracles will fetch events from Ethereum at different times, with different
		// latencies, etc. Simply skip blocks that have already been processed.
		if ev.EthBlock <= state.LastMainnetBlockNum {
			continue
		}

		switch payload := ev.Payload.(type) {
		case *tgtypes.TransferGatewayMainnetEvent_Deposit:

			// If loomCoinTG flag is true, then token kind must need to be loomcoin
			// If loomCoinTG flag is false, then token kind must not be loomcoin
			if gw.loomCoinTG != (payload.Deposit.TokenKind == TokenKind_LoomCoin) {
				return ErrInvalidRequest
			}

			if err := validateTokenDeposit(payload.Deposit); err != nil {
				ctx.Logger().Error("[Transfer Gateway] failed to process Mainnet deposit", "err", err)
				continue
			}

			ownerAddr := loom.UnmarshalAddressPB(payload.Deposit.TokenOwner)
			tokenAddr := loom.RootAddress("eth")
			if payload.Deposit.TokenContract != nil {
				tokenAddr = loom.UnmarshalAddressPB(payload.Deposit.TokenContract)
			}

			err = transferTokenDeposit(
				ctx, ownerAddr, tokenAddr,
				payload.Deposit.TokenKind, payload.Deposit.TokenID, payload.Deposit.TokenAmount)
			if err != nil {
				ctx.Logger().Error("[Transfer Gateway] failed to transfer Mainnet deposit", "err", err)
				if err := storeUnclaimedToken(ctx, payload.Deposit); err != nil {
					// this is a fatal error, discard the entire batch so that this deposit event
					// is resubmitted again in the next batch (hopefully after whatever caused this
					// error is resolved)
					return err
				}
			}

		case *tgtypes.TransferGatewayMainnetEvent_Withdrawal:

			// If loomCoinTG flag is true, then token kind must need to be loomcoin
			// If loomCoinTG flag is false, then token kind must not be loomcoin
			if gw.loomCoinTG != (payload.Withdrawal.TokenKind == TokenKind_LoomCoin) {
				return ErrInvalidRequest
			}

			if err := completeTokenWithdraw(ctx, state, payload.Withdrawal); err != nil {
				ctx.Logger().Error("[Transfer Gateway] failed to process Mainnet withdrawal", "err", err)
				continue
			}

		case nil:
			ctx.Logger().Error("[Transfer Gateway] missing event payload")
			continue

		default:
			ctx.Logger().Error("[Transfer Gateway] unknown event payload type %T", payload)
			continue
		}

		if ev.EthBlock > lastEthBlock {
			blockCount++
			lastEthBlock = ev.EthBlock
		}
	}

	// If there are no new events in this batch return an error so that the batch tx isn't
	// propagated to the other nodes.
	if blockCount == 0 {
		return fmt.Errorf("no new events found in the batch")
	}

	state.LastMainnetBlockNum = lastEthBlock

	return saveState(ctx, state)
}

func (gw *Gateway) GetState(ctx contract.StaticContext, req *GatewayStateRequest) (*GatewayStateResponse, error) {
	state, err := loadState(ctx)
	if err != nil {
		return nil, err
	}
	return &GatewayStateResponse{State: state}, nil
}

// WithdrawToken will attempt to transfer an ERC20/ERC721/X token to the Gateway contract,
// if the transfer is successful the contract will create a receipt than can be used by the
// depositor to reclaim ownership of the token through the Mainnet Gateway contract.
// NOTE: Currently an entity must complete each withdrawal by reclaiming ownership on Mainnet
//       before it can make another one withdrawal (even if the tokens originate from different
//       contracts).
func (gw *Gateway) WithdrawToken(ctx contract.Context, req *WithdrawTokenRequest) error {
	if req.TokenContract == nil {
		return ErrInvalidRequest
	}

	switch req.TokenKind {
	case TokenKind_ERC721:
		// assume TokenID == nil means TokenID == 0
	case TokenKind_ERC721X, TokenKind_ERC20:
		if req.TokenAmount == nil {
			return ErrInvalidRequest
		}
	default:
		return ErrInvalidRequest
	}

	ownerAddr := ctx.Message().Sender
	account, err := loadLocalAccount(ctx, ownerAddr)
	if err != nil {
		return err
	}

	if account.WithdrawalReceipt != nil {
		return ErrPendingWithdrawalExists
	}

	ownerEthAddr := loom.Address{}
	if req.Recipient != nil {
		ownerEthAddr = loom.UnmarshalAddressPB(req.Recipient)
	} else {
		mapperAddr, err := ctx.Resolve("addressmapper")
		if err != nil {
			return err
		}

		ownerEthAddr, err = resolveToEthAddr(ctx, mapperAddr, ownerAddr)
		if err != nil {
			return err
		}
	}

	foreignAccount, err := loadForeignAccount(ctx, ownerEthAddr)
	if err != nil {
		return err
	}

	if foreignAccount.CurrentWithdrawer != nil {
		ctx.Logger().Error(ErrPendingWithdrawalExists.Error(), "from", ownerAddr, "to", ownerEthAddr)
		return ErrPendingWithdrawalExists
	}

	tokenAddr := loom.UnmarshalAddressPB(req.TokenContract)
	tokenEthAddr, err := resolveToForeignContractAddr(ctx, tokenAddr)
	if err != nil {
		return err
	}

	tokenID := big.NewInt(0)
	if req.TokenID != nil {
		tokenID = req.TokenID.Value.Int
	}

	tokenAmount := big.NewInt(0)
	if req.TokenAmount != nil {
		tokenAmount = req.TokenAmount.Value.Int
	}

	// The entity wishing to make the withdrawal must first grant approval to the Gateway contract
	// to transfer the token, otherwise this will fail...
	switch req.TokenKind {
	case TokenKind_ERC721:
		erc721 := newERC721Context(ctx, tokenAddr)
		if err = erc721.safeTransferFrom(ownerAddr, ctx.ContractAddress(), tokenID); err != nil {
			return err
		}
		ctx.Logger().Info("WithdrawERC721", "owner", ownerEthAddr, "token", tokenEthAddr)

	case TokenKind_ERC721X:
		erc721x := newERC721XContext(ctx, tokenAddr)
		if err = erc721x.safeTransferFrom(ownerAddr, ctx.ContractAddress(), tokenID, tokenAmount); err != nil {
			return err
		}
		ctx.Logger().Info("WithdrawERC721X", "owner", ownerEthAddr, "token", tokenEthAddr)

	case TokenKind_ERC20:
		erc20 := newERC20Context(ctx, tokenAddr)
		if err := erc20.transferFrom(ownerAddr, ctx.ContractAddress(), tokenAmount); err != nil {
			return err
		}
		ctx.Logger().Info("WithdrawERC20", "owner", ownerEthAddr, "token", tokenEthAddr)
	}

	account.WithdrawalReceipt = &WithdrawalReceipt{
		TokenOwner:      ownerEthAddr.MarshalPB(),
		TokenContract:   tokenEthAddr.MarshalPB(),
		TokenKind:       req.TokenKind,
		TokenID:         req.TokenID,
		TokenAmount:     req.TokenAmount,
		WithdrawalNonce: foreignAccount.WithdrawalNonce,
	}
	foreignAccount.CurrentWithdrawer = ownerAddr.MarshalPB()

	if err := saveForeignAccount(ctx, foreignAccount); err != nil {
		return err
	}

	if err := saveLocalAccount(ctx, account); err != nil {
		return err
	}

	state, err := loadState(ctx)
	if err != nil {
		return err
	}

	if err := addTokenWithdrawer(ctx, state, ownerAddr); err != nil {
		return err
	}

	return saveState(ctx, state)
}

// WithdrawETH will attempt to transfer ETH to the Gateway contract,
// if it's successful it will store a receipt than can be used by the depositor to reclaim ownership
// of the ETH through the Mainnet Gateway contract.
// NOTE: Currently an entity must complete each withdrawal by reclaiming ownership on Mainnet
//       before it can make another withdrawal (even if the tokens/ETH originate from different
//       ERC20 or ERC721 contracts).
func (gw *Gateway) WithdrawETH(ctx contract.Context, req *WithdrawETHRequest) error {
	if req.Amount == nil || req.MainnetGateway == nil {
		return ErrInvalidRequest
	}

	// If loomCoinTG flag is true, then we cant allow eth withdraw operation
	if gw.loomCoinTG {
		return ErrInvalidRequest
	}

	ownerAddr := ctx.Message().Sender
	account, err := loadLocalAccount(ctx, ownerAddr)
	if err != nil {
		return err
	}

	if account.WithdrawalReceipt != nil {
		return ErrPendingWithdrawalExists
	}

	ownerEthAddr := loom.Address{}
	if req.Recipient != nil {
		ownerEthAddr = loom.UnmarshalAddressPB(req.Recipient)
	} else {
		mapperAddr, err := ctx.Resolve("addressmapper")
		if err != nil {
			return err
		}

		ownerEthAddr, err = resolveToEthAddr(ctx, mapperAddr, ownerAddr)
		if err != nil {
			return err
		}
	}

	foreignAccount, err := loadForeignAccount(ctx, ownerEthAddr)
	if err != nil {
		return err
	}

	if foreignAccount.CurrentWithdrawer != nil {
		ctx.Logger().Error(ErrPendingWithdrawalExists.Error(), "from", ownerAddr, "to", ownerEthAddr)
		return ErrPendingWithdrawalExists
	}

	// The entity wishing to make the withdrawal must first grant approval to the Gateway contract
	// to transfer the tokens, otherwise this will fail...
	eth := newETHContext(ctx)
	if err := eth.transferFrom(ownerAddr, ctx.ContractAddress(), req.Amount.Value.Int); err != nil {
		return err
	}

	account.WithdrawalReceipt = &WithdrawalReceipt{
		TokenOwner:      ownerEthAddr.MarshalPB(),
		TokenContract:   req.MainnetGateway,
		TokenKind:       TokenKind_ETH,
		TokenAmount:     req.Amount,
		WithdrawalNonce: foreignAccount.WithdrawalNonce,
	}
	foreignAccount.CurrentWithdrawer = ownerAddr.MarshalPB()

	if err := saveForeignAccount(ctx, foreignAccount); err != nil {
		return err
	}

	if err := saveLocalAccount(ctx, account); err != nil {
		return err
	}

	state, err := loadState(ctx)
	if err != nil {
		return err
	}

	if err := addTokenWithdrawer(ctx, state, ownerAddr); err != nil {
		return err
	}

	return saveState(ctx, state)
}

// WithdrawLoomCoin will attempt to transfer Loomcoin to the Gateway contract,
// if it's successful it will store a receipt than can be used by the depositor to reclaim ownership
// of the Loomcoin through the Mainnet Gateway contract.
// NOTE: Currently an entity must complete each withdrawal by reclaiming ownership on Mainnet
//       before it can make another withdrawal (even if the tokens/ETH/Loom originate from different
//       ERC20 or ERC721 contracts).
func (gw *Gateway) WithdrawLoomCoin(ctx contract.Context, req *WithdrawLoomCoinRequest) error {
	if req.Amount == nil || req.TokenContract == nil {
		return ErrInvalidRequest
	}

	// If loomCoinTG flag is false, then we cant allow loomcoin withdraw operation
	if !gw.loomCoinTG {
		return ErrInvalidRequest
	}

	ownerAddr := ctx.Message().Sender
	account, err := loadLocalAccount(ctx, ownerAddr)
	if err != nil {
		return err
	}

	if account.WithdrawalReceipt != nil {
		return ErrPendingWithdrawalExists
	}

	ownerEthAddr := loom.Address{}
	if req.Recipient != nil {
		ownerEthAddr = loom.UnmarshalAddressPB(req.Recipient)
	} else {
		mapperAddr, err := ctx.Resolve("addressmapper")
		if err != nil {
			return err
		}

		ownerEthAddr, err = resolveToEthAddr(ctx, mapperAddr, ownerAddr)
		if err != nil {
			return err
		}
	}

	foreignAccount, err := loadForeignAccount(ctx, ownerEthAddr)
	if err != nil {
		return err
	}

	if foreignAccount.CurrentWithdrawer != nil {
		ctx.Logger().Error(ErrPendingWithdrawalExists.Error(), "from", ownerAddr, "to", ownerEthAddr)
		return ErrPendingWithdrawalExists
	}

	// Burning the coin from dappchain to keep amount of coin consistent between two chains
	coin := newCoinContext(ctx)
	if err := coin.burn(ownerAddr, req.Amount.Value.Int); err != nil {
		return err
	}

	ctx.Logger().Info("WithdrawLoomCoin", "owner", ownerEthAddr, "token", req.TokenContract)

	account.WithdrawalReceipt = &WithdrawalReceipt{
		TokenOwner:      ownerEthAddr.MarshalPB(),
		TokenContract:   req.TokenContract,
		TokenKind:       TokenKind_LoomCoin,
		TokenAmount:     req.Amount,
		WithdrawalNonce: foreignAccount.WithdrawalNonce,
	}
	foreignAccount.CurrentWithdrawer = ownerAddr.MarshalPB()

	if err := saveForeignAccount(ctx, foreignAccount); err != nil {
		return err
	}

	if err := saveLocalAccount(ctx, account); err != nil {
		return err
	}

	state, err := loadState(ctx)
	if err != nil {
		return err
	}

	if err := addTokenWithdrawer(ctx, state, ownerAddr); err != nil {
		return err
	}

	return saveState(ctx, state)
}

// WithdrawalReceipt will return the receipt generated by the last successful call to WithdrawERC721.
// The receipt can be used to reclaim ownership of the token through the Mainnet Gateway.
func (gw *Gateway) WithdrawalReceipt(ctx contract.StaticContext, req *WithdrawalReceiptRequest) (*WithdrawalReceiptResponse, error) {
	// assume the caller is the owner if the request doesn't specify one
	owner := ctx.Message().Sender
	if req.Owner != nil {
		owner = loom.UnmarshalAddressPB(req.Owner)
	}
	if owner.IsEmpty() {
		return nil, errors.New("no owner specified")
	}
	account, err := loadLocalAccount(ctx, owner)
	if err != nil {
		return nil, err
	}
	return &WithdrawalReceiptResponse{Receipt: account.WithdrawalReceipt}, nil
}

// ConfirmWithdrawalReceipt will attempt to set the Oracle signature on an existing withdrawal
// receipt. This method is only allowed to be invoked by Oracles with withdrawal signing permission,
// and only one Oracle will ever be able to successfully set the signature for any particular
// receipt, all other attempts will error out.
func (gw *Gateway) ConfirmWithdrawalReceipt(ctx contract.Context, req *ConfirmWithdrawalReceiptRequest) error {
	if ok, _ := ctx.HasPermission(signWithdrawalsPerm, []string{oracleRole}); !ok {
		return ErrNotAuthorized
	}

	if req.TokenOwner == nil || req.ValidatorSignatures == nil {
		return ErrInvalidRequest
	}

	ownerAddr := loom.UnmarshalAddressPB(req.TokenOwner)
	account, err := loadLocalAccount(ctx, ownerAddr)
	if err != nil {
		return err
	}

	if account.WithdrawalReceipt == nil {
		return ErrMissingWithdrawalReceipt
	} else if account.WithdrawalReceipt.ValidatorSignatures != nil {
		return ErrWithdrawalReceiptSigned
	}

	account.WithdrawalReceipt.ValidatorSignatures = req.ValidatorSignatures

	if err := saveLocalAccount(ctx, account); err != nil {
		return err
	}

	wr := account.WithdrawalReceipt
	payload, err := proto.Marshal(&TokenWithdrawalSigned{
<<<<<<< HEAD
		TokenOwner:          wr.TokenOwner,
		TokenContract:       wr.TokenContract,
		TokenKind:           wr.TokenKind,
		TokenID:             wr.TokenID,
		TokenAmount:         wr.TokenAmount,
		ValidatorSignatures: wr.ValidatorSignatures,
=======
		TokenOwner:    wr.TokenOwner,
		TokenContract: wr.TokenContract,
		TokenKind:     wr.TokenKind,
		TokenID:       wr.TokenID,
		TokenAmount:   wr.TokenAmount,
		Sig:           wr.OracleSignature,
        ValidatorSignatures: wr.ValidatorSignatures,
>>>>>>> 63a8fa27
	})
	if err != nil {
		return err
	}
	// TODO: Re-enable the second topic when we fix an issue with subscribers receving the same
	//       event twice (or more depending on the number of topics).
	ctx.EmitTopics(payload, tokenWithdrawalSignedEventTopic /*, fmt.Sprintf("contract:%v", wr.TokenContract)*/)
	return nil
}

// PendingWithdrawals will return the token owner & withdrawal hash for all pending withdrawals.
// The Oracle will call this method periodically and sign all the retrieved hashes.
func (gw *Gateway) PendingWithdrawals(ctx contract.StaticContext, req *PendingWithdrawalsRequest) (*PendingWithdrawalsResponse, error) {
	if req.MainnetGateway == nil {
		return nil, ErrInvalidRequest
	}

	state, err := loadState(ctx)
	if err != nil {
		return nil, err
	}

	mainnetGatewayAddr := common.BytesToAddress(req.MainnetGateway.Local)
	summaries := make([]*PendingWithdrawalSummary, 0, len(state.TokenWithdrawers))
	for _, ownerAddrPB := range state.TokenWithdrawers {
		ownerAddr := loom.UnmarshalAddressPB(ownerAddrPB)
		account, err := loadLocalAccount(ctx, ownerAddr)
		if err != nil {
			return nil, err
		}
		receipt := account.WithdrawalReceipt

		if receipt == nil {
			return nil, ErrMissingWithdrawalReceipt
		}
		// If the receipt is already signed, skip it
		if receipt.ValidatorSignatures != nil {
			continue
		}

		safeTokenID := big.NewInt(0)
		if receipt.TokenID != nil {
			safeTokenID = receipt.TokenID.Value.Int
		}

		safeAmount := big.NewInt(0)
		if receipt.TokenAmount != nil {
			safeAmount = receipt.TokenAmount.Value.Int
		}

		var hash []byte
		switch receipt.TokenKind {
		case TokenKind_ERC721:
			hash = ssha.SoliditySHA3(
				ssha.Uint256(safeTokenID),
				ssha.Address(common.BytesToAddress(receipt.TokenContract.Local)),
			)
		case TokenKind_ERC721X:
			hash = ssha.SoliditySHA3(
				ssha.Uint256(safeTokenID),
				ssha.Uint256(safeAmount),
				ssha.Address(common.BytesToAddress(receipt.TokenContract.Local)),
			)
		case TokenKind_ERC20:
			hash = ssha.SoliditySHA3(
				ssha.Uint256(safeAmount),
				ssha.Address(common.BytesToAddress(receipt.TokenContract.Local)),
			)
		case TokenKind_ETH:
			hash = ssha.SoliditySHA3(ssha.Uint256(safeAmount))
		case TokenKind_LoomCoin:
			hash = ssha.SoliditySHA3(
				ssha.Uint256(safeAmount),
				ssha.Address(common.BytesToAddress(receipt.TokenContract.Local)),
			)
		default:
			ctx.Logger().Error("[Transfer Gateway] pending withdrawal has an invalid token kind",
				"tokenKind", receipt.TokenKind,
			)
			continue
		}

		hash = ssha.SoliditySHA3(
			ssha.Address(common.BytesToAddress(receipt.TokenOwner.Local)),
			ssha.Uint256(new(big.Int).SetUint64(receipt.WithdrawalNonce)),
			ssha.Address(mainnetGatewayAddr),
			hash,
		)

		summaries = append(summaries, &PendingWithdrawalSummary{
			TokenOwner: ownerAddrPB,
			Hash:       hash,
		})
	}

	// TODO: should probably enforce an upper bound on the response size
	return &PendingWithdrawalsResponse{Withdrawals: summaries}, nil
}

// ReclaimDepositorTokens will attempt to transfer any tokens that the caller may have deposited
// into the Mainnet Gateway but hasn't yet received from the DAppChain Gateway because of a missing
// identity or contract mapping.
func (gw *Gateway) ReclaimDepositorTokens(ctx contract.Context, req *ReclaimDepositorTokensRequest) error {
	// Assume the caller is trying to reclaim their own tokens if depositors are not specified
	if len(req.Depositors) == 0 {
		mapperAddr, err := ctx.Resolve("addressmapper")
		if err != nil {
			return errors.Wrap(err, ErrFailedToReclaimToken.Error())
		}

		ownerAddr, err := resolveToEthAddr(ctx, mapperAddr, ctx.Message().Sender)
		if err != nil {
			return errors.Wrap(err, ErrFailedToReclaimToken.Error())
		}

		return reclaimDepositorTokens(ctx, ownerAddr)
	}

	// Otherwise only the Gateway owner is allowed to reclaim tokens for depositors
	state, err := loadState(ctx)
	if err != nil {
		return errors.Wrap(err, ErrFailedToReclaimToken.Error())
	}
	if loom.UnmarshalAddressPB(state.Owner).Compare(ctx.Message().Sender) != 0 {
		return ErrNotAuthorized
	}

	for _, depAddr := range req.Depositors {
		ownerAddr := loom.UnmarshalAddressPB(depAddr)
		if err := reclaimDepositorTokens(ctx, ownerAddr); err != nil {
			ctx.Logger().Error("[Transfer Gateway] failed to reclaim depositor tokens",
				"owner", ownerAddr,
				"err", err,
			)
		}
	}
	return nil
}

// ReclaimContractTokens will attempt to transfer tokens that originated from the specified Mainnet
// contract, and that have been deposited to the Mainnet Gateway, but haven't yet been received by
// the depositors on the DAppChain because of a missing identity or contract mapping. This function
// can only be called by the creator of the specified token contract, or the Gateway contract owner.
func (gw *Gateway) ReclaimContractTokens(ctx contract.Context, req *ReclaimContractTokensRequest) error {
	if req.TokenContract == nil {
		return ErrInvalidRequest
	}

	foreignContractAddr := loom.UnmarshalAddressPB(req.TokenContract)
	localContractAddr, err := resolveToLocalContractAddr(ctx, foreignContractAddr)
	if err != nil {
		return errors.Wrap(err, ErrFailedToReclaimToken.Error())
	}

	cr, err := ctx.ContractRecord(localContractAddr)
	if err != nil {
		return errors.Wrap(err, ErrFailedToReclaimToken.Error())
	}

	callerAddr := ctx.Message().Sender
	if cr.CreatorAddress.Compare(callerAddr) != 0 {
		state, err := loadState(ctx)
		if err != nil {
			return errors.Wrap(err, ErrFailedToReclaimToken.Error())
		}
		if loom.UnmarshalAddressPB(state.Owner).Compare(callerAddr) != 0 {
			return ErrNotAuthorized
		}
	}

	for _, entry := range ctx.Range(unclaimedTokenDepositorsRangePrefix(foreignContractAddr)) {
		var addr types.Address
		if err := proto.Unmarshal(entry.Value, &addr); err != nil {
			ctx.Logger().Error(
				"[Transfer Gateway] ReclaimContractTokens failed to unmarshal depositor address",
				"token", foreignContractAddr,
				"err", err,
			)
			continue
		}

		ownerAddr := loom.UnmarshalAddressPB(&addr)
		tokenKey := unclaimedTokenKey(ownerAddr, foreignContractAddr)
		var unclaimedToken UnclaimedToken
		if err := ctx.Get(tokenKey, &unclaimedToken); err != nil {
			ctx.Logger().Error("[Transfer Gateway] failed to load unclaimed tokens",
				"owner", ownerAddr,
				"token", foreignContractAddr,
				"err", err,
			)
		}
		if err := reclaimDepositorTokensForContract(ctx, ownerAddr, foreignContractAddr, &unclaimedToken); err != nil {
			ctx.Logger().Error("[Transfer Gateway] failed to reclaim depositor tokens",
				"owner", ownerAddr,
				"token", foreignContractAddr,
				"err", err,
			)
		}
	}

	return nil
}

func reclaimDepositorTokens(ctx contract.Context, ownerAddr loom.Address) error {
	for _, entry := range ctx.Range(unclaimedTokensRangePrefix(ownerAddr)) {
		var unclaimedToken UnclaimedToken
		if err := proto.Unmarshal(entry.Value, &unclaimedToken); err != nil {
			// shouldn't actually ever happen
			return errors.Wrap(err, ErrFailedToReclaimToken.Error())
		}

		tokenAddr := loom.RootAddress("eth")
		if unclaimedToken.TokenContract != nil {
			tokenAddr = loom.UnmarshalAddressPB(unclaimedToken.TokenContract)
		}

		if err := reclaimDepositorTokensForContract(ctx, ownerAddr, tokenAddr, &unclaimedToken); err != nil {
			return err
		}
	}
	return nil
}

func reclaimDepositorTokensForContract(
	ctx contract.Context, ownerAddr, tokenAddr loom.Address, unclaimedToken *UnclaimedToken,
) error {
	failed := []*TokenAmount{}
	for _, a := range unclaimedToken.Amounts {
		err := transferTokenDeposit(ctx, ownerAddr, tokenAddr, unclaimedToken.TokenKind, a.TokenID, a.TokenAmount)
		if err != nil {
			failed = append(failed, a)
			tokenID := big.NewInt(0)
			if a.TokenID != nil {
				tokenID = a.TokenID.Value.Int
			}
			amount := big.NewInt(0)
			if a.TokenAmount != nil {
				amount = a.TokenAmount.Value.Int
			}
			ctx.Logger().Error(ErrFailedToReclaimToken.Error(),
				"owner", ownerAddr,
				"token", tokenAddr,
				"kind", unclaimedToken.TokenKind,
				"tokenID", tokenID.String(),
				"amount", amount.String(),
				"err", err)
			continue
		}
	}

	tokenKey := unclaimedTokenKey(ownerAddr, tokenAddr)
	depositorKey := unclaimedTokenDepositorKey(tokenAddr, ownerAddr)
	if len(failed) == 0 {
		ctx.Delete(tokenKey)
		ctx.Delete(depositorKey)
	} else {
		unclaimedToken.Amounts = failed
		if err := ctx.Set(tokenKey, unclaimedToken); err != nil {
			return errors.Wrap(err, ErrFailedToReclaimToken.Error())
		}
	}

	return nil
}

// Performs basic validation to ensure all required deposit fields are set.
func validateTokenDeposit(deposit *MainnetTokenDeposited) error {
	if deposit.TokenOwner == nil {
		return ErrInvalidRequest
	}

	if (deposit.TokenKind != TokenKind_ETH) && (deposit.TokenContract == nil) {
		return ErrInvalidRequest
	}

	switch deposit.TokenKind {
	case TokenKind_ERC721:
		// assume TokenID == nil means TokenID == 0
	case TokenKind_ERC721X, TokenKind_ERC20, TokenKind_ETH, TokenKind_LoomCoin:
		if deposit.TokenAmount == nil {
			return ErrInvalidRequest
		}
	default:
		return fmt.Errorf("%v deposits not supported", deposit.TokenKind)
	}
	return nil
}

// When a token is deposited to the Mainnet Gateway mint it on the DAppChain if it doesn't exist
// yet, and transfer it to the owner's DAppChain address.
func transferTokenDeposit(
	ctx contract.Context, ownerEthAddr, tokenEthAddr loom.Address,
	kind TokenKind, tokenID *types.BigUInt, tokenAmount *types.BigUInt,
) error {
	mapperAddr, err := ctx.Resolve("addressmapper")
	if err != nil {
		return err
	}

	ownerAddr, err := resolveToDAppAddr(ctx, mapperAddr, ownerEthAddr)
	if err != nil {
		return errors.Wrapf(err, "no mapping exists for account %v", ownerEthAddr)
	}

	var tokenAddr loom.Address
	if kind != TokenKind_ETH && kind != TokenKind_LoomCoin {
		tokenAddr, err = resolveToLocalContractAddr(ctx, tokenEthAddr)
		if err != nil {
			return errors.Wrapf(err, "no mapping exists for token %v", tokenEthAddr)
		}
	}

	safeTokenID := big.NewInt(0)
	if tokenID != nil {
		safeTokenID = tokenID.Value.Int
	}

	safeAmount := big.NewInt(0)
	if tokenAmount != nil {
		safeAmount = tokenAmount.Value.Int
	}

	switch kind {
	case TokenKind_ERC721:
		erc721 := newERC721Context(ctx, tokenAddr)

		exists, err := erc721.exists(safeTokenID)
		if err != nil {
			return err
		}

		if !exists {
			if err := erc721.mintToGateway(safeTokenID); err != nil {
				return errors.Wrapf(err, "failed to mint token %v - %s", tokenAddr, safeTokenID.String())
			}
		}

		// At this point the token is owned by the associated token contract, so transfer it back to the
		// original owner...
		if err := erc721.safeTransferFrom(ctx.ContractAddress(), ownerAddr, safeTokenID); err != nil {
			return errors.Wrapf(err, "failed to transfer ERC721 token")
		}

	case TokenKind_ERC721X:
		erc721x := newERC721XContext(ctx, tokenAddr)

		availableFunds, err := erc721x.balanceOf(ctx.ContractAddress(), safeTokenID)
		if err != nil {
			return err
		}

		if availableFunds.Cmp(safeAmount) < 0 {
			shortage := big.NewInt(0).Sub(safeAmount, availableFunds)
			if err := erc721x.mintToGateway(safeTokenID, shortage); err != nil {
				return errors.Wrapf(err, "failed to mint tokens %v - %s", tokenAddr, safeTokenID.String())
			}
		}

		if err := erc721x.safeTransferFrom(ctx.ContractAddress(), ownerAddr, safeTokenID, safeAmount); err != nil {
			return errors.Wrapf(err, "failed to transfer ERC721X token")
		}

	case TokenKind_ERC20:
		erc20 := newERC20Context(ctx, tokenAddr)
		availableFunds, err := erc20.balanceOf(ctx.ContractAddress())
		if err != nil {
			return err
		}

		// If the DAppChain Gateway doesn't have sufficient funds to complete the transfer then
		// try to mint the required amount...
		if availableFunds.Cmp(safeAmount) < 0 {
			if err := erc20.mintToGateway(safeAmount); err != nil {
				return errors.Wrapf(err, "failed to mint tokens %v - %s", tokenAddr, safeAmount.String())
			}
		}

		if err := erc20.transfer(ownerAddr, safeAmount); err != nil {
			return errors.Wrap(err, "failed to transfer ERC20 tokens")
		}

	case TokenKind_ETH:
		eth := newETHContext(ctx)
		availableFunds, err := eth.balanceOf(ctx.ContractAddress())
		if err != nil {
			return err
		}

		// If the DAppChain Gateway doesn't have sufficient funds to complete the transfer then
		// try to mint the required amount...
		if availableFunds.Cmp(safeAmount) < 0 {
			if err := eth.mintToGateway(safeAmount); err != nil {
				return errors.Wrapf(err, "failed to mint ETH - %s", safeAmount.String())
			}
		}

		if err := eth.transfer(ownerAddr, safeAmount); err != nil {
			return errors.Wrap(err, "failed to transfer ETH")
		}
	case TokenKind_LoomCoin:
		coin := newCoinContext(ctx)
		availableFunds, err := coin.balanceOf(ctx.ContractAddress())
		if err != nil {
			return err
		}

		if availableFunds.Cmp(safeAmount) < 0 {
			if err := coin.mintToGateway(safeAmount); err != nil {
				return errors.Wrapf(err, "failed to mint loom coin - %s", safeAmount.String())
			}
		}

		if err := coin.transfer(ownerAddr, safeAmount); err != nil {
			return errors.Wrap(err, "failed to transfer loom coin")
		}
	}

	return nil
}

func storeUnclaimedToken(ctx contract.Context, deposit *MainnetTokenDeposited) error {
	ownerAddr := loom.UnmarshalAddressPB(deposit.TokenOwner)
	tokenAddr := loom.RootAddress("eth")

	if deposit.TokenContract != nil {
		tokenAddr = loom.UnmarshalAddressPB(deposit.TokenContract)
	}

	unclaimedToken := UnclaimedToken{
		TokenContract: deposit.TokenContract,
		TokenKind:     deposit.TokenKind,
	}
	tokenKey := unclaimedTokenKey(ownerAddr, tokenAddr)
	err := ctx.Get(tokenKey, &unclaimedToken)
	if err != nil && err != contract.ErrNotFound {
		return errors.Wrapf(err, "failed to load unclaimed token for %v", ownerAddr)
	}

	switch deposit.TokenKind {
	case TokenKind_ERC721:
		unclaimedToken.Amounts = append(unclaimedToken.Amounts, &TokenAmount{
			TokenID: deposit.TokenID,
		})

	case TokenKind_ERC721X:
		// store the total amount per token ID
		var oldAmount *TokenAmount
		for _, a := range unclaimedToken.Amounts {
			if a.TokenID.Value.Cmp(&deposit.TokenID.Value) == 0 {
				oldAmount = a
				break
			}
		}
		if oldAmount != nil {
			val := &oldAmount.TokenAmount.Value
			val.Add(val, &deposit.TokenAmount.Value)
		} else {
			unclaimedToken.Amounts = append(unclaimedToken.Amounts, &TokenAmount{
				TokenID:     deposit.TokenID,
				TokenAmount: deposit.TokenAmount,
			})
		}

	case TokenKind_ERC20, TokenKind_ETH, TokenKind_LoomCoin:
		// store a single total amount
		oldAmount := big.NewInt(0)
		if len(unclaimedToken.Amounts) == 1 {
			oldAmount = unclaimedToken.Amounts[0].TokenAmount.Value.Int
		}
		newAmount := oldAmount.Add(oldAmount, deposit.TokenAmount.Value.Int)
		unclaimedToken.Amounts = []*TokenAmount{
			&TokenAmount{
				TokenAmount: &types.BigUInt{Value: *loom.NewBigUInt(newAmount)},
			},
		}
	}

	// make it possible to iterate all depositors with unclaimed tokens by token contract
	depositorKey := unclaimedTokenDepositorKey(tokenAddr, ownerAddr)
	if err := ctx.Set(depositorKey, ownerAddr.MarshalPB()); err != nil {
		return err
	}
	return ctx.Set(tokenKey, &unclaimedToken)
}

// When a token is withdrawn from the Mainnet Gateway find the corresponding withdrawal receipt
// and remove it from the owner's account, once the receipt is removed the owner will be able to
// initiate another withdrawal to Mainnet.
func completeTokenWithdraw(ctx contract.Context, state *GatewayState, withdrawal *MainnetTokenWithdrawn) error {
	if withdrawal.TokenOwner == nil {
		return ErrInvalidRequest
	}

	if (withdrawal.TokenKind != TokenKind_ETH) && (withdrawal.TokenContract == nil) {
		return ErrInvalidRequest
	}

	switch withdrawal.TokenKind {
	case TokenKind_ERC721:
		// assume TokenID == nil means TokenID == 0
	case TokenKind_ERC721X, TokenKind_ERC20, TokenKind_ETH, TokenKind_LoomCoin:
		if withdrawal.TokenAmount == nil {
			return ErrInvalidRequest
		}
	default:
		return fmt.Errorf("%v withdrawals not supported", withdrawal.TokenKind)
	}

	ownerEthAddr := loom.UnmarshalAddressPB(withdrawal.TokenOwner)
	foreignAccount, err := loadForeignAccount(ctx, ownerEthAddr)
	if err != nil {
		return err
	}

	if foreignAccount.CurrentWithdrawer == nil {
		return fmt.Errorf("no pending withdrawal to %v found", ownerEthAddr)
	}

	ownerAddr := loom.UnmarshalAddressPB(foreignAccount.CurrentWithdrawer)
	account, err := loadLocalAccount(ctx, ownerAddr)
	if err != nil {
		return err
	}

	if account.WithdrawalReceipt == nil {
		return fmt.Errorf("no pending withdrawal from %v to %v found", ownerAddr, ownerEthAddr)
	}
	// TODO: check contract address & token ID match the receipt
	account.WithdrawalReceipt = nil
	foreignAccount.WithdrawalNonce++
	foreignAccount.CurrentWithdrawer = nil

	if err := saveLocalAccount(ctx, account); err != nil {
		return err
	}

	if err := saveForeignAccount(ctx, foreignAccount); err != nil {
		return err
	}

	return removeTokenWithdrawer(ctx, state, ownerAddr)
}

func loadState(ctx contract.StaticContext) (*GatewayState, error) {
	var state GatewayState
	err := ctx.Get(stateKey, &state)
	if err != nil && err != contract.ErrNotFound {
		return nil, err
	}
	return &state, nil
}

func saveState(ctx contract.Context, state *GatewayState) error {
	return ctx.Set(stateKey, state)
}

// Returns the address of the DAppChain account or contract that corresponds to the given Ethereum address
func resolveToDAppAddr(ctx contract.StaticContext, mapperAddr, ethAddr loom.Address) (loom.Address, error) {
	var resp address_mapper.GetMappingResponse
	req := &address_mapper.GetMappingRequest{From: ethAddr.MarshalPB()}
	if err := contract.StaticCallMethod(ctx, mapperAddr, "GetMapping", req, &resp); err != nil {
		return loom.Address{}, err
	}
	return loom.UnmarshalAddressPB(resp.To), nil
}

// Returns the address of the Ethereum account or contract that corresponds to the given DAppChain address
func resolveToEthAddr(ctx contract.StaticContext, mapperAddr, dappAddr loom.Address) (loom.Address, error) {
	var resp address_mapper.GetMappingResponse
	req := &address_mapper.GetMappingRequest{From: dappAddr.MarshalPB()}
	if err := contract.StaticCallMethod(ctx, mapperAddr, "GetMapping", req, &resp); err != nil {
		return loom.Address{}, err
	}
	return loom.UnmarshalAddressPB(resp.To), nil
}

func loadLocalAccount(ctx contract.StaticContext, owner loom.Address) (*LocalAccount, error) {
	account := LocalAccount{Owner: owner.MarshalPB()}
	err := ctx.Get(localAccountKey(owner), &account)
	if err != nil && err != contract.ErrNotFound {
		return nil, errors.Wrapf(err, "failed to load account for %v", owner)
	}
	return &account, nil
}

func saveLocalAccount(ctx contract.Context, acct *LocalAccount) error {
	ownerAddr := loom.UnmarshalAddressPB(acct.Owner)
	if err := ctx.Set(localAccountKey(ownerAddr), acct); err != nil {
		return errors.Wrapf(err, "failed to save account for %v", ownerAddr)
	}
	return nil
}

func loadForeignAccount(ctx contract.StaticContext, owner loom.Address) (*ForeignAccount, error) {
	account := ForeignAccount{Owner: owner.MarshalPB()}
	err := ctx.Get(foreignAccountKey(owner), &account)
	if err != nil && err != contract.ErrNotFound {
		return nil, errors.Wrapf(err, "failed to load account for %v", owner)
	}
	return &account, nil
}

func saveForeignAccount(ctx contract.Context, acct *ForeignAccount) error {
	ownerAddr := loom.UnmarshalAddressPB(acct.Owner)
	if err := ctx.Set(foreignAccountKey(ownerAddr), acct); err != nil {
		return errors.Wrapf(err, "failed to save account for %v", ownerAddr)
	}
	return nil
}

func addTokenWithdrawer(ctx contract.StaticContext, state *GatewayState, owner loom.Address) error {
	// TODO: replace this with ctx.Range()
	ownerAddrPB := owner.MarshalPB()
	for _, addr := range state.TokenWithdrawers {
		if ownerAddrPB.ChainId == addr.ChainId && ownerAddrPB.Local.Compare(addr.Local) == 0 {
			return ErrPendingWithdrawalExists
		}
	}
	state.TokenWithdrawers = append(state.TokenWithdrawers, ownerAddrPB)
	return nil
}

func removeTokenWithdrawer(ctx contract.StaticContext, state *GatewayState, owner loom.Address) error {
	ownerAddrPB := owner.MarshalPB()
	for i, addr := range state.TokenWithdrawers {
		if ownerAddrPB.ChainId == addr.ChainId && ownerAddrPB.Local.Compare(addr.Local) == 0 {
			// TODO: keep the list sorted
			state.TokenWithdrawers[i] = state.TokenWithdrawers[len(state.TokenWithdrawers)-1]
			state.TokenWithdrawers = state.TokenWithdrawers[:len(state.TokenWithdrawers)-1]
			return nil
		}
	}

	return ErrNoPendingWithdrawalExists
}

func addOracle(ctx contract.Context, oracleAddr loom.Address) error {
	ctx.GrantPermissionTo(oracleAddr, submitEventsPerm, oracleRole)
	ctx.GrantPermissionTo(oracleAddr, signWithdrawalsPerm, oracleRole)
	ctx.GrantPermissionTo(oracleAddr, verifyCreatorsPerm, oracleRole)

	err := ctx.Set(oracleStateKey(oracleAddr), &OracleState{Address: oracleAddr.MarshalPB()})
	if err != nil {
		return errors.Wrap(err, ErrOracleStateSaveFailed.Error())
	}
	return nil
}

var Contract plugin.Contract = contract.MakePluginContract(&Gateway{
	loomCoinTG: false,
})

var LoomCoinContract plugin.Contract = contract.MakePluginContract(&Gateway{
	loomCoinTG: true,
})

var UnsafeContract plugin.Contract = contract.MakePluginContract(&UnsafeGateway{Gateway{
	loomCoinTG: false,
}})

var UnsafeLoomCoinContract plugin.Contract = contract.MakePluginContract(&UnsafeGateway{Gateway{
	loomCoinTG: true,
}})<|MERGE_RESOLUTION|>--- conflicted
+++ resolved
@@ -740,14 +740,6 @@
 
 	wr := account.WithdrawalReceipt
 	payload, err := proto.Marshal(&TokenWithdrawalSigned{
-<<<<<<< HEAD
-		TokenOwner:          wr.TokenOwner,
-		TokenContract:       wr.TokenContract,
-		TokenKind:           wr.TokenKind,
-		TokenID:             wr.TokenID,
-		TokenAmount:         wr.TokenAmount,
-		ValidatorSignatures: wr.ValidatorSignatures,
-=======
 		TokenOwner:    wr.TokenOwner,
 		TokenContract: wr.TokenContract,
 		TokenKind:     wr.TokenKind,
@@ -755,7 +747,6 @@
 		TokenAmount:   wr.TokenAmount,
 		Sig:           wr.OracleSignature,
         ValidatorSignatures: wr.ValidatorSignatures,
->>>>>>> 63a8fa27
 	})
 	if err != nil {
 		return err
