package chainconfig

import (
	"github.com/gogo/protobuf/proto"
	loom "github.com/loomnetwork/go-loom"
	cctypes "github.com/loomnetwork/go-loom/builtin/types/chainconfig"
	dpostypes "github.com/loomnetwork/go-loom/builtin/types/dposv2"
	"github.com/loomnetwork/go-loom/plugin"
	contract "github.com/loomnetwork/go-loom/plugin/contractpb"
	plugintypes "github.com/loomnetwork/go-loom/plugin/types"
	"github.com/loomnetwork/go-loom/util"
	"github.com/loomnetwork/loomchain"
	"github.com/loomnetwork/loomchain/builtin/plugins/dposv3"
	"github.com/loomnetwork/loomchain/registry"
	"github.com/pkg/errors"
)

type (
<<<<<<< HEAD
	InitRequest           = cctypes.InitRequest
	ListFeaturesRequest   = cctypes.ListFeaturesRequest
	ListFeaturesResponse  = cctypes.ListFeaturesResponse
	GetFeatureRequest     = cctypes.GetFeatureRequest
	GetFeatureResponse    = cctypes.GetFeatureResponse
	AddFeatureRequest     = cctypes.AddFeatureRequest
	AddFeatureResponse    = cctypes.AddFeatureResponse
	RemoveFeatureRequest  = cctypes.RemoveFeatureRequest
	SetParamsRequest      = cctypes.SetParamsRequest
	GetParamsRequest      = cctypes.GetParamsRequest
	GetParamsResponse     = cctypes.GetParamsResponse
	Params                = cctypes.Params
	Feature               = cctypes.Feature
	EnableFeatureRequest  = cctypes.EnableFeatureRequest
	EnableFeatureResponse = cctypes.EnableFeatureResponse

	Config              = cctypes.Config
	Vote                = cctypes.Vote
	Proposal            = cctypes.Proposal
	AddConfigRequest    = cctypes.AddConfigRequest
	GetConfigRequest    = cctypes.GetConfigRequest
	GetConfigResponse   = cctypes.GetConfigResponse
	ListConfigsRequest  = cctypes.ListConfigsRequest
	ListConfigsResponse = cctypes.ListConfigsResponse
	SetConfigRequest    = cctypes.SetConfigRequest
	ConfigValueRequest  = cctypes.ConfigValueRequest
	ConfigValueResponse = cctypes.ConfigValueResponse
	RemoveConfigRequest = cctypes.RemoveConfigRequest
=======
	InitRequest                = cctypes.InitRequest
	ListFeaturesRequest        = cctypes.ListFeaturesRequest
	ListFeaturesResponse       = cctypes.ListFeaturesResponse
	GetFeatureRequest          = cctypes.GetFeatureRequest
	GetFeatureResponse         = cctypes.GetFeatureResponse
	AddFeatureRequest          = cctypes.AddFeatureRequest
	AddFeatureResponse         = cctypes.AddFeatureResponse
	RemoveFeatureRequest       = cctypes.RemoveFeatureRequest
	SetParamsRequest           = cctypes.SetParamsRequest
	GetParamsRequest           = cctypes.GetParamsRequest
	GetParamsResponse          = cctypes.GetParamsResponse
	Params                     = cctypes.Params
	Feature                    = cctypes.Feature
	ValidatorInfo              = cctypes.ValidatorInfo
	EnableFeatureRequest       = cctypes.EnableFeatureRequest
	EnableFeatureResponse      = cctypes.EnableFeatureResponse
	GetValidatorInfoRequest    = cctypes.GetValidatorInfoRequest
	GetValidatorInfoResponse   = cctypes.GetValidatorInfoResponse
	SetValidatorInfoRequest    = cctypes.SetValidatorInfoRequest
	ListValidatorsInfoRequest  = cctypes.ListValidatorsInfoRequest
	ListValidatorsInfoResponse = cctypes.ListValidatorsInfoResponse
>>>>>>> bc3efc22
)

const (
	// FeaturePending status indicates a feature hasn't been enabled by majority of validators yet.
	FeaturePending = cctypes.Feature_PENDING
	// FeatureWaiting status indicates a feature has been enabled by majority of validators, but
	// hasn't been activated yet because not enough blocks confirmations have occurred yet.
	FeatureWaiting = cctypes.Feature_WAITING
	// FeatureEnabled status indicates a feature has been enabled by majority of validators, and
	// has been activated on the chain.
	FeatureEnabled = cctypes.Feature_ENABLED
	// FeatureDisabled is not currently used.
	FeatureDisabled = cctypes.Feature_DISABLED

	// ConfigVoting status indicates new config settings are being voted.
	ConfigVoting = cctypes.Config_VOTING
	// ConfigSettled status indicates a new config setting has been settled by majority of validators, but
	// hasn't been activated yet because not enough blocks confirmations have occurred yet.
	ConfigSettled = cctypes.Config_SETTLED
	// ConfigActivated status indicates a new config has been voted by majority of validators, and
	// has been activated on the chain.
	ConfigActivated = cctypes.Config_ACTIVATED
)

var (
	// ErrNotAuthorized indicates that a contract method failed because the caller didn't have
	// the permission to execute that method.
	ErrNotAuthorized = errors.New("[ChainConfig] not authorized")
	// ErrInvalidRequest is a generic error that's returned when something is wrong with the
	// request message, e.g. missing or invalid fields.
	ErrInvalidRequest = errors.New("[ChainConfig] invalid request")
	// ErrOwnerNotSpecified returned if init request does not have owner address
	ErrOwnerNotSpecified = errors.New("[ChainConfig] owner not specified")
	// ErrFeatureAlreadyExists returned if an owner try to set an existing feature
	ErrFeatureAlreadyExists = errors.New("[ChainConfig] feature already exists")
	// ErrInvalidParams returned if parameters are invalid
	ErrInvalidParams = errors.New("[ChainConfig] invalid params")
	// ErrFeatureAlreadyEnabled is returned if a validator tries to enable a feature that's already enabled
	ErrFeatureAlreadyEnabled = errors.New("[ChainConfig] feature already enabled")
	// ErrEmptyValidatorsList is returned if ctx.Validators() return empty validators list.
	ErrEmptyValidatorsList = errors.New("[ChainConfig] empty validators list")
	// ErrFeatureNotSupported inidicates that an enabled feature is not supported in the current build
	ErrFeatureNotSupported = errors.New("[ChainConfig] feature is not supported in the current build")
	// ErrFeatureNotFound indicates that a feature does not exist
	ErrFeatureNotFound = errors.New("[ChainConfig] feature not found")
	// ErrFeatureNotEnabled indacates that a feature has not been enabled
	// by majority of validators, and has not been activated on the chain.
	ErrFeatureNotEnabled = errors.New("[ChainConfig] feature not enabled")
<<<<<<< HEAD

	// ErrConfigNotFound indicates that a config does not exist
	ErrConfigNotFound = errors.New("[ChainConfig] config not found")
	// ErrConfigNotSupported inidicates that an enabled config is not supported in the current build
	ErrConfigNotSupported = errors.New("[ChainConfig] config is not supported in the current build")
	// ErrConfigAlreadyExists returned if an owner try to set an existing config
	ErrConfigAlreadyExists = errors.New("[ChainConfig] config already exists")
	// ErrConfigAlreadySettled is returned if a validator tries to vote a confg that's already settled
	ErrConfigAlreadySettled = errors.New("[ChainConfig] config already settled")
	// ErrConfigNonVotable is returned if a validator tries to vote a non-votable config
	ErrConfigNonVotable = errors.New("[ChainConfig] config is not votable")
)

const (
	featurePrefix = "ft"
	configPrefix  = "cfg"
	ownerRole     = "owner"
=======
)

const (
	featurePrefix       = "ft"
	ownerRole           = "owner"
	validatorInfoPrefix = "vi"
>>>>>>> bc3efc22
)

var (
	setParamsPerm  = []byte("setp")
	addFeaturePerm = []byte("addf")

	paramsKey = []byte("params")
)

func featureKey(featureName string) []byte {
	return util.PrefixKey([]byte(featurePrefix), []byte(featureName))
}

<<<<<<< HEAD
func configKey(configName string) []byte {
	return util.PrefixKey([]byte(configPrefix), []byte(configName))
=======
func validatorInfoKey(addr loom.Address) []byte {
	return util.PrefixKey([]byte(validatorInfoPrefix), addr.Bytes())
>>>>>>> bc3efc22
}

type ChainConfig struct {
}

func (c *ChainConfig) Meta() (plugin.Meta, error) {
	return plugin.Meta{
		Name:    "chainconfig",
		Version: "1.0.0",
	}, nil
}

func (c *ChainConfig) Init(ctx contract.Context, req *InitRequest) error {
	if req.Owner == nil {
		return ErrOwnerNotSpecified
	}
	ownerAddr := loom.UnmarshalAddressPB(req.Owner)
	ctx.GrantPermissionTo(ownerAddr, setParamsPerm, ownerRole)
	ctx.GrantPermissionTo(ownerAddr, addFeaturePerm, ownerRole)

	for _, feature := range req.Features {
		if feature.Status != FeaturePending && feature.Status != FeatureWaiting {
			return ErrInvalidRequest
		}
		if found := ctx.Has(featureKey(feature.Name)); found {
			return ErrFeatureAlreadyExists
		}
		ctx.Set(featureKey(feature.Name), feature)
	}

	if req.Params != nil {
		if err := setParams(ctx, req.Params.VoteThreshold, req.Params.NumBlockConfirmations); err != nil {
			return err
		}
	}
	return nil
}

func (c *ChainConfig) SetParams(ctx contract.Context, req *SetParamsRequest) error {
	if req.Params == nil {
		return ErrInvalidRequest
	}

	if ok, _ := ctx.HasPermission(setParamsPerm, []string{ownerRole}); !ok {
		return ErrNotAuthorized
	}

	return setParams(ctx, req.Params.VoteThreshold, req.Params.NumBlockConfirmations)
}

func (c *ChainConfig) GetParams(ctx contract.StaticContext, req *GetParamsRequest) (*GetParamsResponse, error) {
	params, err := getParams(ctx)
	if err != nil {
		return nil, err
	}
	return &GetParamsResponse{
		Params: params,
	}, nil
}

// FeatureEnabled checks if a specific feature is currently enabled on the chain, which means that
// it has been enabled by a sufficient number of validators, and has been activated.
func (c *ChainConfig) FeatureEnabled(
	ctx contract.StaticContext, req *plugintypes.FeatureEnabledRequest,
) (*plugintypes.FeatureEnabledResponse, error) {
	if req.Name == "" {
		return nil, ErrInvalidRequest
	}

	val := ctx.FeatureEnabled(req.Name, req.DefaultVal)
	return &plugintypes.FeatureEnabledResponse{
		Value: val,
	}, nil
}

// EnableFeature should be called by a validator to indicate they're ready to activate a feature.
// The feature won't actually become active until the majority of the validators have indicated
// they're ready.
func (c *ChainConfig) EnableFeature(ctx contract.Context, req *EnableFeatureRequest) error {
	if len(req.Names) == 0 {
		return ErrInvalidRequest
	}
	for _, name := range req.Names {
		if err := enableFeature(ctx, name); err != nil {
			return err
		}
	}
	return nil
}

// AddFeature should be called by the contract owner to add new features the validators can enable.
func (c *ChainConfig) AddFeature(ctx contract.Context, req *AddFeatureRequest) error {
	if len(req.Names) == 0 {
		return ErrInvalidRequest
	}
	for _, name := range req.Names {
		if err := addFeature(ctx, name, req.BuildNumber, req.AutoEnable); err != nil {
			return err
		}
	}
	return nil
}

// RemoveFeature should be called by the contract owner to remove features.
// NOTE: Features can only be removed before they're activated by the chain.
func (c *ChainConfig) RemoveFeature(ctx contract.Context, req *RemoveFeatureRequest) error {
	if len(req.Names) == 0 {
		return ErrInvalidRequest
	}
	for _, name := range req.Names {
		if err := removeFeature(ctx, name); err != nil {
			return err
		}
	}
	return nil
}

// ListFeatures returns info about all the currently known features.
func (c *ChainConfig) ListFeatures(ctx contract.StaticContext, req *ListFeaturesRequest) (*ListFeaturesResponse, error) {
	curValidators, err := getCurrentValidators(ctx)
	if err != nil {
		return nil, err
	}

	featureRange := ctx.Range([]byte(featurePrefix))
	features := []*Feature{}
	for _, m := range featureRange {
		var f Feature
		if err := proto.Unmarshal(m.Value, &f); err != nil {
			return nil, errors.Wrapf(err, "unmarshal feature %s", string(m.Key))
		}
		feature, err := getFeature(ctx, f.Name, curValidators)
		if err != nil {
			return nil, err
		}
		features = append(features, feature)
	}

	return &ListFeaturesResponse{
		Features: features,
	}, nil
}

// GetFeature returns info about a specific feature.
func (c *ChainConfig) GetFeature(ctx contract.StaticContext, req *GetFeatureRequest) (*GetFeatureResponse, error) {
	if req.Name == "" {
		return nil, ErrInvalidRequest
	}

	curValidators, err := getCurrentValidators(ctx)
	if err != nil {
		return nil, err
	}

	feature, err := getFeature(ctx, req.Name, curValidators)
	if err != nil {
		return nil, err
	}

	return &GetFeatureResponse{
		Feature: feature,
	}, nil
}

// EnableFeatures updates the status of features that haven't been activated yet:
// - A PENDING feature will become WAITING once the percentage of validators that have enabled the
//   feature reaches a certain threshold.
// - A WAITING feature will become ENABLED after a sufficient number of block confirmations.
// Returns a list of features whose status has changed from WAITING to ENABLED at the given height.
func EnableFeatures(ctx contract.Context, blockHeight, buildNumber uint64) ([]*Feature, error) {
	params, err := getParams(ctx)
	if err != nil {
		return nil, err
	}

	curValidators, err := getCurrentValidators(ctx)
	if err != nil {
		return nil, err
	}

	featureRange := ctx.Range([]byte(featurePrefix))
	enabledFeatures := make([]*Feature, 0)
	for _, m := range featureRange {
		var f Feature
		if err := proto.Unmarshal(m.Value, &f); err != nil {
			return nil, errors.Wrapf(err, "failed to unmarshal feature %s", string(m.Key))
		}
		// this one will calculate the percentage for pending feature
		feature, err := getFeature(ctx, f.Name, curValidators)
		if err != nil {
			return nil, errors.Wrapf(err, "unable to get feature info %s", f.Name)
		}

		switch feature.Status {
		case FeaturePending:
			if feature.Percentage >= params.VoteThreshold {
				feature.Status = FeatureWaiting
				feature.BlockHeight = blockHeight
				if err := ctx.Set(featureKey(feature.Name), feature); err != nil {
					return nil, err
				}
				ctx.Logger().Info(
					"[Feature status changed]",
					"name", feature.Name,
					"from", FeaturePending,
					"to", FeatureWaiting,
					"block_height", blockHeight,
					"percentage", feature.Percentage,
				)
			}
		case FeatureWaiting:
			if blockHeight > (feature.BlockHeight + params.NumBlockConfirmations) {
				if buildNumber < feature.BuildNumber {
					return nil, ErrFeatureNotSupported
				}
				feature.Status = FeatureEnabled
				if err := ctx.Set(featureKey(feature.Name), feature); err != nil {
					return nil, err
				}
				enabledFeatures = append(enabledFeatures, feature)
				ctx.Logger().Info(
					"[Feature status changed]",
					"name", feature.Name,
					"from", FeatureWaiting,
					"to", FeatureEnabled,
					"block_height", blockHeight,
					"percentage", feature.Percentage,
				)
			}
		}

	}
	return enabledFeatures, nil
}

// AddConfig should be called by the contract owner to add new config the validators can vote.
func (c *ChainConfig) AddConfig(ctx contract.Context, req *AddConfigRequest) error {
	if !ctx.FeatureEnabled(loomchain.ChainCfgVersion1_3, false) {
		return ErrFeatureNotEnabled
	}

	for _, name := range req.Names {
		if name == "" {
			return ErrInvalidRequest
		}
	}

	// TODO: config should have its own permission
	if ok, _ := ctx.HasPermission(addFeaturePerm, []string{ownerRole}); !ok {
		return ErrNotAuthorized
	}

	for _, name := range req.Names {
		if found := ctx.Has(configKey(name)); found {
			return ErrConfigAlreadyExists
		}

		config := Config{
			Name:          name,
			BuildNumber:   req.BuildNumber,
			Status:        ConfigVoting,
			VoteThreshold: req.VoteThreshold,
		}

		if config.VoteThreshold == 0 {
			sender := ctx.Message().Sender
			vote := &Vote{
				Validator: sender.MarshalPB(),
				Value:     req.Value,
			}
			config.Votes = []*Vote{vote}
		}

		if err := ctx.Set(configKey(name), &config); err != nil {
			return err
		}
	}

	return nil
}

// GetConfig returns info about a specific config.
func (c *ChainConfig) GetConfig(ctx contract.StaticContext, req *GetConfigRequest) (*GetConfigResponse, error) {
	if req.Name == "" {
		return nil, ErrInvalidRequest
	}

	curValidators, err := getCurrentValidators(ctx)
	if err != nil {
		return nil, err
	}

	config, err := getConfig(ctx, req.Name, curValidators)
	if err != nil {
		return nil, err
	}

	return &GetConfigResponse{
		Config: config,
	}, nil
}

// SetConfig should be called by a validator to indicate they want to propose a new config value.
func (c *ChainConfig) SetConfig(ctx contract.Context, req *SetConfigRequest) error {
	if !ctx.FeatureEnabled(loomchain.ChainCfgVersion1_3, false) {
		return ErrFeatureNotEnabled
	}

	if req.Name == "" || req.Value == "" {
		return ErrInvalidRequest
	}

	// check if this is a called from a validator
	curValidators, err := getCurrentValidators(ctx)
	if err != nil {
		return err
	}

	// create validators hash map for checking valid validator
	curValidatorsHashMap := make(map[string]bool, 0)
	for _, validator := range curValidators {
		curValidatorsHashMap[validator.String()] = true
	}

	sender := ctx.Message().Sender

	found := false
	for _, v := range curValidators {
		if sender.Compare(v) == 0 {
			found = true
			break
		}
	}
	if !found {
		return ErrNotAuthorized
	}

	// record the fact that the validator is ready to set the config
	var config Config
	if err := ctx.Get(configKey(req.Name), &config); err != nil {
		return errors.Wrapf(err, "config '%s' not found", req.Name)
	}

	// only the contract owner can set value of non-votable config
	contractOwner, _ := ctx.HasPermission(addFeaturePerm, []string{ownerRole})
	if config.VoteThreshold == 0 && !contractOwner {
		return ErrConfigNonVotable
	}

	// if the config has already been settled there's no point in recording additional votes
	if config.Status == ConfigSettled {
		return ErrConfigAlreadySettled
		// if a validator sets a config that has been activated, change config status to voting,
	} else if config.Status == ConfigActivated {
		config.Status = ConfigVoting
	}

	votes := make([]*Vote, 0)
	var vote *Vote
	for _, v := range config.Votes {
		// only add valid votes to vote list
		voterAddr := loom.UnmarshalAddressPB(v.Validator).String()
		if curValidatorsHashMap[voterAddr] {
			votes = append(votes, v)
		}

		// find the vote of this validator
		if sender.Compare(loom.UnmarshalAddressPB(v.Validator)) == 0 {
			vote = v
		}
	}

	if vote == nil {
		vote := &Vote{
			Validator: sender.MarshalPB(),
			Value:     req.Value,
		}
		votes = append(votes, vote)
	} else {
		vote.Value = req.Value
	}

	config.Votes = votes

	return ctx.Set(configKey(req.Name), &config)
}

// RemoveConfig should be called by the contract owner to remove configs.
func (c *ChainConfig) RemoveConfig(ctx contract.Context, req *RemoveConfigRequest) error {
	if !ctx.FeatureEnabled(loomchain.ChainCfgVersion1_3, false) {
		return ErrFeatureNotEnabled
	}

	if len(req.Names) == 0 {
		return ErrInvalidRequest
	}
	for _, name := range req.Names {
		if name == "" {
			return ErrInvalidRequest
		}
		// TODO: config should have its own permission
		if ok, _ := ctx.HasPermission(addFeaturePerm, []string{ownerRole}); !ok {
			return ErrNotAuthorized
		}
		if found := ctx.Has(configKey(name)); !found {
			return ErrConfigNotFound
		}
		ctx.Delete(configKey(name))
	}
	return nil
}

// ConfigValue checks value of a specific config that is currently set on the chain, which means that
// it has been voted by a sufficient number of validators, and has been set.
func (c *ChainConfig) ConfigValue(ctx contract.StaticContext, req *ConfigValueRequest) (*ConfigValueResponse, error) {
	if req.Name == "" {
		return nil, ErrInvalidRequest
	}
	cfg := ctx.ChainConfig()
	val := cfg.GetConfig(req.Name)
	return &ConfigValueResponse{
		Name:  req.Name,
		Value: val,
	}, nil
}

// ListConfigs returns info about all the currently known configs.
func (c *ChainConfig) ListConfigs(ctx contract.StaticContext, req *ListConfigsRequest) (*ListConfigsResponse, error) {
	curValidators, err := getCurrentValidators(ctx)
	if err != nil {
		return nil, err
	}

	configRange := ctx.Range([]byte(configPrefix))
	configs := []*Config{}
	for _, m := range configRange {
		var cfg Config
		if err := proto.Unmarshal(m.Value, &cfg); err != nil {
			return nil, errors.Wrapf(err, "unmarshal config %s", string(m.Key))
		}
		config, err := getConfig(ctx, cfg.Name, curValidators)
		if err != nil {
			return nil, err
		}
		configs = append(configs, config)
	}

	return &ListConfigsResponse{
		Configs: configs,
	}, nil
}

// SetConfigs updates the status of configs that haven't been activated yet:
// - A VOTING config will become SETTLED once the percentage of validators that have voted to set
//   a particular value reaches a certain threshold.
// - A SETTLED config will become ACTIVATED after a sufficient number of block confirmations.
// Returns a list of configs whose status has changed from SETTLED to ACTIVTED at the given height.
func SetConfigs(ctx contract.Context, blockHeight, buildNumber uint64) ([]*Config, error) {
	params, err := getParams(ctx)
	if err != nil {
		return nil, err
	}

	curValidators, err := getCurrentValidators(ctx)
	if err != nil {
		return nil, err
	}

	configRange := ctx.Range([]byte(configPrefix))
	activatedConfigs := make([]*Config, 0)
	for _, data := range configRange {
		var cfg Config
		if err := proto.Unmarshal(data.Value, &cfg); err != nil {
			return nil, errors.Wrapf(err, "failed to unmarshal config %s", string(data.Key))
		}
		// this one will calculate the percentage for voting config
		config, err := getConfig(ctx, cfg.Name, curValidators)
		if err != nil {
			return nil, errors.Wrapf(err, "unable to get config info %s", cfg.Name)
		}

		switch config.Status {
		case ConfigVoting:
			proposal := getMostPopularProposal(config.Proposals)
			if proposal == nil {
				continue
			}
			if proposal.Percentage >= config.VoteThreshold {
				config.Status = ConfigSettled
				config.BlockHeight = blockHeight
				config.Settlement = proposal
				if err := ctx.Set(configKey(config.Name), config); err != nil {
					return nil, err
				}
				ctx.Logger().Info(
					"[Config status changed]",
					"name", config.Name,
					"from", ConfigVoting,
					"to", ConfigSettled,
					"block_height", blockHeight,
					"percentage", proposal.Percentage,
					"value", proposal.Value,
				)
			}
		case ConfigSettled:
			if blockHeight > (config.BlockHeight + params.NumBlockConfirmations) {
				if buildNumber < config.BuildNumber {
					return nil, ErrConfigNotSupported
				}
				config.Status = ConfigActivated
				if err := ctx.Set(configKey(config.Name), config); err != nil {
					return nil, err
				}
				activatedConfigs = append(activatedConfigs, config)
				ctx.Logger().Info(
					"[Config status changed]",
					"name", config.Name,
					"from", ConfigSettled,
					"to", ConfigActivated,
					"block_height", blockHeight,
					"percentage", config.Settlement.Percentage,
					"value", config.Settlement.Value,
				)
			}
		}

	}
	return activatedConfigs, nil
}

// ConfigList returns the list of configs on the chainconfig contract
func ConfigList(ctx contract.Context) ([]*Config, error) {
	configRange := ctx.Range([]byte(configPrefix))
	configList := make([]*Config, 0)
	for _, data := range configRange {
		var config Config
		if err := proto.Unmarshal(data.Value, &config); err != nil {
			return nil, errors.Wrapf(err, "failed to unmarshal config %s", string(data.Key))
		}
		configList = append(configList, &config)
	}
	return configList, nil
}

func getCurrentValidatorsFromDPOS(ctx contract.StaticContext) ([]loom.Address, error) {
	// TODO: Replace all this with ctx.Validators() when it's hooked up to DPOSv3 (and ideally DPOSv2)
	if ctx.FeatureEnabled(loomchain.DPOSVersion3Feature, false) {
		contractAddr, err := ctx.Resolve("dposV3")
		if err != nil {
			return nil, errors.Wrap(err, "failed to resolve address of DPOSv3 contract")
		}

		req := &dposv3.ListValidatorsRequest{}
		var resp dposv3.ListValidatorsResponse
		if err := contract.StaticCallMethod(ctx, contractAddr, "ListValidators", req, &resp); err != nil {
			return nil, errors.Wrap(err, "failed to call ListValidators")
		}

		validators := make([]loom.Address, 0, len(resp.Statistics))
		for _, v := range resp.Statistics {
			if v != nil {
				addr := loom.UnmarshalAddressPB(v.Address)
				validators = append(validators, addr)
			}
		}
		return validators, nil
	}

	// Fallback to DPOSv2 if DPOSv3 isn't enabled
	contractAddr, err := ctx.Resolve("dposV2")
	if err != nil {
		// No DPOSv2 either? Fine, then features can only be enabled via the contract genesis!
		if err == registry.ErrNotFound {
			return nil, nil
		}
		return nil, errors.Wrap(err, "failed to resolve address of DPOS contract")
	}

	req := &dpostypes.ListValidatorsRequestV2{}
	var resp dpostypes.ListValidatorsResponseV2
	if err := contract.StaticCallMethod(ctx, contractAddr, "ListValidatorsSimple", req, &resp); err != nil {
		return nil, errors.Wrap(err, "failed to call ListValidators")
	}

	validators := make([]loom.Address, 0, len(resp.Statistics))
	for _, v := range resp.Statistics {
		if v != nil {
			addr := loom.UnmarshalAddressPB(v.Address)
			validators = append(validators, addr)
		}
	}

	if len(validators) == 0 {
		return nil, ErrEmptyValidatorsList
	}

	return validators, nil
}

func getCurrentValidators(ctx contract.StaticContext) ([]loom.Address, error) {
	if !ctx.FeatureEnabled(loomchain.ChainCfgVersion1_1, false) {
		return getCurrentValidatorsFromDPOS(ctx)
	}

	validatorsList := ctx.Validators()
	chainID := ctx.Block().ChainID

	if len(validatorsList) == 0 {
		return nil, ErrEmptyValidatorsList
	}

	validators := make([]loom.Address, 0, len(validatorsList))
	for _, v := range validatorsList {
		if v != nil {
			address := loom.Address{ChainID: chainID, Local: loom.LocalAddressFromPublicKey(v.PubKey)}
			validators = append(validators, address)
		}
	}
	return validators, nil
}

func getFeature(ctx contract.StaticContext, name string, curValidators []loom.Address) (*Feature, error) {
	var feature Feature
	if err := ctx.Get(featureKey(name), &feature); err != nil {
		return nil, err
	}

	if feature.Status != FeaturePending {
		return &feature, nil
	}

	// Calculate percentage of validators that enabled this pending feature so far
	enabledValidatorsCount := 0
	validatorsHashMap := map[string]bool{}

	for _, v := range curValidators {
		validatorsHashMap[v.Local.String()] = false
	}
	for _, v := range feature.Validators {
		validatorsHashMap[v.Local.String()] = true
	}
	for _, v := range validatorsHashMap {
		if v {
			enabledValidatorsCount++
		}
	}
	if len(curValidators) > 0 {
		feature.Percentage = uint64((enabledValidatorsCount * 100) / len(curValidators))
	}
	return &feature, nil
}

func getParams(ctx contract.StaticContext) (*Params, error) {
	var params Params
	err := ctx.Get(paramsKey, &params)
	if err != nil && err != contract.ErrNotFound {
		return nil, errors.Wrap(err, "failed to load chainconfig params")
	}
	return &params, nil
}

func setParams(ctx contract.Context, voteThreshold, numBlockConfirmations uint64) error {
	if voteThreshold > 100 {
		return ErrInvalidParams
	}
	params, err := getParams(ctx)
	if err != nil {
		return err
	}
	if voteThreshold != 0 {
		params.VoteThreshold = voteThreshold
	}
	if numBlockConfirmations != 0 {
		params.NumBlockConfirmations = numBlockConfirmations
	}
	return ctx.Set(paramsKey, params)
}

func enableFeature(ctx contract.Context, name string) error {
	if name == "" {
		return ErrInvalidRequest
	}

	// check if this is a called from validator
	curValidators, err := getCurrentValidators(ctx)
	if err != nil {
		return err
	}
	sender := ctx.Message().Sender

	found := false
	for _, v := range curValidators {
		if sender.Compare(v) == 0 {
			found = true
			break
		}
	}
	if !found {
		return ErrNotAuthorized
	}

	// record the fact that the validator is ready to enable the feature
	var feature Feature
	if err := ctx.Get(featureKey(name), &feature); err != nil {
		return errors.Wrapf(err, "feature '%s' not found", name)
	}

	// if the feature has already been activated there's no point in recording additional votes
	if feature.Status == FeatureEnabled {
		return ErrFeatureAlreadyEnabled
	}

	for _, v := range feature.Validators {
		if sender.Compare(loom.UnmarshalAddressPB(v)) == 0 {
			return ErrFeatureAlreadyEnabled
		}
	}

	feature.Validators = append(feature.Validators, sender.MarshalPB())

	return ctx.Set(featureKey(name), &feature)
}

func addFeature(ctx contract.Context, name string, buildNumber uint64, autoEnable bool) error {
	if name == "" {
		return ErrInvalidRequest
	}

	if ok, _ := ctx.HasPermission(addFeaturePerm, []string{ownerRole}); !ok {
		return ErrNotAuthorized
	}

	if found := ctx.Has(featureKey(name)); found {
		return ErrFeatureAlreadyExists
	}

	feature := Feature{
		Name:        name,
		BuildNumber: buildNumber,
		Status:      FeaturePending,
		AutoEnable:  autoEnable,
	}

	if err := ctx.Set(featureKey(name), &feature); err != nil {
		return err
	}

	return nil
}

func removeFeature(ctx contract.Context, name string) error {
	if name == "" {
		return ErrInvalidRequest
	}
	if ok, _ := ctx.HasPermission(addFeaturePerm, []string{ownerRole}); !ok {
		return ErrNotAuthorized
	}
	if found := ctx.Has(featureKey(name)); !found {
		return ErrFeatureNotFound
	}
	if ctx.FeatureEnabled(name, false) {
		return ErrFeatureAlreadyEnabled
	}
	ctx.Delete(featureKey(name))
	return nil
}

<<<<<<< HEAD
func getConfig(ctx contract.StaticContext, name string, curValidators []loom.Address) (*Config, error) {
	var config Config
	if err := ctx.Get(configKey(name), &config); err != nil {
		return nil, err
	}

	if config.Status != ConfigVoting {
		return &config, nil
	}

	// Calculate percentage of voted candidates by validators
	validatorsHashMap := map[string]bool{}
	candidateScores := map[string]int{}

	for _, v := range curValidators {
		validatorsHashMap[v.String()] = true
	}
	for _, vote := range config.Votes {
		// Only count valid validator votes
		validator := loom.UnmarshalAddressPB(vote.Validator)
		if validatorsHashMap[validator.String()] {
			candidateScores[vote.Value]++
		}
	}

	if len(curValidators) == 0 {
		return &config, nil
	}

	proposals := make([]*Proposal, 0)
	for value, voteScore := range candidateScores {
		proposal := &Proposal{
			Value:      value,
			Percentage: uint64((voteScore * 100) / len(curValidators)),
		}
		proposals = append(proposals, proposal)
	}
	config.Proposals = proposals

	return &config, nil
}

func getMostPopularProposal(proposals []*Proposal) *Proposal {
	var proposal *Proposal
	for i, p := range proposals {
		if i == 0 {
			proposal = p
			continue
		}
		if p.Percentage > proposal.Percentage {
			proposal = p
		}
	}
	return proposal
}

var Contract plugin.Contract = contract.MakePluginContract(&ChainConfig{})
=======
var Contract plugin.Contract = contract.MakePluginContract(&ChainConfig{})

func (c *ChainConfig) SetValidatorInfo(ctx contract.Context, req *SetValidatorInfoRequest) error {
	if req.BuildNumber == 0 {
		return ErrInvalidRequest
	}
	if !ctx.FeatureEnabled(loomchain.ChainCfgVersion1_2, false) {
		return ErrFeatureNotEnabled
	}
	senderAddr := ctx.Message().Sender
	validators, err := getCurrentValidators(ctx)
	if err != nil {
		return err
	}
	isValidator := false
	for _, validator := range validators {
		if validator.Compare(senderAddr) == 0 {
			isValidator = true
			break
		}
	}
	if !isValidator {
		return ErrNotAuthorized
	}

	validator := &ValidatorInfo{
		Address:     senderAddr.MarshalPB(),
		BuildNumber: req.BuildNumber,
		UpdatedAt:   uint64(ctx.Now().Unix()),
	}
	return ctx.Set(validatorInfoKey(senderAddr), validator)
}

func (c *ChainConfig) GetValidatorInfo(ctx contract.StaticContext, req *GetValidatorInfoRequest) (*GetValidatorInfoResponse, error) {
	if req.Address == nil {
		return nil, ErrInvalidRequest
	}
	address := loom.UnmarshalAddressPB(req.Address)

	var validatorInfo ValidatorInfo
	err := ctx.Get(validatorInfoKey(address), &validatorInfo)
	if err == contract.ErrNotFound {
		return &GetValidatorInfoResponse{}, nil
	} else if err != nil {
		return nil, errors.Wrap(err, "failed to retrieve validator info")
	}
	return &GetValidatorInfoResponse{
		Validator: &validatorInfo,
	}, nil
}

// ListValidatorsInfo returns the build number for each validators
func (c *ChainConfig) ListValidatorsInfo(ctx contract.StaticContext, req *ListValidatorsInfoRequest) (*ListValidatorsInfoResponse, error) {
	validatorRange := ctx.Range([]byte(validatorInfoPrefix))
	validators := []*ValidatorInfo{}
	for _, m := range validatorRange {
		var v ValidatorInfo
		if err := proto.Unmarshal(m.Value, &v); err != nil {
			return nil, errors.Wrapf(err, "unmarshal validators %s", string(m.Key))
		}
		validators = append(validators, &v)
	}

	return &ListValidatorsInfoResponse{
		Validators: validators,
	}, nil
}
>>>>>>> bc3efc22
<|MERGE_RESOLUTION|>--- conflicted
+++ resolved
@@ -16,7 +16,6 @@
 )
 
 type (
-<<<<<<< HEAD
 	InitRequest           = cctypes.InitRequest
 	ListFeaturesRequest   = cctypes.ListFeaturesRequest
 	ListFeaturesResponse  = cctypes.ListFeaturesResponse
@@ -45,29 +44,13 @@
 	ConfigValueRequest  = cctypes.ConfigValueRequest
 	ConfigValueResponse = cctypes.ConfigValueResponse
 	RemoveConfigRequest = cctypes.RemoveConfigRequest
-=======
-	InitRequest                = cctypes.InitRequest
-	ListFeaturesRequest        = cctypes.ListFeaturesRequest
-	ListFeaturesResponse       = cctypes.ListFeaturesResponse
-	GetFeatureRequest          = cctypes.GetFeatureRequest
-	GetFeatureResponse         = cctypes.GetFeatureResponse
-	AddFeatureRequest          = cctypes.AddFeatureRequest
-	AddFeatureResponse         = cctypes.AddFeatureResponse
-	RemoveFeatureRequest       = cctypes.RemoveFeatureRequest
-	SetParamsRequest           = cctypes.SetParamsRequest
-	GetParamsRequest           = cctypes.GetParamsRequest
-	GetParamsResponse          = cctypes.GetParamsResponse
-	Params                     = cctypes.Params
-	Feature                    = cctypes.Feature
+
 	ValidatorInfo              = cctypes.ValidatorInfo
-	EnableFeatureRequest       = cctypes.EnableFeatureRequest
-	EnableFeatureResponse      = cctypes.EnableFeatureResponse
 	GetValidatorInfoRequest    = cctypes.GetValidatorInfoRequest
 	GetValidatorInfoResponse   = cctypes.GetValidatorInfoResponse
 	SetValidatorInfoRequest    = cctypes.SetValidatorInfoRequest
 	ListValidatorsInfoRequest  = cctypes.ListValidatorsInfoRequest
 	ListValidatorsInfoResponse = cctypes.ListValidatorsInfoResponse
->>>>>>> bc3efc22
 )
 
 const (
@@ -116,7 +99,6 @@
 	// ErrFeatureNotEnabled indacates that a feature has not been enabled
 	// by majority of validators, and has not been activated on the chain.
 	ErrFeatureNotEnabled = errors.New("[ChainConfig] feature not enabled")
-<<<<<<< HEAD
 
 	// ErrConfigNotFound indicates that a config does not exist
 	ErrConfigNotFound = errors.New("[ChainConfig] config not found")
@@ -131,17 +113,10 @@
 )
 
 const (
-	featurePrefix = "ft"
-	configPrefix  = "cfg"
-	ownerRole     = "owner"
-=======
-)
-
-const (
 	featurePrefix       = "ft"
+	configPrefix        = "cfg"
 	ownerRole           = "owner"
 	validatorInfoPrefix = "vi"
->>>>>>> bc3efc22
 )
 
 var (
@@ -155,13 +130,12 @@
 	return util.PrefixKey([]byte(featurePrefix), []byte(featureName))
 }
 
-<<<<<<< HEAD
 func configKey(configName string) []byte {
 	return util.PrefixKey([]byte(configPrefix), []byte(configName))
-=======
+}
+
 func validatorInfoKey(addr loom.Address) []byte {
 	return util.PrefixKey([]byte(validatorInfoPrefix), addr.Bytes())
->>>>>>> bc3efc22
 }
 
 type ChainConfig struct {
@@ -929,7 +903,6 @@
 	return nil
 }
 
-<<<<<<< HEAD
 func getConfig(ctx contract.StaticContext, name string, curValidators []loom.Address) (*Config, error) {
 	var config Config
 	if err := ctx.Get(configKey(name), &config); err != nil {
@@ -986,8 +959,6 @@
 	return proposal
 }
 
-var Contract plugin.Contract = contract.MakePluginContract(&ChainConfig{})
-=======
 var Contract plugin.Contract = contract.MakePluginContract(&ChainConfig{})
 
 func (c *ChainConfig) SetValidatorInfo(ctx contract.Context, req *SetValidatorInfoRequest) error {
@@ -1054,5 +1025,4 @@
 	return &ListValidatorsInfoResponse{
 		Validators: validators,
 	}, nil
-}
->>>>>>> bc3efc22
+}