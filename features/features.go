package features

// List of feature flags
const (
	// Enables deduping of Mainnet events in the Gateway contract by tx hash.
	TGCheckTxHashFeature = "tg:check-txhash"
	// Enables hot wallet (users can submit Ethereum deposit tx hashes).
	TGHotWalletFeature = "tg:hot-wallet"
	// Enables prevention of zero amount token withdrawals in the Gateway contract
	TGCheckZeroAmount = "tg:check-zamt"
	// Enables workaround for handling of ERC721 deposits in the Gateway contract
	TGFixERC721Feature = "tg:fix-erc721"
	// Enables support for Binance contract mappings in the Binance Gateway contract
	TGBinanceContractMappingFeature = "tg:binance-cm"
<<<<<<< HEAD
	// Enables support for withdrawal precision adjustment in the Gateway contract
	TGPrecisionAdjustmentFeature = "tg:pa"
=======
	// Enables daily limiting of withdrawal amount
	TGWithdrawalLimitFeature = "tg:withdrawal-limit"
>>>>>>> d0e67189
	// Store Mainnet Gateway address in Gateway Go contract
	TGVersion1_1 = "tg:v1.1"
	// Enable additional validation of account & contract chain IDs to make it harder to obtain
	// invalid withdrawal receipts.
	TGVersion1_2 = "tg:1.2"

	// Enables support for mapping DAppChain accounts to Binance accounts
	AddressMapperVersion1_1 = "addrmapper:v1.1"

	// Enables processing of txs via MultiChainSignatureTxMiddleware, there's a feature flag per
	// allowed chain ID, e.g. auth:sigtx:default, auth:sigtx:eth
	AuthSigTxFeaturePrefix = "auth:sigtx:"

	// Enables stricter chain-specific signature verification in MultiChainSignatureTxMiddleware
	MultiChainSigTxMiddlewareVersion1_1 = "mw:mulcsigtx:v1.1"

	// Enables DPOS v3
	// NOTE: The DPOS v3 contract must be loaded & deployed first!
	DPOSVersion3Feature = "dpos:v3"
	// Enables precise rewards calculations in DPOSv3
	DPOSVersion3_1 = "dpos:v3.1"
	// Enables slashing metrics
	DPOSVersion3_2 = "dpos:v3.2"
	// Enables jailing offline validators
	DPOSVersion3_3 = "dpos:v3.3"
	// Enables both downtime slashing and a parameter flag to toggle jailing offline validators on/off
	DPOSVersion3_4 = "dpos:v3.4"
	// Fixes prefixing of referrer keys so that ListReferrers method works
	DPOSVersion3_5 = "dpos:v3.5"

	// Enables rewards to be distributed even when a delegator owns less than 0.01% of the validator's stake
	// Also makes whitelists give bonuses correctly if whitelist locktime tier is set to be 0-3 (else defaults to 5%)
	DPOSVersion2_1 = "dpos:v2.1"

	// Enables EVM tx receipts storage in separate DB.
	EvmTxReceiptsVersion2Feature = "receipts:v2"

	// Enables saving of EVM tx receipts for EVM calls made from Go contracts.
	// NOTE: This flag will have no effect once EvmTxReceiptsVersion3_1 is activated.
	EvmTxReceiptsVersion3 = "receipts:v3"

	// Enables saving of EVM tx receipts for failed EVM calls
	// NOTE: On new clusters this flag should only be activated after EvmTxReceiptsVersion3_4.
	EvmTxReceiptsVersion3_1 = "receipts:v3.1"

	// Enables switching to an alternative algo for EVM tx hash generation
	// NOTE: This flag will have no effect once EvmTxReceiptsVersion3_4 is activated.
	EvmTxReceiptsVersion3_2 = "receipts:v3.2"

	// Fixes the alternative EVM tx hash generation introduced in v3.2
	// NOTE: This flag will have no effect once EvmTxReceiptsVersion3_4 is activated.
	EvmTxReceiptsVersion3_3 = "receipts:v3.3"

	// Reverts back to the original EVM tx hash generation (prior to v3.2 & v3.3)
	EvmTxReceiptsVersion3_4 = "receipts:v3.4"

	// Enables deployer whitelist middleware that only allows whitelisted accounts to
	// deploy contracts & run migrations.
	DeployerWhitelistFeature = "mw:deploy-wl"

	// Enables post commit middleware for user-deployer-whitelist
	UserDeployerWhitelistFeature = "mw:userdeploy-wl"

	// Enables block range & max txs fields in tier info stored in User Deployer Whitelist contract
	UserDeployerWhitelistVersion1_1Feature = "userdeploy-wl:v1.1"

	// Makes UserDeployerWhitelist.RemoveUserDeployer mark deployer accounts as inactive instead of
	// deleting them.
	UserDeployerWhitelistVersion1_2Feature = "userdeploy-wl:v1.2"

	// Enables processing of MigrationTx.
	MigrationTxFeature = "tx:migration"

	// Disable storage of MigrationTx payload in app state
	MigrationTxVersion1_1Feature = "tx:migration:v1.1"

	// Enables specific migrations, each migration has an ID that's prefixed by this string.
	MigrationFeaturePrefix = "migration:"

	// Enables usage of ctx.Validators() in ChainConfig contract.
	ChainCfgVersion1_1 = "chaincfg:v1.1"

	// Enables validator build number tracking via the ChainConfig contract.
	ChainCfgVersion1_2 = "chaincfg:v1.2"

	// Enables config setting in the ChainConfig contract.
	ChainCfgVersion1_3 = "chaincfg:v1.3"

	// Enables checking of minimum required build number on node startup.
	ChainCfgVersion1_4 = "chaincfg:v1.4"

	// Forces the MultiWriterAppStore to write EVM state only to evm.db, otherwise it'll write EVM
	// state to both evm.db & app.db.
	EvmDBFeature = "db:evm"

	// Enables Coin v1.1 contract (also applies to ETHCoin)
	CoinVersion1_1Feature = "coin:v1.1"

	// Enables Coin v1.2 to validate fields in request of Coin and ETH Coin contract
	CoinVersion1_2Feature = "coin:v1.2"

	// Force ReceiptHandler to write BloomFilter and EVM TxHash only to receipts_db, otherwise it'll
	// write BloomFilter and EVM TxHash to both receipts_db & app.db.
	// This feature has been deprecated along with legacy code.
	AuxEvmDBFeature = "db:auxevm"
	// Force MultiWriterAppStore to write EVM root to app.db only if the root changes
	AppStoreVersion3_1 = "appstore:v3.1"

	// Enable option to allow checking the registry error
	DeployTxVersion1_1Feature = "deploytx:v1.1"

	// Restrict the value of call & deploy txs to non-negative amounts
	CheckTxValueFeature = "tx:check-value"

	// Enables Constantinople hard fork in EVM interpreter
	EvmConstantinopleFeature = "evm:constantinople"
)<|MERGE_RESOLUTION|>--- conflicted
+++ resolved
@@ -12,13 +12,10 @@
 	TGFixERC721Feature = "tg:fix-erc721"
 	// Enables support for Binance contract mappings in the Binance Gateway contract
 	TGBinanceContractMappingFeature = "tg:binance-cm"
-<<<<<<< HEAD
 	// Enables support for withdrawal precision adjustment in the Gateway contract
 	TGPrecisionAdjustmentFeature = "tg:pa"
-=======
 	// Enables daily limiting of withdrawal amount
 	TGWithdrawalLimitFeature = "tg:withdrawal-limit"
->>>>>>> d0e67189
 	// Store Mainnet Gateway address in Gateway Go contract
 	TGVersion1_1 = "tg:v1.1"
 	// Enable additional validation of account & contract chain IDs to make it harder to obtain
