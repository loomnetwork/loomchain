--- conflicted
+++ resolved
@@ -49,13 +49,11 @@
 	// Enables EVM tx receipts storage in separate DB.
 	EvmTxReceiptsVersion2Feature = "receipts:v2"
 
-<<<<<<< HEAD
-	// Enables storing failed EVM txs receipts
-	EvmTxReceiptsVersion2_1Feature = "receipts:v2.1"
-=======
 	// Enables saving of EVM tx receipts for EVM calls made from Go contracts
 	EvmTxReceiptsVersion3 = "receipts:v3"
->>>>>>> d81b8d3f
+
+	// Enables generating tx hash using go-ethereum transaction and storing receipts for failed EVM txs
+	EvmTxReceiptsVersion3_1 = "receipts:v3.1"
 
 	// Enables deployer whitelist middleware that only allows whitelisted accounts to
 	// deploy contracts & run migrations.
