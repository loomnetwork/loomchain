package loomchain

// List of feature flags
const (
	// Enables deduping of Mainnet events in the Gateway contract by tx hash.
	TGCheckTxHashFeature = "tg:check-txhash"
	// Enables hot wallet (users can submit Ethereum deposit tx hashes).
	TGHotWalletFeature = "tg:hot-wallet"
	// Enables prevention of zero amount token withdrawals in the Gateway contract
	TGCheckZeroAmount = "tg:check-zamt"
	// Enables workaround for handling of ERC721 deposits in the Gateway contract
	TGFixERC721Feature = "tg:fix-erc721"
	// Enables support for Binance contract mappings in the Binance Gateway contract
	TGBinanceContractMappingFeature = "tg:binance-cm"

	// Enables support for mapping DAppChain accounts to Binance accounts
	AddressMapperVersion1_1 = "addrmapper:v1.1"

	// Enables processing of txs via MultiChainSignatureTxMiddleware, there's a feature flag per
	// allowed chain ID, e.g. auth:sigtx:default, auth:sigtx:eth
	AuthSigTxFeaturePrefix = "auth:sigtx:"

	// Enables stricter chain-specific signature verification in MultiChainSignatureTxMiddleware
	MultiChainSigTxMiddlewareVersion1_1 = "mw:mulcsigtx:v1.1"

	// Enables DPOS v3
	// NOTE: The DPOS v3 contract must be loaded & deployed first!
	DPOSVersion3Feature = "dpos:v3"

	// Enables precise rewards calculations in DPOSv3
	// NOTE: The DPOS v3 contract must be loaded & deployed first!
	DPOSVersion3_1 = "dpos:v3.1"

	// Enables slashing metrics
	// NOTE: The DPOS v3 contract must be loaded & deployed first!
	DPOSVersion3_2 = "dpos:v3.2"

	// Enables jailing offline validators
	// NOTE: The DPOS v3 contract must be loaded & deployed first!
	DPOSVersion3_3 = "dpos:v3.3"

<<<<<<< HEAD
  //Enables minting vouchers to dpos contract 
	//Enables DPOS v3.6
	DPOSVersion3_6 = "dpos:v3.6"
  
	// Enables flag to allow jailing offline validators
=======
	// Enables both downtime slashing and a parameter flag to toggle jailing offline validators on/off
>>>>>>> f8d8ad4b
	// NOTE: The DPOS v3 contract must be loaded & deployed first!
	DPOSVersion3_4 = "dpos:v3.4"

	// Enables rewards to be distributed even when a delegator owns less than 0.01% of the validator's stake
	// Also makes whitelists give bonuses correctly if whitelist locktime tier is set to be 0-3 (else defaults to 5%)
	DPOSVersion2_1 = "dpos:v2.1"

	// Enables EVM tx receipts storage in separate DB.
	EvmTxReceiptsVersion2Feature = "receipts:v2"

	// Enables deployer whitelist middleware that only allows whitelisted accounts to
	// deploy contracts & run migrations.
	DeployerWhitelistFeature = "mw:deploy-wl"

	// Enables post commit middleware for user-deployer-whitelist
	UserDeployerWhitelistFeature = "mw:userdeploy-wl"

	// Enables block range & max txs fields in tier info stored in User Deployer Whitelist contract
	UserDeployerWhitelistVersion1_1Feature = "userdeploy-wl:v1.1"

	// Makes UserDeployerWhitelist.RemoveUserDeployer mark deployer accounts as inactive instead of
	// deleting them.
	UserDeployerWhitelistVersion1_2Feature = "userdeploy-wl:v1.2"

	// Enables processing of MigrationTx.
	MigrationTxFeature = "tx:migration"

	// Enables specific migrations, each migration has an ID that's prefixed by this string.
	MigrationFeaturePrefix = "migration:"

	// Enables usage of ctx.Validators() in ChainConfig contract.
	ChainCfgVersion1_1 = "chaincfg:v1.1"

	// Enables validator build number tracking via the ChainConfig contract.
	ChainCfgVersion1_2 = "chaincfg:v1.2"

	// Forces the MultiWriterAppStore to write EVM state only to evm.db, otherwise it'll write EVM
	// state to both evm.db & app.db.
	EvmDBFeature = "db:evm"

	// Enables Coin v1.1 contract (also applies to ETHCoin)
	CoinVersion1_1Feature = "coin:v1.1"

	// Enables Coin v1.2 to validate fields in request of Coin and ETH Coin contract
	CoinVersion1_2Feature = "coin:v1.2"

	// Force ReceiptHandler to write BloomFilter and EVM TxHash only to receipts_db, otherwise it'll
	// write BloomFilter and EVM TxHash to both receipts_db & app.db.
	AuxEvmDBFeature = "db:auxevm"
	// Force MultiWriterAppStore to write EVM root to app.db only if the root changes
	AppStoreVersion3_1 = "appstore:v3.1"

	// Enable option to allow checking the registry error
	DeployTxVersion1_1Feature = "deploytx:v1.1"

	// Restrict the value of call & deploy txs to non-negative amounts
	CheckTxValueFeature = "tx:check-value"

	// Enables Constantinople hard fork in EVM interpreter
	EvmConstantinopleFeature = "evm:constantinople"
)<|MERGE_RESOLUTION|>--- conflicted
+++ resolved
@@ -38,19 +38,15 @@
 	// Enables jailing offline validators
 	// NOTE: The DPOS v3 contract must be loaded & deployed first!
 	DPOSVersion3_3 = "dpos:v3.3"
+  
+	// Enables both downtime slashing and a parameter flag to toggle jailing offline validators on/off
+	// NOTE: The DPOS v3 contract must be loaded & deployed first!
+	DPOSVersion3_4 = "dpos:v3.4"
 
-<<<<<<< HEAD
   //Enables minting vouchers to dpos contract 
 	//Enables DPOS v3.6
 	DPOSVersion3_6 = "dpos:v3.6"
-  
-	// Enables flag to allow jailing offline validators
-=======
-	// Enables both downtime slashing and a parameter flag to toggle jailing offline validators on/off
->>>>>>> f8d8ad4b
-	// NOTE: The DPOS v3 contract must be loaded & deployed first!
-	DPOSVersion3_4 = "dpos:v3.4"
-
+ 
 	// Enables rewards to be distributed even when a delegator owns less than 0.01% of the validator's stake
 	// Also makes whitelists give bonuses correctly if whitelist locktime tier is set to be 0-3 (else defaults to 5%)
 	DPOSVersion2_1 = "dpos:v2.1"
