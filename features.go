--- conflicted
+++ resolved
@@ -53,11 +53,10 @@
 	// Enables Coin v1.1 contract (also applies to ETHCoin)
 	CoinVersion1_1Feature = "coin:v1.1"
 
-<<<<<<< HEAD
-	//Enables Coin Deflation Manager Feature
+  //Enables Coin Deflation Manager Feature
 	CoinPolicyFeature = "coin:policy"
-=======
-	// Force MultiWriterAppStore to write EVM root to app.db only if the root changes
+	
+  // Force MultiWriterAppStore to write EVM root to app.db only if the root changes
 	AppStoreVersion3_1 = "appstore:v3.1"
->>>>>>> 5166aaf3
+
 )