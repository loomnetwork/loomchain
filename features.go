package loomchain

// List of feature flags
const (
	// Enables deduping of Mainnet events in the Gateway contract by tx hash.
	TGCheckTxHashFeature = "tg:check-txhash"
	// Enables hot wallet (users can submit Ethereum deposit tx hashes).
	TGHotWalletFeature = "tg:hot-wallet"
	// Enables prevention of zero amount token withdrawals in the Gateway contract
	TGCheckZeroAmount = "tg:check-zamt"
	//Enables workaround for handling of ERC721 deposits in the Gateway contract
	TGFixERC721Feature = "tg:fix-erc721"
	// Enables processing of txs via MultiChainSignatureTxMiddleware, there's a feature flag per
	// allowed chain ID, e.g. auth:sigtx:default, auth:sigtx:eth
	AuthSigTxFeaturePrefix = "auth:sigtx:"

	// Enables DPOS v3
	// NOTE: The DPOS v3 contract must be loaded & deployed first!
	DPOSVersion3Feature = "dpos:v3"

	// Enables precise rewards calculations in DPOSv3
	// NOTE: The DPOS v3 contract must be loaded & deployed first!
	DPOSVersion3_1 = "dpos:v3.1"

	// Enables slashing metrics
	// NOTE: The DPOS v3 contract must be loaded & deployed first!
	DPOSVersion3_2 = "dpos:v3.2"

	// Enables jailing offline validators
	// NOTE: The DPOS v3 contract must be loaded & deployed first!
	DPOSVersion3_3 = "dpos:v3.3"

	// Enables rewards to be distributed even when a delegator owns less than 0.01% of the validator's stake
	// Also makes whitelists give bonuses correctly if whitelist locktime tier is set to be 0-3 (else defaults to 5%)
	DPOSVersion2_1 = "dpos:v2.1"

	// Enables EVM tx receipts storage in separate DB.
	EvmTxReceiptsVersion2Feature = "receipts:v2"

	// Enables deployer whitelist middleware that only allows whitelisted accounts to
	// deploy contracts & run migrations.
	DeployerWhitelistFeature = "mw:deploy-wl"

	// Enables post commit middleware for user-deployer-whitelist
	UserDeployerWhitelistFeature = "mw:userdeploy-wl"

	// Enables processing of MigrationTx.
	MigrationTxFeature = "tx:migration"

	// Enables specific migrations, each migration has an ID that's prefixed by this string.
	MigrationFeaturePrefix = "migration:"

	// Enables usage of ctx.Validators() in ChainConfig contract.
	ChainCfgVersion1_1 = "chaincfg:v1.1"

<<<<<<< HEAD
	// Enables votable config in the ChainConfig contract.
	ChainCfgVersion1_3 = "chaincfg:v1.3"
=======
	// Enables validator build number tracking via the ChainConfig contract.
	ChainCfgVersion1_2 = "chaincfg:v1.2"
>>>>>>> bc3efc22

	// Forces the MultiWriterAppStore to write EVM state only to evm.db, otherwise it'll write EVM
	// state to both evm.db & app.db.
	EvmDBFeature = "db:evm"

	// Enables Coin v1.1 contract (also applies to ETHCoin)
	CoinVersion1_1Feature = "coin:v1.1"

	// Force ReceiptHandler to write BloomFilter and EVM TxHash only to receipts_db, otherwise it'll
	// write BloomFilter and EVM TxHash to both receipts_db & app.db.
	AuxEvmDBFeature = "db:auxevm"
	// Force MultiWriterAppStore to write EVM root to app.db only if the root changes
	AppStoreVersion3_1 = "appstore:v3.1"
)<|MERGE_RESOLUTION|>--- conflicted
+++ resolved
@@ -53,13 +53,11 @@
 	// Enables usage of ctx.Validators() in ChainConfig contract.
 	ChainCfgVersion1_1 = "chaincfg:v1.1"
 
-<<<<<<< HEAD
-	// Enables votable config in the ChainConfig contract.
-	ChainCfgVersion1_3 = "chaincfg:v1.3"
-=======
 	// Enables validator build number tracking via the ChainConfig contract.
 	ChainCfgVersion1_2 = "chaincfg:v1.2"
->>>>>>> bc3efc22
+
+	// Enables config setting in the ChainConfig contract.
+	ChainCfgVersion1_3 = "chaincfg:v1.3"
 
 	// Forces the MultiWriterAppStore to write EVM state only to evm.db, otherwise it'll write EVM
 	// state to both evm.db & app.db.
