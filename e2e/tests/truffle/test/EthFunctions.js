--- conflicted
+++ resolved
@@ -2,27 +2,19 @@
 const fs = require('fs');
 const path = require('path');
 const Web3 = require('web3');
-<<<<<<< HEAD
-const { waitForXBlocks } = require('./helpers')
-=======
 const {
   createDefaultTxMiddleware, Client, Address, LocalAddress, CryptoUtils, Contracts, EthersSigner
 } = require('loom-js')
 const ethers = require('ethers').ethers
-const { getContractFuncInterface } = require('./helpers')
-
->>>>>>> 22dcf942
+const { getContractFuncInterface ,waitForXBlocks } = require('./helpers')
+
 const MyToken = artifacts.require('MyToken');
 const GasEstimateTestContract = artifacts.require('GasEstimateTestContract');
 
 // web3 functions called using truffle objects use the loomProvider
 // web3 functions called uisng we3js access the loom QueryInterface directly
 contract('MyToken', async (accounts) => {
-<<<<<<< HEAD
-  let web3js,nodeAddr;
-=======
   let web3js, nodeAddr;
->>>>>>> 22dcf942
 
   beforeEach(async () => {
     if (!process.env.CLUSTER_DIR) {
@@ -159,7 +151,6 @@
     assert.equal(ethOwner.toLowerCase(), web3js.utils.padLeft(owner, 64).toLowerCase(), "result using tokenContract and eth.call");
   });
 
-<<<<<<< HEAD
   it('GasEstimateTestContract eth_estimateGas', async () => {
     const setAttemp = {
      "first" : 500 ,
@@ -183,7 +174,6 @@
     assert.equal(actual,setAttemp.second);
   });
 
-=======
   it('eth_sendRawTransaction', async () => {
     // Map Alice's Eth account to a DAppChain account
     const client = new Client('default', `ws://${nodeAddr}/websocket`, `ws://${nodeAddr}/queryws`);
@@ -227,5 +217,4 @@
     result = await web3js.eth.sendSignedTransaction(payload.rawTransaction);
     assert.equal(result.status, true, 'tx submitted successfully');
   });
->>>>>>> 22dcf942
 });