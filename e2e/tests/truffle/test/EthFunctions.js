--- conflicted
+++ resolved
@@ -6,11 +6,7 @@
   createDefaultTxMiddleware, Client, Address, LocalAddress, CryptoUtils, Contracts, EthersSigner
 } = require('loom-js')
 const ethers = require('ethers').ethers
-<<<<<<< HEAD
-const { getContractFuncInterface,waitForXBlocks } = require('./helpers')
-=======
-const { getContractFuncInterface, getLatestBlock } = require('./helpers')
->>>>>>> 3c95ce29
+const { getContractFuncInterface, getLatestBlock, waitForXBlocks } = require('./helpers')
 const MyToken = artifacts.require('MyToken');
 
 // web3 functions called using truffle objects use the loomProvider
