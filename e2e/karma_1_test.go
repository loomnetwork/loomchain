package main

import (
	"fmt"
	"os/exec"
	"strings"
	"testing"
	"time"

	"github.com/loomnetwork/loomchain/e2e/common"
)

func TestE2eKarma(t *testing.T) {
	tests := []struct {
		name       string
		testFile   string
		validators int
		accounts   int
		genFile    string
		yamlFile   string
	}{
<<<<<<< HEAD
		{"karma", "karma-1-test.toml", 1, 10, "karma-1-test.json", "karma-1-test.yaml"},
		{"coin", "karma-2-test.toml", 1, 10, "karma-1-test.json", "karma-1-test.yaml"},
		{"upkeep", "karma-3-test.toml", 1, 4, "karma-3-test.json", "karma-3-test.yaml"},
=======
		{"karma", "karma-1-test.toml", 1, 3, "karma-1-test.json", "karma-1-test.yaml"},
		{"coin", "karma-2-test.toml", 1, 4, "karma-2-test.json", "karma-2-test.yaml"},
>>>>>>> 517eb779
	}
	common.LoomPath = "../loom"
	common.ContractDir = "../contracts"

	for _, test := range tests {
		t.Run(test.name, func(t *testing.T) {
			config, err := common.NewConfig(test.name, test.testFile, test.genFile, test.yamlFile, test.validators, test.accounts)
			if err != nil {
				t.Fatal(err)
			}

			binary, err := exec.LookPath("go")
			if err != nil {
				t.Fatal(err)
			}
			// required binaries
			cmdLoom := exec.Cmd{
				Dir:  config.BaseDir,
				Path: binary,
				Args: []string{
					binary,
					"build",
					"-tags",
					"evm",
					"-o",
					"loom",
					"github.com/loomnetwork/loomchain/cmd/loom",
				},
			}
			if err := cmdLoom.Run(); err != nil {
				t.Fatal(fmt.Errorf("fail to execute command: %s\n%v", strings.Join(cmdLoom.Args, " "), err))
			}

			if test.name == "coin" {
				cmdExampleCli := exec.Cmd{
					Dir:  config.BaseDir,
					Path: binary,
					Args: []string{binary, "build", "-tags", "evm", "-o", "example-cli", "github.com/loomnetwork/go-loom/examples/cli"},
				}
				if err := cmdExampleCli.Run(); err != nil {
					t.Fatal(fmt.Errorf("fail to execute command: %s\n%v", strings.Join(cmdExampleCli.Args, " "), err))
				}
			}

			if err := common.DoRun(*config); err != nil {
				t.Fatal(err)
			}

			// pause before running the next test
			time.Sleep(500 * time.Millisecond)
		})
	}
}<|MERGE_RESOLUTION|>--- conflicted
+++ resolved
@@ -19,14 +19,9 @@
 		genFile    string
 		yamlFile   string
 	}{
-<<<<<<< HEAD
-		{"karma", "karma-1-test.toml", 1, 10, "karma-1-test.json", "karma-1-test.yaml"},
-		{"coin", "karma-2-test.toml", 1, 10, "karma-1-test.json", "karma-1-test.yaml"},
-		{"upkeep", "karma-3-test.toml", 1, 4, "karma-3-test.json", "karma-3-test.yaml"},
-=======
 		{"karma", "karma-1-test.toml", 1, 3, "karma-1-test.json", "karma-1-test.yaml"},
 		{"coin", "karma-2-test.toml", 1, 4, "karma-2-test.json", "karma-2-test.yaml"},
->>>>>>> 517eb779
+		{"upkeep", "karma-3-test.toml", 1, 4, "karma-3-test.json", "karma-3-test.yaml"},
 	}
 	common.LoomPath = "../loom"
 	common.ContractDir = "../contracts"
