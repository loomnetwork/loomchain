--- conflicted
+++ resolved
@@ -1,7 +1,3 @@
-<<<<<<< HEAD
-ReceiptsVersion: 2
-=======
 AppStore:
   Version: 1
->>>>>>> 1f68be0b
 CreateEmptyBlocks: false