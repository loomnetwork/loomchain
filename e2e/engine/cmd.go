package engine

import (
	"bytes"
	"context"
	"encoding/json"
	"errors"
	"fmt"
	"io/ioutil"
	"net/http"
	"os/exec"
	"path"
	"strconv"
	"strings"
	"sync"
	"text/template"
	"time"

	"github.com/loomnetwork/loomchain/e2e/lib"
	"github.com/loomnetwork/loomchain/e2e/node"
)

<<<<<<< HEAD
const (
	loomRpcPath = "loomRpcAddress/"
)

=======
>>>>>>> 9ebac870
var (
	loomCmds = []string{"loom", "example-cli", "blueprint-cli"}
)

type engineCmd struct {
	conf  lib.Config
	tests lib.Tests
	wg    *sync.WaitGroup
	errC  chan error
}

func NewCmd(conf lib.Config, tc lib.Tests) Engine {
	return &engineCmd{
		conf:  conf,
		tests: tc,
		wg:    &sync.WaitGroup{},
		errC:  make(chan error),
	}
}

type abciResponseInfo2 struct {
	Data             string `protobuf:"bytes,1,opt,name=data,proto3" json:"data,omitempty"`
	Version          string `protobuf:"bytes,2,opt,name=version,proto3" json:"version,omitempty"`
	LastBlockHeight  string `protobuf:"varint,3,opt,name=last_block_height,json=lastBlockHeight,proto3" json:"last_block_height,omitempty"`
	LastBlockAppHash []byte `protobuf:"bytes,4,opt,name=last_block_app_hash,json=lastBlockAppHash,proto3" json:"last_block_app_hash,omitempty"`
}

func (e *engineCmd) Run(ctx context.Context, eventC chan *node.Event) error {
	for _, n := range e.tests.TestCases {
		// evaluate template
		t, err := template.New("cmd").Parse(n.RunCmd)
		if err != nil {
			return err
		}
		buf := new(bytes.Buffer)
		err = t.Execute(buf, e.conf)
		if err != nil {
			return err
		}

		iter := n.Iterations
		if iter == 0 {
			iter = 1
		}

		dir := e.conf.BaseDir
		if n.Dir != "" {
			dir = n.Dir
		}
		base := buf.String()
		makeTestFiles(n.Datafiles, dir)
		// special command to check app hash
		if base == "checkapphash" {
			time.Sleep(time.Duration(n.Delay) * time.Millisecond)
			time.Sleep(time.Second * 1)
			fmt.Printf("--> run all: %v \n", "checkapphash")
			var apphash = make(map[string]struct{})
			var lastBlockHeight int64
			for _, v := range e.conf.Nodes {
				u := fmt.Sprintf("%s/abci_info", v.RPCAddress)
				resp, err := http.Get(u)
				if err != nil {
					return err
				}
				defer resp.Body.Close()
				if resp.StatusCode != 200 {
					respBytes, _ := ioutil.ReadAll(resp.Body)
					return fmt.Errorf("post status not OK: %s, response body: %s", resp.Status, string(respBytes))
				}
				var info = struct {
					JSONRPC string `json:"jsonrpc"`
					ID      string `json:"id"`
					Result  struct {
						Response abciResponseInfo2 `json:"response"`
					} `json:"result"`
				}{}

				err = json.NewDecoder(resp.Body).Decode(&info)
				if err != nil {
					return err
				}
				newLastBlockHeight, err := strconv.ParseInt(info.Result.Response.LastBlockHeight, 10, 64)
				if err != nil {
					return err
				}
				if lastBlockHeight == 0 {
					lastBlockHeight = newLastBlockHeight
				}
				if lastBlockHeight == newLastBlockHeight {
					apphash[string(info.Result.Response.LastBlockAppHash)] = struct{}{}
					fmt.Printf("--> GET: %s, AppHash: %0xX\n", u, info.Result.Response.LastBlockAppHash)
				}
			}

			// apphash should has only 1 entry
			// this might not be true if network latency is hight
			if len(apphash) != 1 {
				return fmt.Errorf("Wrong Block.Header.AppHash")
			}
			continue
		}

		for i := 0; i < iter; i++ {
			// check all  the nodes
			if n.All {
				for j, v := range e.conf.Nodes {
					cmd, err := makeCmd(base, dir, *v)
					if err != nil {
						return err
					}

					fmt.Printf("--> node %s; run all: %v \n", j, strings.Join(cmd.Args, " "))
					if n.Delay > 0 {
						time.Sleep(time.Duration(n.Delay) * time.Millisecond)
					}

					// sleep 1 second to make sure the last tx is processed
					time.Sleep(1 * time.Second)

					out, err := cmd.CombinedOutput()
					if err != nil {
						fmt.Printf("--> error: %s\n", err)
					}
					fmt.Printf("--> output:\n%s\n", out)

					var expecteds []string
					for _, expected := range n.Expected {
						t, err = template.New("expected").Parse(expected)
						if err != nil {
							return err
						}
						buf := new(bytes.Buffer)
						err = t.Execute(buf, e.conf)
						if err != nil {
							return err
						}
						expecteds = append(expecteds, buf.String())
					}

					switch n.Condition {
					case "contains":
						for _, expected := range expecteds {
							if !strings.Contains(string(out), expected) {
								return fmt.Errorf("❌ expect output to contain '%s' - got '%s'", expected, string(out))
							}
						}
					}
				}
			} else {
				node0, ok := e.conf.Nodes["0"]
				if !ok {
					return fmt.Errorf("node 0 not found")
				}
				cmd, err := makeCmd(buf.String(), dir, *node0)
				if err != nil {
					return err
				}
				fmt.Printf("--> run: %s\n", strings.Join(cmd.Args, " "))
				if n.Delay > 0 {
					time.Sleep(time.Duration(n.Delay) * time.Millisecond)
				}

				// sleep 1 second to make sure the last tx is processed
				time.Sleep(1 * time.Second)

				out, err := cmd.CombinedOutput()
				if err != nil {
					fmt.Printf("--> error: %s\n", err)
				}
				fmt.Printf("--> output:\n%s\n", out)

				var expecteds []string
				for _, expected := range n.Expected {
					t, err = template.New("expected").Parse(expected)
					if err != nil {
						return err
					}
					buf := new(bytes.Buffer)
					err = t.Execute(buf, e.conf)
					if err != nil {
						return err
					}
					expecteds = append(expecteds, buf.String())
				}

				switch n.Condition {
				case "contains":
					for _, expected := range expecteds {
						if !strings.Contains(string(out), expected) {
							return fmt.Errorf("❌ expect output to contain '%s' got '%s'", expected, string(out))
						}
					}
				}
			}
		}
	}

	return nil
}

func makeTestFiles(filesInfo []lib.Datafile, dir string) error {
	for _, fileInfo := range filesInfo {
		filename := path.Join(dir, fileInfo.Filename)
		if err := ioutil.WriteFile(filename, []byte(fileInfo.Contents), 0644); err != nil {
			return err
		}
	}
	return nil
}

func makeCmd(cmdString, dir string, node node.Node) (exec.Cmd, error) {
	args := strings.Split(cmdString, " ")
	if len(args) == 0 {
		return exec.Cmd{}, errors.New("missing command")
	}

	if isLoomCmd(args[0]) {
		// Make sure we have query and rpc endpoint as a default.
		// If there is no /query and /rpc, pick the first default one and append to args.
		if !strings.Contains(cmdString, "/rpc") {
			args = append(args, "-w")
			args = append(args, fmt.Sprintf("%s/rpc", node.ProxyAppAddress))
		}
		if !strings.Contains(cmdString, "/query") {
			args = append(args, "-r")
			args = append(args, fmt.Sprintf("%s/query", node.ProxyAppAddress))
		}
	}
	return exec.Cmd{
		Dir:  dir,
		Path: args[0],
		Args: args,
	}, nil
}

func isLoomCmd(cmd string) bool {
	for _, loomCmd := range loomCmds {
		if cmd == loomCmd {
			return true
		}
	}
	return false
}<|MERGE_RESOLUTION|>--- conflicted
+++ resolved
@@ -20,13 +20,6 @@
 	"github.com/loomnetwork/loomchain/e2e/node"
 )
 
-<<<<<<< HEAD
-const (
-	loomRpcPath = "loomRpcAddress/"
-)
-
-=======
->>>>>>> 9ebac870
 var (
 	loomCmds = []string{"loom", "example-cli", "blueprint-cli"}
 )
