package engine

import (
	"bytes"
	"context"
	"encoding/json"
	"errors"
	"fmt"
	"io/ioutil"
	"net/http"
	"os/exec"
	"path"
	"strconv"
	"strings"
	"sync"
	"text/template"
	"time"

	"github.com/loomnetwork/loomchain/e2e/lib"
	"github.com/loomnetwork/loomchain/e2e/node"
)

var (
	loomCmds = []string{"loom", "example-cli", "blueprint-cli"}
)

type engineCmd struct {
	conf  lib.Config
	tests lib.Tests
	wg    *sync.WaitGroup
	errC  chan error
}

func NewCmd(conf lib.Config, tc lib.Tests) Engine {
	return &engineCmd{
		conf:  conf,
		tests: tc,
		wg:    &sync.WaitGroup{},
		errC:  make(chan error),
	}
}

type abciResponseInfo2 struct {
	Data             string `protobuf:"bytes,1,opt,name=data,proto3" json:"data,omitempty"`
	Version          string `protobuf:"bytes,2,opt,name=version,proto3" json:"version,omitempty"`
	LastBlockHeight  string `protobuf:"varint,3,opt,name=last_block_height,json=lastBlockHeight,proto3" json:"last_block_height,omitempty"`
	LastBlockAppHash []byte `protobuf:"bytes,4,opt,name=last_block_app_hash,json=lastBlockAppHash,proto3" json:"last_block_app_hash,omitempty"`
}

func (e *engineCmd) Run(ctx context.Context, eventC chan *node.Event) error {
	for _, n := range e.tests.TestCases {
		// evaluate template
		t, err := template.New("cmd").Parse(n.RunCmd)
		if err != nil {
			return err
		}
		buf := new(bytes.Buffer)
		err = t.Execute(buf, e.conf)
		if err != nil {
			return err
		}

		iter := n.Iterations
		if iter == 0 {
			iter = 1
		}

		dir := e.conf.BaseDir
		if n.Dir != "" {
			dir = n.Dir
		}
		base := buf.String()
		makeTestFiles(n.Datafiles, dir)

		// special command to check app hash
		if base == "checkapphash" {
			time.Sleep(time.Duration(n.Delay) * time.Millisecond)
			time.Sleep(time.Second * 1)
			fmt.Printf("--> run all: %v \n", "checkapphash")
			var apphash = make(map[string]struct{})
			var lastBlockHeight int64
			for _, v := range e.conf.Nodes {
				u := fmt.Sprintf("%s/abci_info", v.RPCAddress)
				resp, err := http.Get(u)
				if err != nil {
					return err
				}
				defer resp.Body.Close()
				if resp.StatusCode != 200 {
					respBytes, _ := ioutil.ReadAll(resp.Body)
					return fmt.Errorf("post status not OK: %s, response body: %s", resp.Status, string(respBytes))
				}
				var info = struct {
					JSONRPC string `json:"jsonrpc"`
					ID      string `json:"id"`
					Result  struct {
						Response abciResponseInfo2 `json:"response"`
					} `json:"result"`
				}{}

				err = json.NewDecoder(resp.Body).Decode(&info)
				if err != nil {
					return err
				}
				newLastBlockHeight, err := strconv.ParseInt(info.Result.Response.LastBlockHeight, 10, 64)
				if err != nil {
					return err
				}
				if lastBlockHeight == 0 {
					lastBlockHeight = newLastBlockHeight
				}
				if lastBlockHeight == newLastBlockHeight {
					apphash[string(info.Result.Response.LastBlockAppHash)] = struct{}{}
					fmt.Printf("--> GET: %s, AppHash: %0xX\n", u, info.Result.Response.LastBlockAppHash)
				}
			}

			// apphash should has only 1 entry
			// this might not be true if network latency is hight
			if len(apphash) != 1 {
				return fmt.Errorf("Wrong Block.Header.AppHash")
			}
			continue
		}

		for i := 0; i < iter; i++ {
			// check all  the nodes
			if n.All {
				for j, v := range e.conf.Nodes {
					cmd, err := makeCmd(base, dir, *v)
					if err != nil {
						return err
					}

					fmt.Printf("--> node %s; run all: %v \n", j, strings.Join(cmd.Args, " "))
					if n.Delay > 0 {
						time.Sleep(time.Duration(n.Delay) * time.Millisecond)
					}

					// sleep 1 second to make sure the last tx is processed
					time.Sleep(1 * time.Second)

					out, err := cmd.CombinedOutput()
					if err != nil {
						fmt.Printf("--> error: %s\n", err)
					}
					fmt.Printf("--> output:\n%s\n", out)

<<<<<<< HEAD
					var expecteds []string
					for _, expected := range n.Expected {
						t, err = template.New("expected").Parse(expected)
						if err != nil {
							return err
						}
						buf := new(bytes.Buffer)
						err = t.Execute(buf, e.conf)
						if err != nil {
							return err
						}
						expecteds = append(expecteds, buf.String())
					}

					switch n.Condition {
					case "contains":
						for _, expected := range expecteds {
							if !strings.Contains(string(out), expected) {
								return fmt.Errorf("❌ expect output to contain '%s' - got '%s'", expected, string(out))
							}
						}
					case "not contain":
						for _, notExpected := range expecteds {
							if strings.Contains(string(out), notExpected) {
								return fmt.Errorf("❌ did not expect output to contain '%s' - got '%s'", notExpected, string(out))
							}
						}
=======
					err = checkConditions(e, n, out)
					if err != nil {
						return err
>>>>>>> 0b4b987e
					}
				}
			} else {
				queryNode, ok := e.conf.Nodes[fmt.Sprintf("%d", n.Node)]
				if !ok {
					return fmt.Errorf("node 0 not found")
				}
				cmd, err := makeCmd(buf.String(), dir, *queryNode)
				if err != nil {
					return err
				}
				fmt.Printf("--> run: %s\n", strings.Join(cmd.Args, " "))
				if n.Delay > 0 {
					time.Sleep(time.Duration(n.Delay) * time.Millisecond)
				}

				// sleep 1 second to make sure the last tx is processed
				time.Sleep(1 * time.Second)

				var out []byte
				if cmd.Args[0] == "check_validators" {
					out, err = checkValidators(queryNode)
				} else if cmd.Args[0] == "kill_and_restart_node" {
					nanosecondsPerSecond := 1000000000
					duration := 4 * nanosecondsPerSecond
					nodeId := 0
					if len(cmd.Args) > 1 {
						durationArg, err  := strconv.ParseInt(cmd.Args[1], 10, 64)
						if err != nil {
							return err
						}

						// convert to nanoseconds
						duration = int(durationArg) * nanosecondsPerSecond

						if len(cmd.Args) > 2 {
							nodeIdArg, err := strconv.ParseInt(cmd.Args[2], 10, 64)
							if err != nil {
								return err
							}

							nodeId = int(nodeIdArg)
						}
					}
					event := node.Event{Action: node.ActionStop, Duration: node.Duration{time.Duration(duration)}, Delay: node.Duration{time.Duration(0)}, Node: nodeId}
					eventC <- &event
					out = []byte(fmt.Sprintf("Sending Node Event: %s\n", event))
				} else {
					out, err = cmd.CombinedOutput()
				}

				if err != nil {
					fmt.Printf("--> error: %s\n", err)
				}
				fmt.Printf("--> output:\n%s\n", out)

<<<<<<< HEAD
				var expecteds []string
				for _, expected := range n.Expected {
					t, err = template.New("expected").Parse(expected)
					if err != nil {
						return err
					}
					buf := new(bytes.Buffer)
					err = t.Execute(buf, e.conf)
					if err != nil {
						return err
					}
					expecteds = append(expecteds, buf.String())
				}

				switch n.Condition {
				case "contains":
					for _, expected := range expecteds {
						if !strings.Contains(string(out), expected) {
							return fmt.Errorf("❌ expect output to contain '%s' got '%s'", expected, string(out))
						}
					}
				case "not contain":
					for _, notExpected := range expecteds {
						if strings.Contains(string(out), notExpected) {
							return fmt.Errorf("❌ did not expect output to contain '%s' - got '%s'", notExpected, string(out))
						}
					}
=======
				err = checkConditions(e, n, out)
				if err != nil {
					return err
>>>>>>> 0b4b987e
				}
			}
		}
	}

	return nil
}

func checkConditions(e *engineCmd, n lib.TestCase, out []byte) error {
	switch n.Condition {
	case "contains":
		var expecteds []string
		for _, expected := range n.Expected {
			t, err := template.New("expected").Parse(expected)
			if err != nil {
				return err
			}
			buf := new(bytes.Buffer)
			err = t.Execute(buf, e.conf)
			if err != nil {
				return err
			}
			expecteds = append(expecteds, buf.String())
		}

		for _, expected := range expecteds {
			if !strings.Contains(string(out), expected) {
				return fmt.Errorf("❌ expect output to contain '%s' got '%s'", expected, string(out))
			}
		}
	case "excludes":
		var excludeds []string
		for _, excluded := range n.Excluded {
			t, err := template.New("excluded").Parse(excluded)
			if err != nil {
				return err
			}
			buf := new(bytes.Buffer)
			err = t.Execute(buf, e.conf)
			if err != nil {
				return err
			}
			excludeds = append(excludeds, buf.String())
		}

		for _, excluded := range excludeds {
			if strings.Contains(string(out), excluded) {
				return fmt.Errorf("❌ expect output to exclude '%s' got '%s'", excluded, string(out))
			}
		}
	case "":
	default:
		return fmt.Errorf("Unrecognized test condition %s.", n.Condition)
	}
	return nil
}

func checkValidators(node *node.Node) ([]byte, error) {
	u := fmt.Sprintf("%s/validators", node.RPCAddress)
	resp, err := http.Get(u)
	if err != nil {
		return nil, err
	}
	defer resp.Body.Close()
	respBytes, _ := ioutil.ReadAll(resp.Body)
	return respBytes, nil
}

func makeTestFiles(filesInfo []lib.Datafile, dir string) error {
	for _, fileInfo := range filesInfo {
		filename := path.Join(dir, fileInfo.Filename)
		if err := ioutil.WriteFile(filename, []byte(fileInfo.Contents), 0644); err != nil {
			return err
		}
	}
	return nil
}

func makeCmd(cmdString, dir string, node node.Node) (exec.Cmd, error) {
	args := strings.Split(cmdString, " ")
	if len(args) == 0 {
		return exec.Cmd{}, errors.New("missing command")
	}

	if isLoomCmd(args[0]) {
		// Make sure we have query and rpc endpoint as a default.
		// If there is no /query and /rpc, pick the first default one and append to args.
		if !strings.Contains(cmdString, "/rpc") {
			args = append(args, "-w")
			args = append(args, fmt.Sprintf("%s/rpc", node.ProxyAppAddress))
		}
		if !strings.Contains(cmdString, "/query") {
			args = append(args, "-r")
			args = append(args, fmt.Sprintf("%s/query", node.ProxyAppAddress))
		}
	}
	return exec.Cmd{
		Dir:  dir,
		Path: args[0],
		Args: args,
	}, nil
}

func isLoomCmd(cmd string) bool {
	for _, loomCmd := range loomCmds {
		if cmd == loomCmd {
			return true
		}
	}
	return false
}<|MERGE_RESOLUTION|>--- conflicted
+++ resolved
@@ -146,40 +146,11 @@
 					}
 					fmt.Printf("--> output:\n%s\n", out)
 
-<<<<<<< HEAD
-					var expecteds []string
-					for _, expected := range n.Expected {
-						t, err = template.New("expected").Parse(expected)
-						if err != nil {
-							return err
-						}
-						buf := new(bytes.Buffer)
-						err = t.Execute(buf, e.conf)
-						if err != nil {
-							return err
-						}
-						expecteds = append(expecteds, buf.String())
-					}
-
-					switch n.Condition {
-					case "contains":
-						for _, expected := range expecteds {
-							if !strings.Contains(string(out), expected) {
-								return fmt.Errorf("❌ expect output to contain '%s' - got '%s'", expected, string(out))
-							}
-						}
-					case "not contain":
-						for _, notExpected := range expecteds {
-							if strings.Contains(string(out), notExpected) {
-								return fmt.Errorf("❌ did not expect output to contain '%s' - got '%s'", notExpected, string(out))
-							}
-						}
-=======
 					err = checkConditions(e, n, out)
 					if err != nil {
 						return err
->>>>>>> 0b4b987e
-					}
+					}
+
 				}
 			} else {
 				queryNode, ok := e.conf.Nodes[fmt.Sprintf("%d", n.Node)]
@@ -235,39 +206,9 @@
 				}
 				fmt.Printf("--> output:\n%s\n", out)
 
-<<<<<<< HEAD
-				var expecteds []string
-				for _, expected := range n.Expected {
-					t, err = template.New("expected").Parse(expected)
-					if err != nil {
-						return err
-					}
-					buf := new(bytes.Buffer)
-					err = t.Execute(buf, e.conf)
-					if err != nil {
-						return err
-					}
-					expecteds = append(expecteds, buf.String())
-				}
-
-				switch n.Condition {
-				case "contains":
-					for _, expected := range expecteds {
-						if !strings.Contains(string(out), expected) {
-							return fmt.Errorf("❌ expect output to contain '%s' got '%s'", expected, string(out))
-						}
-					}
-				case "not contain":
-					for _, notExpected := range expecteds {
-						if strings.Contains(string(out), notExpected) {
-							return fmt.Errorf("❌ did not expect output to contain '%s' - got '%s'", notExpected, string(out))
-						}
-					}
-=======
 				err = checkConditions(e, n, out)
 				if err != nil {
 					return err
->>>>>>> 0b4b987e
 				}
 			}
 		}
