package hsmpv

import (
	"errors"

	"github.com/tendermint/tendermint/crypto"
	"github.com/tendermint/tendermint/crypto/ed25519"
	"github.com/tendermint/tendermint/types"

	amino "github.com/tendermint/go-amino"
)

// amino route
const (
	Ed25519PrivKeyAminoRoute   = "tendermint/PrivKeyEd25519"
	Ed25519PubKeyAminoRoute    = "tendermint/PubKeyEd25519"
	Ed25519SignatureAminoRoute = "tendermint/SignatureEd25519"
)

var cdc = amino.NewCodec()

func init() {
	cdc.RegisterInterface((*crypto.PubKey)(nil), nil)
	cdc.RegisterConcrete(ed25519.PubKeyEd25519{},
		Ed25519PubKeyAminoRoute, nil)

	cdc.RegisterInterface((*crypto.PrivKey)(nil), nil)
	cdc.RegisterConcrete(ed25519.PrivKeyEd25519{},
		Ed25519PrivKeyAminoRoute, nil)
}

// HsmPrivVal interface
type HsmPrivVal interface {
	types.PrivValidator

	GenPrivVal(filePath string) error
	LoadPrivVal(filePath string) error
	Save()
	Reset(height int64)
	Destroy()
	GetPubKeyBytes(crypto.PubKey) []byte
}

// GenHsmPV generates priv validator with ed25519 keypair
func GenHsmPV(hsmConfig *HsmConfig, filePath string) (HsmPrivVal, error) {
	var pv HsmPrivVal
	var err error

	// load configuration
<<<<<<< HEAD
	switch hsmConfig.HsmDevType {
	case HsmDevTypeYubi:
		pv = NewYubiHsmPV(hsmConfig.HsmConnURL, hsmConfig.HsmAuthKeyID, hsmConfig.HsmDevLoginCred, hsmConfig.HsmSignKeyID)
	default:
=======
	if hsmConfig.HsmDevType == HsmDevTypeYubi {
		pv = NewYubiHsmPV(hsmConfig.HsmConnURL, hsmConfig.HsmAuthKeyID, hsmConfig.HsmAuthPassword,
			hsmConfig.HsmSignKeyID, hsmConfig.HsmSignKeyDomain)
	} else {
>>>>>>> 362bcdf9
		return nil, errors.New("Unsupported HSM type")
	}

	if err = pv.GenPrivVal(filePath); err != nil {
		return nil, err
	}

	return pv, nil
}

// LoadHsmPV loads parameters from priv validator file
func LoadHsmPV(hsmConfig *HsmConfig, filePath string) (HsmPrivVal, error) {
	var pv HsmPrivVal

	// load configuration
	if hsmConfig.HsmDevType == HsmDevTypeYubi {
		pv = NewYubiHsmPV(hsmConfig.HsmConnURL, hsmConfig.HsmAuthKeyID, hsmConfig.HsmAuthPassword,
			hsmConfig.HsmSignKeyID, hsmConfig.HsmSignKeyDomain)
	} else {
		return nil, errors.New("Unsupported HSM type")
	}

	if err := pv.LoadPrivVal(filePath); err != nil {
		return nil, err
	}

	return pv, nil
}<|MERGE_RESOLUTION|>--- conflicted
+++ resolved
@@ -47,17 +47,10 @@
 	var err error
 
 	// load configuration
-<<<<<<< HEAD
-	switch hsmConfig.HsmDevType {
-	case HsmDevTypeYubi:
-		pv = NewYubiHsmPV(hsmConfig.HsmConnURL, hsmConfig.HsmAuthKeyID, hsmConfig.HsmDevLoginCred, hsmConfig.HsmSignKeyID)
-	default:
-=======
 	if hsmConfig.HsmDevType == HsmDevTypeYubi {
 		pv = NewYubiHsmPV(hsmConfig.HsmConnURL, hsmConfig.HsmAuthKeyID, hsmConfig.HsmAuthPassword,
 			hsmConfig.HsmSignKeyID, hsmConfig.HsmSignKeyDomain)
 	} else {
->>>>>>> 362bcdf9
 		return nil, errors.New("Unsupported HSM type")
 	}
 
