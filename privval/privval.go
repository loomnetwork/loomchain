--- conflicted
+++ resolved
@@ -38,16 +38,9 @@
 func NewPrivValSigner(pv PrivValidator) auth.Signer {
 	switch v := pv.(type) {
 	case *hsmpv.YubiHsmPV:
-<<<<<<< HEAD
-		return hsmpv.NewYubiHsmSigner(v)
+		return auth.NewSigner(auth.SignerTypeYubiHsm, v.PrivateKey)
 	case *filepv.FilePV:
 		return filepv.NewFilePVSigner(v)
-=======
-		return auth.NewSigner(auth.SignerTypeYubiHsm, v.PrivateKey)
-	case *FilePV:
-		privKey := [64]byte(v.GetPrivKey())
-		return auth.NewSigner(auth.SignerTypeEd25519, privKey[:])
->>>>>>> b0fc71e8
 	default:
 		panic(fmt.Errorf("Unknown PrivValidator implementation %T", v))
 	}
