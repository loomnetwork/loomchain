--- conflicted
+++ resolved
@@ -27,11 +27,7 @@
 
 // Send sends the event
 func (ed *RedisEventDispatcher) Send(index int64, msg []byte) error {
-<<<<<<< HEAD
-	log.Default.Info("Emiting event", "index", index, "msg", msg)
-=======
 	log.Info("Emiting event", "index", index, "msg", msg)
->>>>>>> fdc54817
 	if _, err := ed.redis.Do("ZADD", ed.queue, index, msg); err != nil {
 		return err
 	}
