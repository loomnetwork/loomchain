--- conflicted
+++ resolved
@@ -17,7 +17,7 @@
 #       that branch, you only need to update GO_LOOM_GIT_REV if you wish to lock the build to a
 #       specific commit.
 GO_LOOM_GIT_REV = HEAD
-# loomnetwork/go-ethereum loomchain branch 
+# loomnetwork/go-ethereum loomchain branch
 ETHEREUM_GIT_REV = 1fb6138d017a4309105d91f187c126cf979c93f9
 # use go-plugin we get 'timeout waiting for connection info' error
 HASHICORP_GIT_REV = f4c3476bd38585f9ec669d10ed1686abd52b9961
@@ -158,11 +158,7 @@
 		github.com/inconshreveable/mousetrap \
 		github.com/miguelmota/go-solidity-sha3
 	# for when you want to reference a different branch of go-loom
-<<<<<<< HEAD
 	cd $(PLUGIN_DIR) && git checkout isssue774 && git pull origin isssue774
-=======
-	# cd $(PLUGIN_DIR) && git checkout check-rewards-client && git pull origin check-rewards-client
->>>>>>> bf634c41
 	cd $(GOLANG_PROTOBUF_DIR) && git checkout v1.1.0
 	cd $(GOGO_PROTOBUF_DIR) && git checkout v1.1.1
 	cd $(GO_ETHEREUM_DIR) && git checkout master && git pull && git checkout $(ETHEREUM_GIT_REV)
