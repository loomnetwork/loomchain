PKG = github.com/loomnetwork/loomchain

PROTOC = protoc --plugin=./protoc-gen-gogo -Ivendor -I$(GOPATH)/src -I/usr/local/include

PLUGIN_DIR = $(GOPATH)/src/github.com/loomnetwork/go-loom
GOLANG_PROTOBUF_DIR = $(GOPATH)/src/github.com/golang/protobuf
GOGO_PROTOBUF_DIR = $(GOPATH)/src/github.com/gogo/protobuf
GO_ETHEREUM_DIR = $(GOPATH)/src/github.com/ethereum/go-ethereum
HASHICORP_DIR = $(GOPATH)/src/github.com/hashicorp/go-plugin

# NOTE: To build on Jenkins using a custom go-loom branch update the `deps` target below to checkout
#       that branch, you only need to update GO_LOOM_GIT_REV if you wish to lock the build to a
#       specific commit.
GO_LOOM_GIT_REV = HEAD
# use a modified stateObject for EVM calls
ETHEREUM_GIT_REV = c4f3537b02811a7487655c02e6685195dff46b0a
# use go-plugin we get 'timeout waiting for connection info' error
HASHICORP_GIT_REV = f4c3476bd38585f9ec669d10ed1686abd52b9961

GIT_SHA = `git rev-parse --verify HEAD`
GO_LOOM_GIT_SHA = `cd ${PLUGIN_DIR} && git rev-parse --verify ${GO_LOOM_GIT_REV}`
ETHEREUM_GIT_SHA = `cd ${GO_ETHEREUM_DIR} && git rev-parse --verify ${ETHEREUM_GIT_REV}`
HASHICORP_GIT_SHA = `cd ${HASHICORP_DIR} && git rev-parse --verify ${HASHICORP_GIT_REV}`

GOFLAGS_BASE = -X $(PKG).Build=$(BUILD_NUMBER) -X $(PKG).GitSHA=$(GIT_SHA) -X $(PKG).GoLoomGitSHA=$(GO_LOOM_GIT_SHA) -X $(PKG).EthGitSHA=$(ETHEREUM_GIT_SHA) -X $(PKG).HashicorpGitSHA=$(HASHICORP_GIT_SHA)
GOFLAGS = -tags "evm" -ldflags "$(GOFLAGS_BASE)"
GOFLAGS_PLASMACHAIN = -tags "evm plasmachain" -ldflags "$(GOFLAGS_BASE) -X $(PKG).BuildVariant=plasmachain"
GOFLAGS_RELEASE = -tags "evm gcc" -ldflags "$(GOFLAGS_BASE)"
GOFLAGS_NOEVM = -ldflags "$(GOFLAGS_BASE)"

.PHONY: all clean test install deps proto builtin oracles tgoracle loomcoin_tgoracle pcoracle dposv2_oracle

all: loom builtin

oracles: tgoracle pcoracle

builtin: contracts/coin.so.1.0.0 contracts/dpos.so.1.0.0 contracts/dpos.so.2.0.0 contracts/plasmacash.so.1.0.0

contracts/coin.so.1.0.0:
	go build -buildmode=plugin -o $@ $(PKG)/builtin/plugins/coin/plugin

contracts/dpos.so.1.0.0:
	go build -buildmode=plugin -o $@ $(PKG)/builtin/plugins/dpos/plugin

contracts/dpos.so.2.0.0:
	go build -buildmode=plugin -o $@ $(PKG)/builtin/plugins/dposv2/plugin

contracts/plasmacash.so.1.0.0:
	go build -buildmode=plugin -o $@ $(PKG)/builtin/plugins/plasma_cash/plugin

tgoracle:
	go build $(GOFLAGS) -o $@ $(PKG)/cmd/$@

loomcoin_tgoracle:
	go build $(GOFLAGS) -o $@ $(PKG)/cmd/$@

pcoracle:
	go build $(GOFLAGS) -o $@ $(PKG)/cmd/$@

dposv2_oracle:
	go build $(GOFLAGS) -o $@ $(PKG)/cmd/$@

loom: proto
	go build $(GOFLAGS) $(PKG)/cmd/$@

plasmachain: proto
	go build $(GOFLAGS_PLASMACHAIN) -o $@ $(PKG)/cmd/loom

loom-race: proto
	go get github.com/jmhodges/levigo
	go build -race $(GOFLAGS) -o loom-race $(PKG)/cmd/loom

loom-release: proto
	go get github.com/jmhodges/levigo
	go build $(GOFLAGS) $(PKG)/cmd/loom

install: proto
	go install $(GOFLAGS) $(PKG)/cmd/loom

protoc-gen-gogo:
	go build github.com/gogo/protobuf/protoc-gen-gogo

%.pb.go: %.proto protoc-gen-gogo
	if [ -e "protoc-gen-gogo.exe" ]; then mv protoc-gen-gogo.exe protoc-gen-gogo; fi
	$(PROTOC) --gogo_out=$(GOPATH)/src $(PKG)/$<

proto: registry/registry.pb.go

$(PLUGIN_DIR):
	git clone -q git@github.com:loomnetwork/go-loom.git $@

$(GO_ETHEREUM_DIR):
	git clone -q git@github.com:loomnetwork/go-ethereum.git $@

validators-tool:
	go build -o e2e/validators-tool $(PKG)/e2e/cmd

deps: $(PLUGIN_DIR) $(GO_ETHEREUM_DIR)
	go get \
		golang.org/x/crypto/ed25519 \
		google.golang.org/grpc \
		github.com/gogo/protobuf/gogoproto \
		github.com/gogo/protobuf/proto \
		github.com/hashicorp/go-plugin \
		github.com/spf13/cobra \
		github.com/spf13/pflag \
		github.com/go-kit/kit/log \
		github.com/grpc-ecosystem/go-grpc-prometheus \
		github.com/prometheus/client_golang/prometheus \
		github.com/go-kit/kit/log \
		github.com/BurntSushi/toml \
		github.com/ulule/limiter \
		github.com/loomnetwork/mamamerkle \
		github.com/miguelmota/go-solidity-sha3 \
		golang.org/x/sys/cpu \
		github.com/loomnetwork/yubihsm-go \
<<<<<<< HEAD
		github.com/allegro/bigcache
=======
		github.com/gorilla/websocket \
		github.com/phonkee/go-pubsub
>>>>>>> f8ecc34e
	# for when you want to reference a different branch of go-loom	
	#cd $(PLUGIN_DIR) && git checkout fix-non-evm-build && git pull origin fix-non-evm-build
	cd $(GOLANG_PROTOBUF_DIR) && git checkout v1.1.0
	cd $(GOGO_PROTOBUF_DIR) && git checkout v1.1.1
	cd $(GO_ETHEREUM_DIR) && git checkout master && git pull && git checkout $(ETHEREUM_GIT_REV)
	cd $(HASHICORP_DIR) && git checkout $(HASHICORP_GIT_REV)
	# fetch vendored packages
	dep ensure -vendor-only

#TODO we should turn back vet on, it broke when we upgraded go versions
test: proto
	go test  -failfast -timeout 20m -v -vet=off $(GOFLAGS) $(PKG)/...

test-race: proto
	go test -race -failfast -timeout 20m -v -vet=off $(GOFLAGS) $(PKG)/...

test-no-evm: proto
	go test -failfast -timeout 20m -v -vet=off $(GOFLAGS_NOEVM) $(PKG)/...

# Only builds the tests with the EVM disabled, but doesn't actually run them.
no-evm-tests: proto
	go test -failfast -v -vet=off $(GOFLAGS_NOEVM) -run nothing $(PKG)/...

test-e2e:
	go test -failfast -timeout 20m -v -vet=off $(PKG)/e2e

test-e2e-race:
	go test -race -failfast -timeout 20m -v -vet=off $(PKG)/e2e

vet:
	go vet ./...

vet-evm:
	go vet -tags evm ./...

clean:
	go clean
	rm -f \
		loom \
		protoc-gen-gogo \
		contracts/coin.so.1.0.0 \
		contracts/dpos.so.1.0.0 \
		contracts/dpos.so.2.0.0 \
		contracts/plasmacash.so.1.0.0 \
		pcoracle<|MERGE_RESOLUTION|>--- conflicted
+++ resolved
@@ -114,12 +114,9 @@
 		github.com/miguelmota/go-solidity-sha3 \
 		golang.org/x/sys/cpu \
 		github.com/loomnetwork/yubihsm-go \
-<<<<<<< HEAD
-		github.com/allegro/bigcache
-=======
+		github.com/allegro/bigcache \
 		github.com/gorilla/websocket \
 		github.com/phonkee/go-pubsub
->>>>>>> f8ecc34e
 	# for when you want to reference a different branch of go-loom	
 	#cd $(PLUGIN_DIR) && git checkout fix-non-evm-build && git pull origin fix-non-evm-build
 	cd $(GOLANG_PROTOBUF_DIR) && git checkout v1.1.0
