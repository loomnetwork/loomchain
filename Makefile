--- conflicted
+++ resolved
@@ -74,14 +74,10 @@
 		github.com/BurntSushi/toml \
 		github.com/ulule/limiter \
 		github.com/loomnetwork/mamamerkle \
-<<<<<<< HEAD
-		github.com/miguelmota/go-solidity-sha3
-	cd $(PLUGIN_DIR) && git pull && git checkout d6a2cc978a46894c08b45bf86367e6be107f104c
-	cd $(GOLANG_PROTOBUF_DIR) && git checkout v1.1.0
-=======
 		github.com/miguelmota/go-solidity-sha3 \
 		github.com/certusone/yubihsm-go
->>>>>>> 356f9403
+	cd $(PLUGIN_DIR) && git pull
+	cd $(GOLANG_PROTOBUF_DIR) && git checkout v1.1.0
 	# checkout the last commit before the dev branch was merged into master (and screwed everything up)
 	cd $(GOGO_PROTOBUF_DIR) && git checkout v1.1.1
 	# use a modified stateObject for EVM calls
