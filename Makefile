--- conflicted
+++ resolved
@@ -151,12 +151,7 @@
 		github.com/phonkee/go-pubsub \
 		github.com/inconshreveable/mousetrap
 	# for when you want to reference a different branch of go-loom
-<<<<<<< HEAD
 	cd $(PLUGIN_DIR) && git checkout oracle-updates && git pull origin oracle-updates
-
-=======
-	# cd $(PLUGIN_DIR) && git checkout fix-sha3 && git pull origin fix-sha3
->>>>>>> 1e84c1ae
 	cd $(GOLANG_PROTOBUF_DIR) && git checkout v1.1.0
 	cd $(GOGO_PROTOBUF_DIR) && git checkout v1.1.1
 	cd $(GO_ETHEREUM_DIR) && git checkout master && git pull && git checkout $(ETHEREUM_GIT_REV)
