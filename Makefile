--- conflicted
+++ resolved
@@ -46,11 +46,8 @@
 		github.com/spf13/cobra \
 		github.com/spf13/pflag \
 		github.com/ethereum/go-ethereum \
-<<<<<<< HEAD
-=======
 		github.com/grpc-ecosystem/go-grpc-prometheus \
 		github.com/prometheus/client_golang/prometheus \
->>>>>>> 78bddd96
 		github.com/go-kit/kit/log
 	dep ensure -vendor-only
 
