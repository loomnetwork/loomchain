GOLint = \
	github.com/golangci/golangci-lint/cmd/golangci-lint \

PKG = github.com/loomnetwork/loomchain
PKG_GAMECHAIN = github.com/loomnetwork/gamechain
PKG_BATTLEGROUND = $(PKG_GAMECHAIN)/battleground
# Allow location of transfer-gateway package to be overriden via env var
PKG_TRANSFER_GATEWAY?=github.com/loomnetwork/transfer-gateway

PROTOC = protoc --plugin=./protoc-gen-gogo -Ivendor -I$(GOPATH)/src

PLUGIN_DIR = $(GOPATH)/src/github.com/loomnetwork/go-loom
GOLANG_PROTOBUF_DIR = $(GOPATH)/src/github.com/golang/protobuf
GENPROTO_DIR = $(GOPATH)/src/google.golang.org/genproto
GOGO_PROTOBUF_DIR = $(GOPATH)/src/github.com/gogo/protobuf
GRPC_DIR = $(GOPATH)/src/google.golang.org/grpc
GO_ETHEREUM_DIR = $(GOPATH)/src/github.com/ethereum/go-ethereum
SSHA3_DIR = $(GOPATH)/src/github.com/miguelmota/go-solidity-sha3
HASHICORP_DIR = $(GOPATH)/src/github.com/hashicorp/go-plugin
LEVIGO_DIR = $(GOPATH)/src/github.com/jmhodges/levigo
GAMECHAIN_DIR = $(GOPATH)/src/github.com/loomnetwork/gamechain
BTCD_DIR = $(GOPATH)/src/github.com/btcsuite/btcd
TRANSFER_GATEWAY_DIR=$(GOPATH)/src/$(PKG_TRANSFER_GATEWAY)

# NOTE: To build on Jenkins using a custom go-loom branch update the `deps` target below to checkout
#       that branch, you only need to update GO_LOOM_GIT_REV if you wish to lock the build to a
#       specific commit.
<<<<<<< HEAD
GO_LOOM_GIT_REV = Get-Modify-TierInfo
=======
GO_LOOM_GIT_REV = HEAD
# Specifies the loomnetwork/transfer-gateway branch/revision to use.
TG_GIT_REV = HEAD
>>>>>>> 2c86e850
# loomnetwork/go-ethereum loomchain branch
ETHEREUM_GIT_REV = 1fb6138d017a4309105d91f187c126cf979c93f9
# use go-plugin we get 'timeout waiting for connection info' error
HASHICORP_GIT_REV = f4c3476bd38585f9ec669d10ed1686abd52b9961
LEVIGO_GIT_REV = c42d9e0ca023e2198120196f842701bb4c55d7b9
BTCD_GIT_REV = 7d2daa5bfef28c5e282571bc06416516936115ee
# This is locked down to this particular revision because this is the last revision before the
# google.golang.org/genproto was recompiled with a new version of protoc, which produces pb.go files
# that don't appear to be compatible with the gogo protobuf & protoc versions we use.
# google.golang.org/genproto seems to be pulled in by the grpc package.
GENPROTO_GIT_REV = b515fa19cec88c32f305a962f34ae60068947aea

BUILD_DATE = `date -Iseconds`
GIT_SHA = `git rev-parse --verify HEAD`
GO_LOOM_GIT_SHA = `cd ${PLUGIN_DIR} && git rev-parse --verify ${GO_LOOM_GIT_REV}`
TG_GIT_SHA = `cd ${TRANSFER_GATEWAY_DIR} && git rev-parse --verify ${TG_GIT_REV}`
ETHEREUM_GIT_SHA = `cd ${GO_ETHEREUM_DIR} && git rev-parse --verify ${ETHEREUM_GIT_REV}`
HASHICORP_GIT_SHA = `cd ${HASHICORP_DIR} && git rev-parse --verify ${HASHICORP_GIT_REV}`
GAMECHAIN_GIT_SHA = `cd ${GAMECHAIN_DIR} && git rev-parse --verify HEAD`
BTCD_GIT_SHA = `cd ${BTCD_DIR} && git rev-parse --verify ${BTCD_GIT_REV}`

GOFLAGS_BASE = \
	-X $(PKG).Build=$(BUILD_NUMBER) \
	-X $(PKG).GitSHA=$(GIT_SHA) \
	-X $(PKG).GoLoomGitSHA=$(GO_LOOM_GIT_SHA) \
	-X $(PKG).EthGitSHA=$(ETHEREUM_GIT_SHA) \
	-X $(PKG).HashicorpGitSHA=$(HASHICORP_GIT_SHA) \
	-X $(PKG).BtcdGitSHA=$(BTCD_GIT_SHA)
GOFLAGS = -tags "evm" -ldflags "$(GOFLAGS_BASE)"
GOFLAGS_GAMECHAIN_BASE = -X $(PKG_BATTLEGROUND).BuildDate=$(BUILD_DATE) -X $(PKG_BATTLEGROUND).BuildGitSha=$(GAMECHAIN_GIT_SHA) -X $(PKG_BATTLEGROUND).BuildNumber=$(BUILD_NUMBER)
GOFLAGS_GAMECHAIN = -tags "evm gamechain" -ldflags "$(GOFLAGS_BASE) $(GOFLAGS_GAMECHAIN_BASE)"
GOFLAGS_GATEWAY = -tags "evm gateway" -ldflags "$(GOFLAGS_BASE) -X $(PKG).TransferGatewaySHA=$(TG_GIT_SHA) -X $(PKG).BuildVariant=gateway"
GOFLAGS_PLASMACHAIN = -tags "evm plasmachain gateway" -ldflags "$(GOFLAGS_BASE) -X $(PKG).TransferGatewaySHA=$(TG_GIT_SHA) -X $(PKG).BuildVariant=plasmachain"
GOFLAGS_PLASMACHAIN_CLEVELDB = -tags "evm plasmachain gateway gcc" -ldflags "$(GOFLAGS_BASE) -X $(PKG).TransferGatewaySHA=$(TG_GIT_SHA) -X $(PKG).BuildVariant=plasmachain"
GOFLAGS_CLEVELDB = -tags "evm gcc" -ldflags "$(GOFLAGS_BASE)"
GOFLAGS_GAMECHAIN_CLEVELDB = -tags "evm gamechain gcc" -ldflags "$(GOFLAGS_BASE) $(GOFLAGS_GAMECHAIN_BASE)"
GOFLAGS_NOEVM = -ldflags "$(GOFLAGS_BASE)"

WINDOWS_BUILD_VARS = CC=x86_64-w64-mingw32-gcc CGO_ENABLED=1 GOOS=windows GOARCH=amd64 BIN_EXTENSION=.exe

E2E_TESTS_TIMEOUT = 28m

.PHONY: all clean test install get_lint update_lint deps proto builtin oracles tgoracle loomcoin_tgoracle tron_tgoracle pcoracle dposv2_oracle plasmachain-cleveldb loom-cleveldb lint

all: loom builtin

oracles: tgoracle pcoracle

builtin: contracts/coin.so.1.0.0 contracts/dpos.so.2.0.0 contracts/dpos.so.3.0.0 contracts/plasmacash.so.1.0.0

contracts/coin.so.1.0.0:
	go build -buildmode=plugin -o $@ $(GOFLAGS) $(PKG)/builtin/plugins/coin/plugin

contracts/dpos.so.2.0.0:
	go build -buildmode=plugin -o $@ $(GOFLAGS) $(PKG)/builtin/plugins/dposv2/plugin

contracts/dpos.so.3.0.0:
	go build -buildmode=plugin -o $@ $(GOFLAGS) $(PKG)/builtin/plugins/dposv3/plugin

contracts/plasmacash.so.1.0.0:
	go build -buildmode=plugin -o $@ $(GOFLAGS) $(PKG)/builtin/plugins/plasma_cash/plugin

tgoracle: $(TRANSFER_GATEWAY_DIR)
	go build $(GOFLAGS_GATEWAY) -o $@ $(PKG_TRANSFER_GATEWAY)/cmd/$@

loomcoin_tgoracle: $(TRANSFER_GATEWAY_DIR)
	go build $(GOFLAGS_GATEWAY) -o $@ $(PKG_TRANSFER_GATEWAY)/cmd/$@

tron_tgoracle: $(TRANSFER_GATEWAY_DIR)
	go build $(GOFLAGS_GATEWAY) -o $@ $(PKG_TRANSFER_GATEWAY)/cmd/$@

pcoracle:
	go build $(GOFLAGS) -o $@ $(PKG)/cmd/$@

dposv2_oracle:
	go build $(GOFLAGS) -o $@ $(PKG)/cmd/$@

loom: proto $(TRANSFER_GATEWAY_DIR)
	go build $(GOFLAGS_GATEWAY) $(PKG)/cmd/$@

loom-generic: proto
	go build $(GOFLAGS) $(PKG)/cmd/loom

loom-windows:
	$(WINDOWS_BUILD_VARS) make loom

gamechain: proto
	go build $(GOFLAGS_GAMECHAIN) -o gamechain$(BIN_EXTENSION) $(PKG)/cmd/loom

gamechain-cleveldb: proto  c-leveldb
	go build $(GOFLAGS_GAMECHAIN_CLEVELDB) -o gamechain$(BIN_EXTENSION) $(PKG)/cmd/loom

gamechain-windows: proto
	$(WINDOWS_BUILD_VARS) make gamechain

loom-cleveldb: proto c-leveldb
	go build $(GOFLAGS_CLEVELDB) -o $@ $(PKG)/cmd/loom

plasmachain: proto $(TRANSFER_GATEWAY_DIR)
	go build $(GOFLAGS_PLASMACHAIN) -o $@ $(PKG)/cmd/loom

plasmachain-cleveldb: proto c-leveldb $(TRANSFER_GATEWAY_DIR)
	go build $(GOFLAGS_PLASMACHAIN_CLEVELDB) -o $@ $(PKG)/cmd/loom

plasmachain-windows:
	$(WINDOWS_BUILD_VARS) make plasmachain

loom-race: proto
	go build -race $(GOFLAGS) -o loom-race $(PKG)/cmd/loom

install: proto
	go install $(GOFLAGS) $(PKG)/cmd/loom

protoc-gen-gogo:
	which protoc
	protoc --version
	go build github.com/gogo/protobuf/protoc-gen-gogo

%.pb.go: %.proto protoc-gen-gogo
	if [ -e "protoc-gen-gogo.exe" ]; then mv protoc-gen-gogo.exe protoc-gen-gogo; fi
	$(PROTOC) --gogo_out=$(GOPATH)/src $(PKG)/$<

get_lint:
	@echo "--> Installing lint"
	chmod +x get_lint.sh
	./get_lint.sh

update_lint:
	@echo "--> Updating lint"
	./get_lint.sh

lint:
	cd $(GOPATH)/bin && chmod +x golangci-lint
	cd $(GOPATH)/src/github.com/loomnetwork/loomchain
	@golangci-lint run | tee lintreport

linterrors:
	chmod +x parselintreport.sh
	./parselintreport.sh

proto: registry/registry.pb.go

c-leveldb:
	go get github.com/jmhodges/levigo
	cd $(LEVIGO_DIR) && git checkout master && git pull && git checkout $(LEVIGO_GIT_REV)

$(PLUGIN_DIR):
	git clone -q git@github.com:loomnetwork/go-loom.git $@

$(GO_ETHEREUM_DIR):
	git clone -q git@github.com:loomnetwork/go-ethereum.git $@

$(SSHA3_DIR):
	git clone -q git@github.com:loomnetwork/go-solidity-sha3.git $@

$(TRANSFER_GATEWAY_DIR):
	git clone -q git@github.com:loomnetwork/transfer-gateway.git $@

validators-tool:
	go build -o e2e/validators-tool $(PKG)/e2e/cmd

deps: $(PLUGIN_DIR) $(GO_ETHEREUM_DIR) $(SSHA3_DIR)
	go get \
		golang.org/x/crypto/ed25519 \
		google.golang.org/grpc \
		github.com/gogo/protobuf/gogoproto \
		github.com/gogo/protobuf/proto \
		github.com/hashicorp/go-plugin \
		github.com/spf13/cobra \
		github.com/spf13/pflag \
		github.com/go-kit/kit/log \
		github.com/grpc-ecosystem/go-grpc-prometheus \
		github.com/prometheus/client_golang/prometheus \
		github.com/go-kit/kit/log \
		github.com/BurntSushi/toml \
		github.com/ulule/limiter \
		github.com/loomnetwork/mamamerkle \
		golang.org/x/sys/cpu \
		github.com/loomnetwork/yubihsm-go \
		github.com/gorilla/websocket \
		github.com/phonkee/go-pubsub \
		github.com/inconshreveable/mousetrap \
		github.com/posener/wstest \
		github.com/btcsuite/btcd

	# When you want to reference a different branch of go-loom change GO_LOOM_GIT_REV above
	cd $(PLUGIN_DIR) && git checkout master && git pull && git checkout $(GO_LOOM_GIT_REV)
	cd $(GOLANG_PROTOBUF_DIR) && git checkout v1.1.0
	cd $(GOGO_PROTOBUF_DIR) && git checkout v1.1.1
	cd $(GRPC_DIR) && git checkout v1.20.1
	cd $(GENPROTO_DIR) && git checkout master && git pull && git checkout $(GENPROTO_GIT_REV)
	cd $(GO_ETHEREUM_DIR) && git checkout master && git pull && git checkout $(ETHEREUM_GIT_REV)
	cd $(HASHICORP_DIR) && git checkout $(HASHICORP_GIT_REV)
	cd $(BTCD_DIR) && git checkout $(BTCD_GIT_REV)
	# fetch vendored packages
	dep ensure -vendor-only

#TODO we should turn back vet on, it broke when we upgraded go versions
test: proto
	go test  -failfast -timeout $(E2E_TESTS_TIMEOUT) -v -vet=off $(GOFLAGS) $(PKG)/...

test-race: proto
	go test -race -failfast -timeout $(E2E_TESTS_TIMEOUT) -v -vet=off $(GOFLAGS) $(PKG)/...

test-no-evm: proto
	go test -failfast -timeout $(E2E_TESTS_TIMEOUT) -v -vet=off $(GOFLAGS_NOEVM) $(PKG)/...

# Only builds the tests with the EVM disabled, but doesn't actually run them.
no-evm-tests: proto
	go test -failfast -v -vet=off $(GOFLAGS_NOEVM) -run nothing $(PKG)/...

test-e2e:
	go test -failfast -timeout $(E2E_TESTS_TIMEOUT) -v -vet=off $(PKG)/e2e

test-e2e-race:
	go test -race -failfast -timeout $(E2E_TESTS_TIMEOUT) -v -vet=off $(PKG)/e2e

test-app-store-race:
	go test -race -timeout 2m -failfast -v $(GOFLAGS) $(PKG)/store -run TestMultiReaderIAVLStore
	#go test -race -timeout 2m -failfast -v $(GOFLAGS) $(PKG)/store -run TestIAVLStoreTestSuite

vet:
	go vet ./...

vet-evm:
	go vet -tags evm ./...

clean:
	go clean
	rm -f \
		loom \
		protoc-gen-gogo \
		contracts/coin.so.1.0.0 \
		contracts/dpos.so.1.0.0 \
		contracts/dpos.so.2.0.0 \
		contracts/dpos.so.3.0.0 \
		contracts/plasmacash.so.1.0.0 \
		pcoracle<|MERGE_RESOLUTION|>--- conflicted
+++ resolved
@@ -25,13 +25,9 @@
 # NOTE: To build on Jenkins using a custom go-loom branch update the `deps` target below to checkout
 #       that branch, you only need to update GO_LOOM_GIT_REV if you wish to lock the build to a
 #       specific commit.
-<<<<<<< HEAD
 GO_LOOM_GIT_REV = Get-Modify-TierInfo
-=======
-GO_LOOM_GIT_REV = HEAD
 # Specifies the loomnetwork/transfer-gateway branch/revision to use.
 TG_GIT_REV = HEAD
->>>>>>> 2c86e850
 # loomnetwork/go-ethereum loomchain branch
 ETHEREUM_GIT_REV = 1fb6138d017a4309105d91f187c126cf979c93f9
 # use go-plugin we get 'timeout waiting for connection info' error
