--- conflicted
+++ resolved
@@ -151,11 +151,7 @@
 		github.com/phonkee/go-pubsub \
 		github.com/inconshreveable/mousetrap
 	# for when you want to reference a different branch of go-loom
-<<<<<<< HEAD
 	cd $(PLUGIN_DIR) && git checkout isssue774 && git pull origin isssue774
-=======
-	# cd $(PLUGIN_DIR) && git checkout change-gateway-protobuf && git pull origin change-gateway-protobuf
->>>>>>> 92043556
 	cd $(GOLANG_PROTOBUF_DIR) && git checkout v1.1.0
 	cd $(GOGO_PROTOBUF_DIR) && git checkout v1.1.1
 	cd $(GO_ETHEREUM_DIR) && git checkout master && git pull && git checkout $(ETHEREUM_GIT_REV)
