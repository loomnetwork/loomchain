GOLint = \
	github.com/golangci/golangci-lint/cmd/golangci-lint \

PKG = github.com/loomnetwork/loomchain
PKG_GAMECHAIN = github.com/loomnetwork/gamechain
PKG_BATTLEGROUND = $(PKG_GAMECHAIN)/battleground

PROTOC = protoc --plugin=./protoc-gen-gogo -Ivendor -I$(GOPATH)/src -I/usr/local/include

PLUGIN_DIR = $(GOPATH)/src/github.com/loomnetwork/go-loom
GOLANG_PROTOBUF_DIR = $(GOPATH)/src/github.com/golang/protobuf
GOGO_PROTOBUF_DIR = $(GOPATH)/src/github.com/gogo/protobuf
GO_ETHEREUM_DIR = $(GOPATH)/src/github.com/ethereum/go-ethereum
SSHA3_DIR = $(GOPATH)/src/github.com/miguelmota/go-solidity-sha3
HASHICORP_DIR = $(GOPATH)/src/github.com/hashicorp/go-plugin
LEVIGO_DIR = $(GOPATH)/src/github.com/jmhodges/levigo
GAMECHAIN_DIR = $(GOPATH)/src/github.com/loomnetwork/gamechain

# NOTE: To build on Jenkins using a custom go-loom branch update the `deps` target below to checkout
#       that branch, you only need to update GO_LOOM_GIT_REV if you wish to lock the build to a
#       specific commit.
GO_LOOM_GIT_REV = HEAD
# loomnetwork/go-ethereum loomchain branch
ETHEREUM_GIT_REV = 1fb6138d017a4309105d91f187c126cf979c93f9
# use go-plugin we get 'timeout waiting for connection info' error
HASHICORP_GIT_REV = f4c3476bd38585f9ec669d10ed1686abd52b9961
LEVIGO_GIT_REV = c42d9e0ca023e2198120196f842701bb4c55d7b9

BUILD_DATE = `date -Iseconds`
GIT_SHA = `git rev-parse --verify HEAD`
GO_LOOM_GIT_SHA = `cd ${PLUGIN_DIR} && git rev-parse --verify ${GO_LOOM_GIT_REV}`
ETHEREUM_GIT_SHA = `cd ${GO_ETHEREUM_DIR} && git rev-parse --verify ${ETHEREUM_GIT_REV}`
HASHICORP_GIT_SHA = `cd ${HASHICORP_DIR} && git rev-parse --verify ${HASHICORP_GIT_REV}`
GAMECHAIN_GIT_SHA = `cd ${GAMECHAIN_DIR} && git rev-parse --verify HEAD`

GOFLAGS_BASE = -X $(PKG).Build=$(BUILD_NUMBER) -X $(PKG).GitSHA=$(GIT_SHA) -X $(PKG).GoLoomGitSHA=$(GO_LOOM_GIT_SHA) -X $(PKG).EthGitSHA=$(ETHEREUM_GIT_SHA) -X $(PKG).HashicorpGitSHA=$(HASHICORP_GIT_SHA)
GOFLAGS = -tags "evm" -ldflags "$(GOFLAGS_BASE)"
GOFLAGS_GAMECHAIN_BASE = -X $(PKG_BATTLEGROUND).BuildDate=$(BUILD_DATE) -X $(PKG_BATTLEGROUND).BuildGitSha=$(GAMECHAIN_GIT_SHA) -X $(PKG_BATTLEGROUND).BuildNumber=$(BUILD_NUMBER)
GOFLAGS_GAMECHAIN = -tags "evm gamechain" -ldflags "$(GOFLAGS_BASE) $(GOFLAGS_GAMECHAIN_BASE)"
GOFLAGS_PLASMACHAIN = -tags "evm plasmachain" -ldflags "$(GOFLAGS_BASE) -X $(PKG).BuildVariant=plasmachain"
GOFLAGS_PLASMACHAIN_CLEVELDB = -tags "evm plasmachain gcc" -ldflags "$(GOFLAGS_BASE) -X $(PKG).BuildVariant=plasmachain"
GOFLAGS_CLEVELDB = -tags "evm gcc" -ldflags "$(GOFLAGS_BASE)"
GOFLAGS_GAMECHAIN_CLEVELDB = -tags "evm gamechain gcc" -ldflags "$(GOFLAGS_BASE) $(GOFLAGS_GAMECHAIN_BASE)"
GOFLAGS_NOEVM = -ldflags "$(GOFLAGS_BASE)"

WINDOWS_BUILD_VARS = CC=x86_64-w64-mingw32-gcc CGO_ENABLED=1 GOOS=windows GOARCH=amd64 BIN_EXTENSION=.exe

.PHONY: all clean test install get_lint update_lint deps proto builtin oracles tgoracle loomcoin_tgoracle pcoracle dposv2_oracle plasmachain-cleveldb loom-cleveldb lint

all: loom builtin

oracles: tgoracle pcoracle

builtin: contracts/coin.so.1.0.0 contracts/dpos.so.1.0.0 contracts/dpos.so.2.0.0 contracts/dpos.so.3.0.0 contracts/plasmacash.so.1.0.0

contracts/coin.so.1.0.0:
	go build -buildmode=plugin -o $@ $(GOFLAGS) $(PKG)/builtin/plugins/coin/plugin

contracts/dpos.so.1.0.0:
	go build -buildmode=plugin -o $@ $(GOFLAGS) $(PKG)/builtin/plugins/dpos/plugin

contracts/dpos.so.2.0.0:
	go build -buildmode=plugin -o $@ $(GOFLAGS) $(PKG)/builtin/plugins/dposv2/plugin

contracts/dpos.so.3.0.0:
	go build -buildmode=plugin -o $@ $(GOFLAGS) $(PKG)/builtin/plugins/dposv3/plugin

contracts/plasmacash.so.1.0.0:
	go build -buildmode=plugin -o $@ $(GOFLAGS) $(PKG)/builtin/plugins/plasma_cash/plugin

tgoracle:
	go build $(GOFLAGS) -o $@ $(PKG)/cmd/$@

loomcoin_tgoracle:
	go build $(GOFLAGS) -o $@ $(PKG)/cmd/$@

pcoracle:
	go build $(GOFLAGS) -o $@ $(PKG)/cmd/$@

dposv2_oracle:
	go build $(GOFLAGS) -o $@ $(PKG)/cmd/$@

loom: proto
	go build $(GOFLAGS) $(PKG)/cmd/$@

loom-windows:
	$(WINDOWS_BUILD_VARS) make loom

gamechain: proto
	go build $(GOFLAGS_GAMECHAIN) -o gamechain$(BIN_EXTENSION) $(PKG)/cmd/loom

gamechain-cleveldb: proto  c-leveldb
	go build $(GOFLAGS_GAMECHAIN_CLEVELDB) -o gamechain$(BIN_EXTENSION) $(PKG)/cmd/loom

gamechain-windows: proto
	$(WINDOWS_BUILD_VARS) make gamechain

loom-cleveldb: proto c-leveldb
	go build $(GOFLAGS_CLEVELDB) -o $@ $(PKG)/cmd/loom

plasmachain: proto
	go build $(GOFLAGS_PLASMACHAIN) -o $@ $(PKG)/cmd/loom

plasmachain-cleveldb: proto c-leveldb
	go build $(GOFLAGS_PLASMACHAIN_CLEVELDB) -o $@ $(PKG)/cmd/loom

plasmachain-windows:
	$(WINDOWS_BUILD_VARS) make plasmachain

loom-race: proto
	go build -race $(GOFLAGS) -o loom-race $(PKG)/cmd/loom

install: proto
	go install $(GOFLAGS) $(PKG)/cmd/loom

protoc-gen-gogo:
	go build github.com/gogo/protobuf/protoc-gen-gogo

%.pb.go: %.proto protoc-gen-gogo
	if [ -e "protoc-gen-gogo.exe" ]; then mv protoc-gen-gogo.exe protoc-gen-gogo; fi
	$(PROTOC) --gogo_out=$(GOPATH)/src $(PKG)/$<

get_lint:
	@echo "--> Installing lint"
	chmod +x get_lint.sh
	./get_lint.sh

update_lint:
	@echo "--> Updating lint"
	./get_lint.sh

lint:
	cd $(GOPATH)/bin && chmod +x golangci-lint
	cd $(GOPATH)/src/github.com/loomnetwork/loomchain
	@golangci-lint run | tee lintreport

linterrors:		
	chmod +x parselintreport.sh
	./parselintreport.sh

proto: registry/registry.pb.go

c-leveldb:
	go get github.com/jmhodges/levigo
	cd $(LEVIGO_DIR) && git checkout master && git pull && git checkout $(LEVIGO_GIT_REV)

$(PLUGIN_DIR):
	git clone -q git@github.com:loomnetwork/go-loom.git $@

$(GO_ETHEREUM_DIR):
	git clone -q git@github.com:loomnetwork/go-ethereum.git $@

$(SSHA3_DIR):
	git clone -q git@github.com:loomnetwork/go-solidity-sha3.git $@

validators-tool:
	go build -o e2e/validators-tool $(PKG)/e2e/cmd

deps: $(PLUGIN_DIR) $(GO_ETHEREUM_DIR) $(SSHA3_DIR)
	go get \
		golang.org/x/crypto/ed25519 \
		google.golang.org/grpc \
		github.com/gogo/protobuf/gogoproto \
        github.com/gogo/protobuf/proto \
		github.com/hashicorp/go-plugin \
		github.com/spf13/cobra \
		github.com/spf13/pflag \
		github.com/go-kit/kit/log \
		github.com/grpc-ecosystem/go-grpc-prometheus \
		github.com/prometheus/client_golang/prometheus \
		github.com/go-kit/kit/log \
		github.com/BurntSushi/toml \
		github.com/ulule/limiter \
		github.com/loomnetwork/mamamerkle \
		golang.org/x/sys/cpu \
		github.com/loomnetwork/yubihsm-go \
		github.com/gorilla/websocket \
		github.com/phonkee/go-pubsub \
		github.com/inconshreveable/mousetrap

	# for when you want to reference a different branch of go-loom
<<<<<<< HEAD
	# cd $(PLUGIN_DIR) && git checkout redelegate && git pull origin redelegate
	cd $(PLUGIN_DIR) && git checkout gateway_supply && git pull origin gateway_supply
=======
	# cd $(PLUGIN_DIR) && git checkout deployerwhitelist-migrationtx && git pull origin  deployerwhitelist-migrationtx
>>>>>>> 1be398b1
	cd $(GOLANG_PROTOBUF_DIR) && git checkout v1.1.0
	cd $(GOGO_PROTOBUF_DIR) && git checkout v1.1.1
	cd $(GO_ETHEREUM_DIR) && git checkout master && git pull && git checkout $(ETHEREUM_GIT_REV)
	cd $(HASHICORP_DIR) && git checkout $(HASHICORP_GIT_REV)
	# fetch vendored packages
	dep ensure -vendor-only

#TODO we should turn back vet on, it broke when we upgraded go versions
test: proto
	go test  -failfast -timeout 25m -v -vet=off $(GOFLAGS) $(PKG)/...

test-race: proto
	go test -race -failfast -timeout 25m -v -vet=off $(GOFLAGS) $(PKG)/...

test-no-evm: proto
	go test -failfast -timeout 25m -v -vet=off $(GOFLAGS_NOEVM) $(PKG)/...

# Only builds the tests with the EVM disabled, but doesn't actually run them.
no-evm-tests: proto
	go test -failfast -v -vet=off $(GOFLAGS_NOEVM) -run nothing $(PKG)/...

test-e2e:
	go test -failfast -timeout 25m -v -vet=off $(PKG)/e2e

test-e2e-race:
	go test -race -failfast -timeout 25m -v -vet=off $(PKG)/e2e

test-app-store-race:
	go test -race -timeout 2m -failfast -v $(GOFLAGS) $(PKG)/store -run TestMultiReaderIAVLStore
	#go test -race -timeout 2m -failfast -v $(GOFLAGS) $(PKG)/store -run TestIAVLStoreTestSuite

vet:
	go vet ./...

vet-evm:
	go vet -tags evm ./...

clean:
	go clean
	rm -f \
		loom \
		protoc-gen-gogo \
		contracts/coin.so.1.0.0 \
		contracts/dpos.so.1.0.0 \
		contracts/dpos.so.2.0.0 \
		contracts/dpos.so.3.0.0 \
		contracts/plasmacash.so.1.0.0 \
		pcoracle
<|MERGE_RESOLUTION|>--- conflicted
+++ resolved
@@ -179,13 +179,9 @@
 		github.com/inconshreveable/mousetrap
 
 	# for when you want to reference a different branch of go-loom
-<<<<<<< HEAD
-	# cd $(PLUGIN_DIR) && git checkout redelegate && git pull origin redelegate
-	cd $(PLUGIN_DIR) && git checkout gateway_supply && git pull origin gateway_supply
-=======
 	# cd $(PLUGIN_DIR) && git checkout deployerwhitelist-migrationtx && git pull origin  deployerwhitelist-migrationtx
->>>>>>> 1be398b1
-	cd $(GOLANG_PROTOBUF_DIR) && git checkout v1.1.0
+  cd $(PLUGIN_DIR) && git checkout gateway_supply && git pull origin gateway_supply
+  cd $(GOLANG_PROTOBUF_DIR) && git checkout v1.1.0
 	cd $(GOGO_PROTOBUF_DIR) && git checkout v1.1.1
 	cd $(GO_ETHEREUM_DIR) && git checkout master && git pull && git checkout $(ETHEREUM_GIT_REV)
 	cd $(HASHICORP_DIR) && git checkout $(HASHICORP_GIT_REV)
