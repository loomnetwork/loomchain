--- conflicted
+++ resolved
@@ -8,11 +8,7 @@
 GOGO_PROTOBUF_DIR = $(GOPATH)/src/github.com/gogo/protobuf
 GO_ETHEREUM_DIR = $(GOPATH)/src/github.com/ethereum/go-ethereum
 
-<<<<<<< HEAD
-.PHONY: all clean test install deps proto builtin oracles tgoracle plasmacash-oracle test-secp256 build-secp256
-=======
-.PHONY: all clean test install deps proto builtin oracles tgoracle pcoracle
->>>>>>> b656e012
+.PHONY: all clean test install deps proto builtin oracles tgoracle pcoracle test-secp256 build-secp256
 
 all: loom builtin
 
