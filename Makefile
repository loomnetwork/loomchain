PKG = github.com/loomnetwork/loomchain
PKG_GAMECHAIN = github.com/loomnetwork/gamechain
PKG_BATTLEGROUND = $(PKG_GAMECHAIN)/battleground

PROTOC = protoc --plugin=./protoc-gen-gogo -Ivendor -I$(GOPATH)/src -I/usr/local/include

PLUGIN_DIR = $(GOPATH)/src/github.com/loomnetwork/go-loom
GOLANG_PROTOBUF_DIR = $(GOPATH)/src/github.com/golang/protobuf
GOGO_PROTOBUF_DIR = $(GOPATH)/src/github.com/gogo/protobuf
GO_ETHEREUM_DIR = $(GOPATH)/src/github.com/ethereum/go-ethereum
SSHA3_DIR = $(GOPATH)/src/github.com/miguelmota/go-solidity-sha3
HASHICORP_DIR = $(GOPATH)/src/github.com/hashicorp/go-plugin
LEVIGO_DIR = $(GOPATH)/src/github.com/jmhodges/levigo
GAMECHAIN_DIR = $(GOPATH)/src/github.com/loomnetwork/gamechain

# NOTE: To build on Jenkins using a custom go-loom branch update the `deps` target below to checkout
#       that branch, you only need to update GO_LOOM_GIT_REV if you wish to lock the build to a
#       specific commit.
GO_LOOM_GIT_REV = HEAD
<<<<<<< HEAD
# Make trie.Database.Commit() write out preimages in deterministic order 
=======
# loomnetwork/go-ethereum loomchain branch 
>>>>>>> 82d2a81e
ETHEREUM_GIT_REV = 1fb6138d017a4309105d91f187c126cf979c93f9
# use go-plugin we get 'timeout waiting for connection info' error
HASHICORP_GIT_REV = f4c3476bd38585f9ec669d10ed1686abd52b9961
LEVIGO_GIT_REV = c42d9e0ca023e2198120196f842701bb4c55d7b9

BUILD_DATE = `date -Iseconds`
GIT_SHA = `git rev-parse --verify HEAD`
GO_LOOM_GIT_SHA = `cd ${PLUGIN_DIR} && git rev-parse --verify ${GO_LOOM_GIT_REV}`
ETHEREUM_GIT_SHA = `cd ${GO_ETHEREUM_DIR} && git rev-parse --verify ${ETHEREUM_GIT_REV}`
HASHICORP_GIT_SHA = `cd ${HASHICORP_DIR} && git rev-parse --verify ${HASHICORP_GIT_REV}`
GAMECHAIN_GIT_SHA = `cd ${GAMECHAIN_DIR} && git rev-parse --verify HEAD`

GOFLAGS_BASE = -X $(PKG).Build=$(BUILD_NUMBER) -X $(PKG).GitSHA=$(GIT_SHA) -X $(PKG).GoLoomGitSHA=$(GO_LOOM_GIT_SHA) -X $(PKG).EthGitSHA=$(ETHEREUM_GIT_SHA) -X $(PKG).HashicorpGitSHA=$(HASHICORP_GIT_SHA)
GOFLAGS = -tags "evm" -ldflags "$(GOFLAGS_BASE)"
GOFLAGS_GAMECHAIN_BASE = -X $(PKG_BATTLEGROUND).BuildDate=$(BUILD_DATE) -X $(PKG_BATTLEGROUND).BuildGitSha=$(GAMECHAIN_GIT_SHA) -X $(PKG_BATTLEGROUND).BuildNumber=$(BUILD_NUMBER)
GOFLAGS_GAMECHAIN = -tags "evm gamechain" -ldflags "$(GOFLAGS_BASE) $(GOFLAGS_GAMECHAIN_BASE)"
GOFLAGS_PLASMACHAIN = -tags "evm plasmachain" -ldflags "$(GOFLAGS_BASE) -X $(PKG).BuildVariant=plasmachain"
GOFLAGS_PLASMACHAIN_CLEVELDB = -tags "evm plasmachain gcc" -ldflags "$(GOFLAGS_BASE) -X $(PKG).BuildVariant=plasmachain"
GOFLAGS_CLEVELDB = -tags "evm gcc" -ldflags "$(GOFLAGS_BASE)"
GOFLAGS_GAMECHAIN_CLEVELDB = -tags "evm gamechain gcc" -ldflags "$(GOFLAGS_BASE)"
GOFLAGS_NOEVM = -ldflags "$(GOFLAGS_BASE)"

WINDOWS_BUILD_VARS = CC=x86_64-w64-mingw32-gcc CGO_ENABLED=1 GOOS=windows GOARCH=amd64 BIN_EXTENSION=.exe

.PHONY: all clean test install deps proto builtin oracles tgoracle loomcoin_tgoracle pcoracle dposv2_oracle plasmachain-cleveldb loom-cleveldb

all: loom builtin

oracles: tgoracle pcoracle

builtin: contracts/coin.so.1.0.0 contracts/dpos.so.1.0.0 contracts/dpos.so.2.0.0 contracts/dpos.so.3.0.0 contracts/plasmacash.so.1.0.0

contracts/coin.so.1.0.0:
	go build -buildmode=plugin -o $@ $(PKG)/builtin/plugins/coin/plugin

contracts/dpos.so.1.0.0:
	go build -buildmode=plugin -o $@ $(PKG)/builtin/plugins/dpos/plugin

contracts/dpos.so.2.0.0:
	go build -buildmode=plugin -o $@ $(PKG)/builtin/plugins/dposv2/plugin

contracts/dpos.so.3.0.0:
	go build -buildmode=plugin -o $@ $(PKG)/builtin/plugins/dposv3/plugin

contracts/plasmacash.so.1.0.0:
	go build -buildmode=plugin -o $@ $(PKG)/builtin/plugins/plasma_cash/plugin

tgoracle:
	go build $(GOFLAGS) -o $@ $(PKG)/cmd/$@

loomcoin_tgoracle:
	go build $(GOFLAGS) -o $@ $(PKG)/cmd/$@

pcoracle:
	go build $(GOFLAGS) -o $@ $(PKG)/cmd/$@

dposv2_oracle:
	go build $(GOFLAGS) -o $@ $(PKG)/cmd/$@

loom: proto
	go build $(GOFLAGS) $(PKG)/cmd/$@

loom-windows:
	$(WINDOWS_BUILD_VARS) make loom

gamechain: proto
	go build $(GOFLAGS_GAMECHAIN) -o gamechain$(BIN_EXTENSION) $(PKG)/cmd/loom

gamechain-cleveldb: proto  c-leveldb
	go build $(GOFLAGS_GAMECHAIN_CLEVELDB) -o gamechain$(BIN_EXTENSION) $(PKG)/cmd/loom

gamechain-windows: proto
	$(WINDOWS_BUILD_VARS) make gamechain

loom-cleveldb: proto c-leveldb
	go build $(GOFLAGS_CLEVELDB) -o $@ $(PKG)/cmd/loom

plasmachain: proto
	go build $(GOFLAGS_PLASMACHAIN) -o $@ $(PKG)/cmd/loom

plasmachain-cleveldb: proto c-leveldb
	go build $(GOFLAGS_PLASMACHAIN_CLEVELDB) -o $@ $(PKG)/cmd/loom

plasmachain-windows:
	$(WINDOWS_BUILD_VARS) make plasmachain

loom-race: proto
	go build -race $(GOFLAGS) -o loom-race $(PKG)/cmd/loom

install: proto
	go install $(GOFLAGS) $(PKG)/cmd/loom

protoc-gen-gogo:
	go build github.com/gogo/protobuf/protoc-gen-gogo

%.pb.go: %.proto protoc-gen-gogo
	if [ -e "protoc-gen-gogo.exe" ]; then mv protoc-gen-gogo.exe protoc-gen-gogo; fi
	$(PROTOC) --gogo_out=$(GOPATH)/src $(PKG)/$<

proto: registry/registry.pb.go

c-leveldb:
	go get github.com/jmhodges/levigo
	cd $(LEVIGO_DIR) && git checkout master && git pull && git checkout $(LEVIGO_GIT_REV)

$(PLUGIN_DIR):
	git clone -q git@github.com:loomnetwork/go-loom.git $@

$(GO_ETHEREUM_DIR):
	git clone -q git@github.com:loomnetwork/go-ethereum.git $@

$(SSHA3_DIR):
	git clone -q git@github.com:loomnetwork/go-solidity-sha3.git $@

validators-tool:
	go build -o e2e/validators-tool $(PKG)/e2e/cmd

deps: $(PLUGIN_DIR) $(GO_ETHEREUM_DIR) $(SSHA3_DIR)
	go get \
		golang.org/x/crypto/ed25519 \
		google.golang.org/grpc \
		github.com/gogo/protobuf/gogoproto \
		github.com/gogo/protobuf/proto \
		github.com/hashicorp/go-plugin \
		github.com/spf13/cobra \
		github.com/spf13/pflag \
		github.com/go-kit/kit/log \
		github.com/grpc-ecosystem/go-grpc-prometheus \
		github.com/prometheus/client_golang/prometheus \
		github.com/go-kit/kit/log \
		github.com/BurntSushi/toml \
		github.com/ulule/limiter \
		github.com/loomnetwork/mamamerkle \
		golang.org/x/sys/cpu \
		github.com/loomnetwork/yubihsm-go \
		github.com/gorilla/websocket \
		github.com/phonkee/go-pubsub \
		github.com/inconshreveable/mousetrap
	# for when you want to reference a different branch of go-loom
	# cd $(PLUGIN_DIR) && git checkout check-rewards-client && git pull origin check-rewards-client
	cd $(GOLANG_PROTOBUF_DIR) && git checkout v1.1.0
	cd $(GOGO_PROTOBUF_DIR) && git checkout v1.1.1
	cd $(GO_ETHEREUM_DIR) && git checkout master && git pull && git checkout $(ETHEREUM_GIT_REV)
	cd $(HASHICORP_DIR) && git checkout $(HASHICORP_GIT_REV)
	# fetch vendored packages
	dep ensure -vendor-only

#TODO we should turn back vet on, it broke when we upgraded go versions
test: proto
	go test  -failfast -timeout 20m -v -vet=off $(GOFLAGS) $(PKG)/...

test-race: proto
	go test -race -failfast -timeout 20m -v -vet=off $(GOFLAGS) $(PKG)/...

test-no-evm: proto
	go test -failfast -timeout 20m -v -vet=off $(GOFLAGS_NOEVM) $(PKG)/...

# Only builds the tests with the EVM disabled, but doesn't actually run them.
no-evm-tests: proto
	go test -failfast -v -vet=off $(GOFLAGS_NOEVM) -run nothing $(PKG)/...

test-e2e:
	go test -failfast -timeout 20m -v -vet=off $(PKG)/e2e

test-e2e-race:
	go test -race -failfast -timeout 20m -v -vet=off $(PKG)/e2e

test-app-store-race:
	go test -race -timeout 2m -failfast -v $(GOFLAGS) $(PKG)/store -run TestMultiReaderIAVLStore
	#go test -race -timeout 2m -failfast -v $(GOFLAGS) $(PKG)/store -run TestIAVLStoreTestSuite

vet:
	go vet ./...

vet-evm:
	go vet -tags evm ./...

clean:
	go clean
	rm -f \
		loom \
		protoc-gen-gogo \
		contracts/coin.so.1.0.0 \
		contracts/dpos.so.1.0.0 \
		contracts/dpos.so.2.0.0 \
		contracts/dpos.so.3.0.0 \
		contracts/plasmacash.so.1.0.0 \
		pcoracle<|MERGE_RESOLUTION|>--- conflicted
+++ resolved
@@ -17,11 +17,7 @@
 #       that branch, you only need to update GO_LOOM_GIT_REV if you wish to lock the build to a
 #       specific commit.
 GO_LOOM_GIT_REV = HEAD
-<<<<<<< HEAD
-# Make trie.Database.Commit() write out preimages in deterministic order 
-=======
 # loomnetwork/go-ethereum loomchain branch 
->>>>>>> 82d2a81e
 ETHEREUM_GIT_REV = 1fb6138d017a4309105d91f187c126cf979c93f9
 # use go-plugin we get 'timeout waiting for connection info' error
 HASHICORP_GIT_REV = f4c3476bd38585f9ec669d10ed1686abd52b9961
