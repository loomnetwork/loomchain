GOLint = \
	github.com/golangci/golangci-lint/cmd/golangci-lint \

PKG = github.com/loomnetwork/loomchain
PKG_GAMECHAIN = github.com/loomnetwork/gamechain
PKG_BATTLEGROUND = $(PKG_GAMECHAIN)/battleground

PROTOC = protoc --plugin=./protoc-gen-gogo -Ivendor -I$(GOPATH)/src -I/usr/local/include

PLUGIN_DIR = $(GOPATH)/src/github.com/loomnetwork/go-loom
GOLANG_PROTOBUF_DIR = $(GOPATH)/src/github.com/golang/protobuf
GOGO_PROTOBUF_DIR = $(GOPATH)/src/github.com/gogo/protobuf
GO_ETHEREUM_DIR = $(GOPATH)/src/github.com/ethereum/go-ethereum
SSHA3_DIR = $(GOPATH)/src/github.com/miguelmota/go-solidity-sha3
HASHICORP_DIR = $(GOPATH)/src/github.com/hashicorp/go-plugin
LEVIGO_DIR = $(GOPATH)/src/github.com/jmhodges/levigo
GAMECHAIN_DIR = $(GOPATH)/src/github.com/loomnetwork/gamechain
BLUEPRINT_DIR = $(GOPATH)/src/github.com/loomnetwork/weave-blueprint

# NOTE: To build on Jenkins using a custom go-loom branch update the `deps` target below to checkout
#       that branch, you only need to update GO_LOOM_GIT_REV if you wish to lock the build to a
#       specific commit.
GO_LOOM_GIT_REV = HEAD
# loomnetwork/go-ethereum loomchain branch
ETHEREUM_GIT_REV = 1fb6138d017a4309105d91f187c126cf979c93f9
# use go-plugin we get 'timeout waiting for connection info' error
HASHICORP_GIT_REV = f4c3476bd38585f9ec669d10ed1686abd52b9961
LEVIGO_GIT_REV = c42d9e0ca023e2198120196f842701bb4c55d7b9

BUILD_DATE = `date -Iseconds`
GIT_SHA = `git rev-parse --verify HEAD`
GO_LOOM_GIT_SHA = `cd ${PLUGIN_DIR} && git rev-parse --verify ${GO_LOOM_GIT_REV}`
ETHEREUM_GIT_SHA = `cd ${GO_ETHEREUM_DIR} && git rev-parse --verify ${ETHEREUM_GIT_REV}`
HASHICORP_GIT_SHA = `cd ${HASHICORP_DIR} && git rev-parse --verify ${HASHICORP_GIT_REV}`
GAMECHAIN_GIT_SHA = `cd ${GAMECHAIN_DIR} && git rev-parse --verify HEAD`
BLUEPRINT_GIT_SHA = `cd ${BLUEPRINT_DIR} && git rev-parse --verify HEAD`

GOFLAGS_BASE = -X $(PKG).Build=$(BUILD_NUMBER) -X $(PKG).GitSHA=$(GIT_SHA) -X $(PKG).GoLoomGitSHA=$(GO_LOOM_GIT_SHA) -X $(PKG).EthGitSHA=$(ETHEREUM_GIT_SHA) -X $(PKG).HashicorpGitSHA=$(HASHICORP_GIT_SHA) -X $(PKG).BlueprintGitSHA=$(BLUEPRINT_GIT_SHA)
GOFLAGS = -tags "evm" -ldflags "$(GOFLAGS_BASE)"
GOFLAGS_GAMECHAIN_BASE = -X $(PKG_BATTLEGROUND).BuildDate=$(BUILD_DATE) -X $(PKG_BATTLEGROUND).BuildGitSha=$(GAMECHAIN_GIT_SHA) -X $(PKG_BATTLEGROUND).BuildNumber=$(BUILD_NUMBER)
GOFLAGS_GAMECHAIN = -tags "evm gamechain" -ldflags "$(GOFLAGS_BASE) $(GOFLAGS_GAMECHAIN_BASE)"
GOFLAGS_PLASMACHAIN = -tags "evm plasmachain" -ldflags "$(GOFLAGS_BASE) -X $(PKG).BuildVariant=plasmachain"
GOFLAGS_PLASMACHAIN_CLEVELDB = -tags "evm plasmachain gcc" -ldflags "$(GOFLAGS_BASE) -X $(PKG).BuildVariant=plasmachain"
GOFLAGS_CLEVELDB = -tags "evm gcc" -ldflags "$(GOFLAGS_BASE)"
GOFLAGS_GAMECHAIN_CLEVELDB = -tags "evm gamechain gcc" -ldflags "$(GOFLAGS_BASE) $(GOFLAGS_GAMECHAIN_BASE)"
GOFLAGS_NOEVM = -ldflags "$(GOFLAGS_BASE)"

WINDOWS_BUILD_VARS = CC=x86_64-w64-mingw32-gcc CGO_ENABLED=1 GOOS=windows GOARCH=amd64 BIN_EXTENSION=.exe

E2E_TESTS_TIMEOUT = 28m

.PHONY: all clean test install get_lint update_lint deps proto builtin oracles tgoracle loomcoin_tgoracle pcoracle dposv2_oracle plasmachain-cleveldb loom-cleveldb lint

all: loom builtin

oracles: tgoracle pcoracle

builtin: contracts/coin.so.1.0.0 contracts/dpos.so.1.0.0 contracts/dpos.so.2.0.0 contracts/dpos.so.3.0.0 contracts/plasmacash.so.1.0.0

contracts/coin.so.1.0.0:
	go build -buildmode=plugin -o $@ $(GOFLAGS) $(PKG)/builtin/plugins/coin/plugin

contracts/dpos.so.1.0.0:
	go build -buildmode=plugin -o $@ $(GOFLAGS) $(PKG)/builtin/plugins/dpos/plugin

contracts/dpos.so.2.0.0:
	go build -buildmode=plugin -o $@ $(GOFLAGS) $(PKG)/builtin/plugins/dposv2/plugin

contracts/dpos.so.3.0.0:
	go build -buildmode=plugin -o $@ $(GOFLAGS) $(PKG)/builtin/plugins/dposv3/plugin

contracts/plasmacash.so.1.0.0:
	go build -buildmode=plugin -o $@ $(GOFLAGS) $(PKG)/builtin/plugins/plasma_cash/plugin

tgoracle:
	go build $(GOFLAGS) -o $@ $(PKG)/cmd/$@

loomcoin_tgoracle:
	go build $(GOFLAGS) -o $@ $(PKG)/cmd/$@

pcoracle:
	go build $(GOFLAGS) -o $@ $(PKG)/cmd/$@

dposv2_oracle:
	go build $(GOFLAGS) -o $@ $(PKG)/cmd/$@

loom: proto
	go build $(GOFLAGS) $(PKG)/cmd/$@

loom-windows:
	$(WINDOWS_BUILD_VARS) make loom

gamechain: proto
	go build $(GOFLAGS_GAMECHAIN) -o gamechain$(BIN_EXTENSION) $(PKG)/cmd/loom

gamechain-cleveldb: proto  c-leveldb
	go build $(GOFLAGS_GAMECHAIN_CLEVELDB) -o gamechain$(BIN_EXTENSION) $(PKG)/cmd/loom

gamechain-windows: proto
	$(WINDOWS_BUILD_VARS) make gamechain

loom-cleveldb: proto c-leveldb
	go build $(GOFLAGS_CLEVELDB) -o $@ $(PKG)/cmd/loom

plasmachain: proto
	go build $(GOFLAGS_PLASMACHAIN) -o $@ $(PKG)/cmd/loom

plasmachain-cleveldb: proto c-leveldb
	go build $(GOFLAGS_PLASMACHAIN_CLEVELDB) -o $@ $(PKG)/cmd/loom

plasmachain-windows:
	$(WINDOWS_BUILD_VARS) make plasmachain

loom-race: proto
	go build -race $(GOFLAGS) -o loom-race $(PKG)/cmd/loom

install: proto
	go install $(GOFLAGS) $(PKG)/cmd/loom

protoc-gen-gogo:
	go build github.com/gogo/protobuf/protoc-gen-gogo

%.pb.go: %.proto protoc-gen-gogo
	if [ -e "protoc-gen-gogo.exe" ]; then mv protoc-gen-gogo.exe protoc-gen-gogo; fi
	$(PROTOC) --gogo_out=$(GOPATH)/src $(PKG)/$<

get_lint:
	@echo "--> Installing lint"
	chmod +x get_lint.sh
	./get_lint.sh

update_lint:
	@echo "--> Updating lint"
	./get_lint.sh

lint:
	cd $(GOPATH)/bin && chmod +x golangci-lint
	cd $(GOPATH)/src/github.com/loomnetwork/loomchain
	@golangci-lint run | tee lintreport

linterrors:		
	chmod +x parselintreport.sh
	./parselintreport.sh

proto: registry/registry.pb.go

c-leveldb:
	go get github.com/jmhodges/levigo
	cd $(LEVIGO_DIR) && git checkout master && git pull && git checkout $(LEVIGO_GIT_REV)

$(PLUGIN_DIR):
	git clone -q git@github.com:loomnetwork/go-loom.git $@

$(GO_ETHEREUM_DIR):
	git clone -q git@github.com:loomnetwork/go-ethereum.git $@

$(SSHA3_DIR):
	git clone -q git@github.com:loomnetwork/go-solidity-sha3.git $@

$(BLUEPRINT_DIR):
	git clone -q git@github.com:loomnetwork/weave-blueprint.git $@

validators-tool:
	go build -o e2e/validators-tool $(PKG)/e2e/cmd

deps: $(PLUGIN_DIR) $(GO_ETHEREUM_DIR) $(SSHA3_DIR) $(BLUEPRINT_DIR)
	go get \
		golang.org/x/crypto/ed25519 \
		google.golang.org/grpc \
		github.com/gogo/protobuf/gogoproto \
        github.com/gogo/protobuf/proto \
		github.com/hashicorp/go-plugin \
		github.com/spf13/cobra \
		github.com/spf13/pflag \
		github.com/go-kit/kit/log \
		github.com/grpc-ecosystem/go-grpc-prometheus \
		github.com/prometheus/client_golang/prometheus \
		github.com/go-kit/kit/log \
		github.com/BurntSushi/toml \
		github.com/ulule/limiter \
		github.com/loomnetwork/mamamerkle \
		golang.org/x/sys/cpu \
		github.com/loomnetwork/yubihsm-go \
		github.com/gorilla/websocket \
		github.com/phonkee/go-pubsub \
		github.com/inconshreveable/mousetrap \
		github.com/posener/wstest

	# for when you want to reference a different branch of go-loom
<<<<<<< HEAD
	# cd $(PLUGIN_DIR) && git checkout testing && git pull origin testing
	cd $(BLUEPRINT_DIR) && git checkout split-main && git pull origin split-main
=======
	#cd $(PLUGIN_DIR) && git checkout auto-enable-pending-feature && git pull origin auto-enable-pending-feature
>>>>>>> 0d57daad
	cd $(GOLANG_PROTOBUF_DIR) && git checkout v1.1.0
	cd $(GOGO_PROTOBUF_DIR) && git checkout v1.1.1
	cd $(GO_ETHEREUM_DIR) && git checkout master && git pull && git checkout $(ETHEREUM_GIT_REV)
	cd $(HASHICORP_DIR) && git checkout $(HASHICORP_GIT_REV)
	# fetch vendored packages
	dep ensure -vendor-only

#TODO we should turn back vet on, it broke when we upgraded go versions
test: proto
	go test  -failfast -timeout $(E2E_TESTS_TIMEOUT) -v -vet=off $(GOFLAGS) $(PKG)/...

test-race: proto
	go test -race -failfast -timeout $(E2E_TESTS_TIMEOUT) -v -vet=off $(GOFLAGS) $(PKG)/...

test-no-evm: proto
	go test -failfast -timeout $(E2E_TESTS_TIMEOUT) -v -vet=off $(GOFLAGS_NOEVM) $(PKG)/...

# Only builds the tests with the EVM disabled, but doesn't actually run them.
no-evm-tests: proto
	go test -failfast -v -vet=off $(GOFLAGS_NOEVM) -run nothing $(PKG)/...

test-e2e:
	go test -failfast -timeout $(E2E_TESTS_TIMEOUT) -v -vet=off $(PKG)/e2e

test-e2e-race:
	go test -race -failfast -timeout $(E2E_TESTS_TIMEOUT) -v -vet=off $(PKG)/e2e

test-app-store-race:
	go test -race -timeout 2m -failfast -v $(GOFLAGS) $(PKG)/store -run TestMultiReaderIAVLStore
	#go test -race -timeout 2m -failfast -v $(GOFLAGS) $(PKG)/store -run TestIAVLStoreTestSuite

vet:
	go vet ./...

vet-evm:
	go vet -tags evm ./...

clean:
	go clean
	rm -f \
		loom \
		protoc-gen-gogo \
		contracts/coin.so.1.0.0 \
		contracts/dpos.so.1.0.0 \
		contracts/dpos.so.2.0.0 \
		contracts/dpos.so.3.0.0 \
		contracts/plasmacash.so.1.0.0 \
		pcoracle<|MERGE_RESOLUTION|>--- conflicted
+++ resolved
@@ -187,12 +187,8 @@
 		github.com/posener/wstest
 
 	# for when you want to reference a different branch of go-loom
-<<<<<<< HEAD
 	# cd $(PLUGIN_DIR) && git checkout testing && git pull origin testing
 	cd $(BLUEPRINT_DIR) && git checkout split-main && git pull origin split-main
-=======
-	#cd $(PLUGIN_DIR) && git checkout auto-enable-pending-feature && git pull origin auto-enable-pending-feature
->>>>>>> 0d57daad
 	cd $(GOLANG_PROTOBUF_DIR) && git checkout v1.1.0
 	cd $(GOGO_PROTOBUF_DIR) && git checkout v1.1.1
 	cd $(GO_ETHEREUM_DIR) && git checkout master && git pull && git checkout $(ETHEREUM_GIT_REV)
