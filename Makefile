GOLint = \
	github.com/golangci/golangci-lint/cmd/golangci-lint \

PKG = github.com/loomnetwork/loomchain
PKG_GAMECHAIN = github.com/loomnetwork/gamechain
PKG_BATTLEGROUND = $(PKG_GAMECHAIN)/battleground

PROTOC = protoc --plugin=./protoc-gen-gogo -Ivendor -I$(GOPATH)/src -I/usr/local/include

PLUGIN_DIR = $(GOPATH)/src/github.com/loomnetwork/go-loom
GOLANG_PROTOBUF_DIR = $(GOPATH)/src/github.com/golang/protobuf
GOGO_PROTOBUF_DIR = $(GOPATH)/src/github.com/gogo/protobuf
GO_ETHEREUM_DIR = $(GOPATH)/src/github.com/ethereum/go-ethereum
SSHA3_DIR = $(GOPATH)/src/github.com/miguelmota/go-solidity-sha3
HASHICORP_DIR = $(GOPATH)/src/github.com/hashicorp/go-plugin
LEVIGO_DIR = $(GOPATH)/src/github.com/jmhodges/levigo
GAMECHAIN_DIR = $(GOPATH)/src/github.com/loomnetwork/gamechain

# NOTE: To build on Jenkins using a custom go-loom branch update the `deps` target below to checkout
#       that branch, you only need to update GO_LOOM_GIT_REV if you wish to lock the build to a
#       specific commit.
GO_LOOM_GIT_REV = HEAD
# loomnetwork/go-ethereum loomchain branch
ETHEREUM_GIT_REV = 1fb6138d017a4309105d91f187c126cf979c93f9
# use go-plugin we get 'timeout waiting for connection info' error
HASHICORP_GIT_REV = f4c3476bd38585f9ec669d10ed1686abd52b9961
LEVIGO_GIT_REV = c42d9e0ca023e2198120196f842701bb4c55d7b9

BUILD_DATE = `date -Iseconds`
GIT_SHA = `git rev-parse --verify HEAD`
GO_LOOM_GIT_SHA = `cd ${PLUGIN_DIR} && git rev-parse --verify ${GO_LOOM_GIT_REV}`
ETHEREUM_GIT_SHA = `cd ${GO_ETHEREUM_DIR} && git rev-parse --verify ${ETHEREUM_GIT_REV}`
HASHICORP_GIT_SHA = `cd ${HASHICORP_DIR} && git rev-parse --verify ${HASHICORP_GIT_REV}`
GAMECHAIN_GIT_SHA = `cd ${GAMECHAIN_DIR} && git rev-parse --verify HEAD`

GOFLAGS_BASE = -X $(PKG).Build=$(BUILD_NUMBER) -X $(PKG).GitSHA=$(GIT_SHA) -X $(PKG).GoLoomGitSHA=$(GO_LOOM_GIT_SHA) -X $(PKG).EthGitSHA=$(ETHEREUM_GIT_SHA) -X $(PKG).HashicorpGitSHA=$(HASHICORP_GIT_SHA)
GOFLAGS = -tags "evm" -ldflags "$(GOFLAGS_BASE)"
GOFLAGS_GAMECHAIN_BASE = -X $(PKG_BATTLEGROUND).BuildDate=$(BUILD_DATE) -X $(PKG_BATTLEGROUND).BuildGitSha=$(GAMECHAIN_GIT_SHA) -X $(PKG_BATTLEGROUND).BuildNumber=$(BUILD_NUMBER)
GOFLAGS_GAMECHAIN = -tags "evm gamechain" -ldflags "$(GOFLAGS_BASE) $(GOFLAGS_GAMECHAIN_BASE)"
GOFLAGS_PLASMACHAIN = -tags "evm plasmachain" -ldflags "$(GOFLAGS_BASE) -X $(PKG).BuildVariant=plasmachain"
GOFLAGS_PLASMACHAIN_CLEVELDB = -tags "evm plasmachain gcc" -ldflags "$(GOFLAGS_BASE) -X $(PKG).BuildVariant=plasmachain"
GOFLAGS_CLEVELDB = -tags "evm gcc" -ldflags "$(GOFLAGS_BASE)"
GOFLAGS_GAMECHAIN_CLEVELDB = -tags "evm gamechain gcc" -ldflags "$(GOFLAGS_BASE) $(GOFLAGS_GAMECHAIN_BASE)"
GOFLAGS_NOEVM = -ldflags "$(GOFLAGS_BASE)"

WINDOWS_BUILD_VARS = CC=x86_64-w64-mingw32-gcc CGO_ENABLED=1 GOOS=windows GOARCH=amd64 BIN_EXTENSION=.exe

E2E_TESTS_TIMEOUT = 28m

.PHONY: all clean test install get_lint update_lint deps proto builtin oracles tgoracle loomcoin_tgoracle pcoracle dposv2_oracle plasmachain-cleveldb loom-cleveldb lint

all: loom builtin

oracles: tgoracle pcoracle

builtin: contracts/coin.so.1.0.0 contracts/dpos.so.1.0.0 contracts/dpos.so.2.0.0 contracts/dpos.so.3.0.0 contracts/plasmacash.so.1.0.0

contracts/coin.so.1.0.0:
	go build -buildmode=plugin -o $@ $(GOFLAGS) $(PKG)/builtin/plugins/coin/plugin

contracts/dpos.so.1.0.0:
	go build -buildmode=plugin -o $@ $(GOFLAGS) $(PKG)/builtin/plugins/dpos/plugin

contracts/dpos.so.2.0.0:
	go build -buildmode=plugin -o $@ $(GOFLAGS) $(PKG)/builtin/plugins/dposv2/plugin

contracts/dpos.so.3.0.0:
	go build -buildmode=plugin -o $@ $(GOFLAGS) $(PKG)/builtin/plugins/dposv3/plugin

contracts/plasmacash.so.1.0.0:
	go build -buildmode=plugin -o $@ $(GOFLAGS) $(PKG)/builtin/plugins/plasma_cash/plugin

tgoracle:
	go build $(GOFLAGS) -o $@ $(PKG)/cmd/$@

loomcoin_tgoracle:
	go build $(GOFLAGS) -o $@ $(PKG)/cmd/$@

pcoracle:
	go build $(GOFLAGS) -o $@ $(PKG)/cmd/$@

dposv2_oracle:
	go build $(GOFLAGS) -o $@ $(PKG)/cmd/$@

loom: proto
	go build $(GOFLAGS) $(PKG)/cmd/$@

loom-windows:
	$(WINDOWS_BUILD_VARS) make loom

gamechain: proto
	go build $(GOFLAGS_GAMECHAIN) -o gamechain$(BIN_EXTENSION) $(PKG)/cmd/loom

gamechain-cleveldb: proto  c-leveldb
	go build $(GOFLAGS_GAMECHAIN_CLEVELDB) -o gamechain$(BIN_EXTENSION) $(PKG)/cmd/loom

gamechain-windows: proto
	$(WINDOWS_BUILD_VARS) make gamechain

loom-cleveldb: proto c-leveldb
	go build $(GOFLAGS_CLEVELDB) -o $@ $(PKG)/cmd/loom

plasmachain: proto
	go build $(GOFLAGS_PLASMACHAIN) -o $@ $(PKG)/cmd/loom

plasmachain-cleveldb: proto c-leveldb
	go build $(GOFLAGS_PLASMACHAIN_CLEVELDB) -o $@ $(PKG)/cmd/loom

plasmachain-windows:
	$(WINDOWS_BUILD_VARS) make plasmachain

loom-race: proto
	go build -race $(GOFLAGS) -o loom-race $(PKG)/cmd/loom

install: proto
	go install $(GOFLAGS) $(PKG)/cmd/loom

protoc-gen-gogo:
	go build github.com/gogo/protobuf/protoc-gen-gogo

%.pb.go: %.proto protoc-gen-gogo
	if [ -e "protoc-gen-gogo.exe" ]; then mv protoc-gen-gogo.exe protoc-gen-gogo; fi
	$(PROTOC) --gogo_out=$(GOPATH)/src $(PKG)/$<

get_lint:
	@echo "--> Installing lint"
	chmod +x get_lint.sh
	./get_lint.sh

update_lint:
	@echo "--> Updating lint"
	./get_lint.sh

lint:
	cd $(GOPATH)/bin && chmod +x golangci-lint
	cd $(GOPATH)/src/github.com/loomnetwork/loomchain
	@golangci-lint run | tee lintreport

linterrors:		
	chmod +x parselintreport.sh
	./parselintreport.sh

proto: registry/registry.pb.go

c-leveldb:
	go get github.com/jmhodges/levigo
	cd $(LEVIGO_DIR) && git checkout master && git pull && git checkout $(LEVIGO_GIT_REV)

$(PLUGIN_DIR):
	git clone -q git@github.com:loomnetwork/go-loom.git $@

$(GO_ETHEREUM_DIR):
	git clone -q git@github.com:loomnetwork/go-ethereum.git $@

$(SSHA3_DIR):
	git clone -q git@github.com:loomnetwork/go-solidity-sha3.git $@

validators-tool:
	go build -o e2e/validators-tool $(PKG)/e2e/cmd

deps: $(PLUGIN_DIR) $(GO_ETHEREUM_DIR) $(SSHA3_DIR)
	go get \
		golang.org/x/crypto/ed25519 \
		google.golang.org/grpc \
		github.com/gogo/protobuf/gogoproto \
        github.com/gogo/protobuf/proto \
		github.com/hashicorp/go-plugin \
		github.com/spf13/cobra \
		github.com/spf13/pflag \
		github.com/go-kit/kit/log \
		github.com/grpc-ecosystem/go-grpc-prometheus \
		github.com/prometheus/client_golang/prometheus \
		github.com/go-kit/kit/log \
		github.com/BurntSushi/toml \
		github.com/ulule/limiter \
		github.com/loomnetwork/mamamerkle \
		golang.org/x/sys/cpu \
		github.com/loomnetwork/yubihsm-go \
		github.com/gorilla/websocket \
		github.com/phonkee/go-pubsub \
		github.com/inconshreveable/mousetrap \
		github.com/posener/wstest

	# for when you want to reference a different branch of go-loom
<<<<<<< HEAD
	cd $(PLUGIN_DIR) && git checkout DPosv2-DPosv3-Commands-Migration-to-Go-loom && git pull origin DPosv2-DPosv3-Commands-Migration-to-Go-loom
=======
	#cd $(PLUGIN_DIR) && git checkout expose-validators-context && git pull origin expose-validators-context
>>>>>>> 43974f5f
	cd $(GOLANG_PROTOBUF_DIR) && git checkout v1.1.0
	cd $(GOGO_PROTOBUF_DIR) && git checkout v1.1.1
	cd $(GO_ETHEREUM_DIR) && git checkout master && git pull && git checkout $(ETHEREUM_GIT_REV)
	cd $(HASHICORP_DIR) && git checkout $(HASHICORP_GIT_REV)
	# fetch vendored packages
	dep ensure -vendor-only

#TODO we should turn back vet on, it broke when we upgraded go versions
test: proto
	go test  -failfast -timeout $(E2E_TESTS_TIMEOUT) -v -vet=off $(GOFLAGS) $(PKG)/...

test-race: proto
	go test -race -failfast -timeout $(E2E_TESTS_TIMEOUT) -v -vet=off $(GOFLAGS) $(PKG)/...

test-no-evm: proto
	go test -failfast -timeout $(E2E_TESTS_TIMEOUT) -v -vet=off $(GOFLAGS_NOEVM) $(PKG)/...

# Only builds the tests with the EVM disabled, but doesn't actually run them.
no-evm-tests: proto
	go test -failfast -v -vet=off $(GOFLAGS_NOEVM) -run nothing $(PKG)/...

test-e2e:
	go test -failfast -timeout $(E2E_TESTS_TIMEOUT) -v -vet=off $(PKG)/e2e

test-e2e-race:
	go test -race -failfast -timeout $(E2E_TESTS_TIMEOUT) -v -vet=off $(PKG)/e2e

test-app-store-race:
	go test -race -timeout 2m -failfast -v $(GOFLAGS) $(PKG)/store -run TestMultiReaderIAVLStore
	#go test -race -timeout 2m -failfast -v $(GOFLAGS) $(PKG)/store -run TestIAVLStoreTestSuite

vet:
	go vet ./...

vet-evm:
	go vet -tags evm ./...

clean:
	go clean
	rm -f \
		loom \
		protoc-gen-gogo \
		contracts/coin.so.1.0.0 \
		contracts/dpos.so.1.0.0 \
		contracts/dpos.so.2.0.0 \
		contracts/dpos.so.3.0.0 \
		contracts/plasmacash.so.1.0.0 \
		pcoracle<|MERGE_RESOLUTION|>--- conflicted
+++ resolved
@@ -182,11 +182,7 @@
 		github.com/posener/wstest
 
 	# for when you want to reference a different branch of go-loom
-<<<<<<< HEAD
-	cd $(PLUGIN_DIR) && git checkout DPosv2-DPosv3-Commands-Migration-to-Go-loom && git pull origin DPosv2-DPosv3-Commands-Migration-to-Go-loom
-=======
-	#cd $(PLUGIN_DIR) && git checkout expose-validators-context && git pull origin expose-validators-context
->>>>>>> 43974f5f
+	#cd $(PLUGIN_DIR) && git checkout DPosv2-DPosv3-Commands-Migration-to-Go-loom && git pull origin DPosv2-DPosv3-Commands-Migration-to-Go-loom
 	cd $(GOLANG_PROTOBUF_DIR) && git checkout v1.1.0
 	cd $(GOGO_PROTOBUF_DIR) && git checkout v1.1.1
 	cd $(GO_ETHEREUM_DIR) && git checkout master && git pull && git checkout $(ETHEREUM_GIT_REV)
