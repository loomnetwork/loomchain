PKG = github.com/loomnetwork/loomchain
GIT_SHA = `git rev-parse --verify HEAD`
GOFLAGS = -tags "evm" -ldflags "-X $(PKG).Build=$(BUILD_NUMBER) -X $(PKG).GitSHA=$(GIT_SHA)"
GOFLAGS_NOEVM = -ldflags "-X $(PKG).Build=$(BUILD_NUMBER) -X $(PKG).GitSHA=$(GIT_SHA)"
PROTOC = protoc --plugin=./protoc-gen-gogo -Ivendor -I$(GOPATH)/src -I/usr/local/include
PLUGIN_DIR = $(GOPATH)/src/github.com/loomnetwork/go-loom

.PHONY: all clean test install deps proto builtin

all: loom builtin

builtin: contracts/coin.so.1.0.0 contracts/dpos.so.1.0.0

contracts/coin.so.1.0.0:
	go build -buildmode=plugin -o $@ $(PKG)/builtin/plugins/coin/plugin

contracts/dpos.so.1.0.0:
	go build -buildmode=plugin -o $@ $(PKG)/builtin/plugins/dpos/plugin

loom: proto
	go build $(GOFLAGS) $(PKG)/cmd/$@

install: proto
	go install $(GOFLAGS) $(PKG)/cmd/loom

protoc-gen-gogo:
	go build github.com/gogo/protobuf/protoc-gen-gogo

%.pb.go: %.proto protoc-gen-gogo
	if [ -e "protoc-gen-gogo.exe" ]; then mv protoc-gen-gogo.exe protoc-gen-gogo; fi
	$(PROTOC) --gogo_out=$(GOPATH)/src $(PKG)/$<

proto: registry/registry.pb.go

$(PLUGIN_DIR):
	git clone -q git@github.com:loomnetwork/go-loom.git $@

validators-tool:
	go build -o e2e/validators-tool $(PKG)/e2e/cmd

deps: $(PLUGIN_DIR)
	cd $(PLUGIN_DIR) && git pull
	go get \
		golang.org/x/crypto/ed25519 \
		google.golang.org/grpc \
		github.com/gogo/protobuf/gogoproto \
		github.com/gogo/protobuf/proto \
		github.com/hashicorp/go-plugin \
		github.com/spf13/cobra \
		github.com/spf13/pflag \
		github.com/ethereum/go-ethereum \
		github.com/go-kit/kit/log \
		github.com/grpc-ecosystem/go-grpc-prometheus \
		github.com/prometheus/client_golang/prometheus \
		github.com/go-kit/kit/log \
<<<<<<< HEAD
		github.com/BurntSushi/toml
=======
		github.com/ulule/limiter
>>>>>>> 7903da7c
	dep ensure -vendor-only

test: proto
	go test -v $(GOFLAGS) $(PKG)/...

test-no-evm: proto
	go test -v $(GOFLAGS_NOEVM) $(PKG)/...

test-e2e:
	go test -v $(PKG)/e2e

clean:
	go clean
	rm -f \
		loom \
		protoc-gen-gogo \
		contracts/coin.so.1.0.0 \
		contracts/dpos.so.1.0.0<|MERGE_RESOLUTION|>--- conflicted
+++ resolved
@@ -53,11 +53,8 @@
 		github.com/grpc-ecosystem/go-grpc-prometheus \
 		github.com/prometheus/client_golang/prometheus \
 		github.com/go-kit/kit/log \
-<<<<<<< HEAD
-		github.com/BurntSushi/toml
-=======
+		github.com/BurntSushi/toml \
 		github.com/ulule/limiter
->>>>>>> 7903da7c
 	dep ensure -vendor-only
 
 test: proto
