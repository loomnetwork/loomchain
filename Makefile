PKG = github.com/loomnetwork/loomchain
GIT_SHA = `git rev-parse --verify HEAD`
GOFLAGS = -tags "evm" -ldflags "-X $(PKG).Build=$(BUILD_NUMBER) -X $(PKG).GitSHA=$(GIT_SHA)"
GOFLAGS_NOEVM = -ldflags "-X $(PKG).Build=$(BUILD_NUMBER) -X $(PKG).GitSHA=$(GIT_SHA)"
GOFLAGS_SECP256 = -tags "evm secp256" -ldflags "-X $(PKG).Build=$(BUILD_NUMBER) -X $(PKG).GitSHA=$(GIT_SHA)"
PROTOC = protoc --plugin=./protoc-gen-gogo -Ivendor -I$(GOPATH)/src -I/usr/local/include
PLUGIN_DIR = $(GOPATH)/src/github.com/loomnetwork/go-loom
GOGO_PROTOBUF_DIR = $(GOPATH)/src/github.com/gogo/protobuf
GO_ETHEREUM_DIR = $(GOPATH)/src/github.com/ethereum/go-ethereum

<<<<<<< HEAD
.PHONY: all clean test install deps proto builtin oracles tgoracle pcoracle test-secp256 build-secp256
=======
.PHONY: all clean test install deps proto builtin oracles tgoracle loomcoin_tgoracle pcoracle
>>>>>>> e1e01a9e

all: loom builtin

oracles: tgoracle pcoracle

builtin: contracts/coin.so.1.0.0 contracts/dpos.so.1.0.0 contracts/dpos.so.2.0.0 contracts/plasmacash.so.1.0.0

contracts/coin.so.1.0.0:
	go build -buildmode=plugin -o $@ $(PKG)/builtin/plugins/coin/plugin

contracts/dpos.so.1.0.0:
	go build -buildmode=plugin -o $@ $(PKG)/builtin/plugins/dpos/plugin

contracts/dpos.so.2.0.0:
	go build -buildmode=plugin -o $@ $(PKG)/builtin/plugins/dposv2/plugin

contracts/plasmacash.so.1.0.0:
	go build -buildmode=plugin -o $@ $(PKG)/builtin/plugins/plasma_cash/plugin

tgoracle:
	go build $(GOFLAGS) -o $@ $(PKG)/cmd/$@

loomcoin_tgoracle:
	go build $(GOFLAGS) -o $@ $(PKG)/cmd/$@

pcoracle:
	go build $(GOFLAGS) -o $@ $(PKG)/cmd/$@

loom: proto
	go build $(GOFLAGS) $(PKG)/cmd/$@

install: proto
	go install $(GOFLAGS) $(PKG)/cmd/loom

protoc-gen-gogo:
	go build github.com/gogo/protobuf/protoc-gen-gogo

%.pb.go: %.proto protoc-gen-gogo
	if [ -e "protoc-gen-gogo.exe" ]; then mv protoc-gen-gogo.exe protoc-gen-gogo; fi
	$(PROTOC) --gogo_out=$(GOPATH)/src $(PKG)/$<

proto: registry/registry.pb.go

$(PLUGIN_DIR):
	git clone -q git@github.com:loomnetwork/go-loom.git $@

$(GO_ETHEREUM_DIR):
	git clone -q git@github.com:loomnetwork/go-ethereum.git $@

validators-tool:
	go build -o e2e/validators-tool $(PKG)/e2e/cmd

deps: $(PLUGIN_DIR) $(GO_ETHEREUM_DIR)
	cd $(PLUGIN_DIR) && git pull
	go get \
		golang.org/x/crypto/ed25519 \
		google.golang.org/grpc \
		github.com/gogo/protobuf/gogoproto \
		github.com/gogo/protobuf/proto \
		github.com/hashicorp/go-plugin \
		github.com/spf13/cobra \
		github.com/spf13/pflag \
		github.com/go-kit/kit/log \
		github.com/grpc-ecosystem/go-grpc-prometheus \
		github.com/prometheus/client_golang/prometheus \
		github.com/go-kit/kit/log \
		github.com/BurntSushi/toml \
		github.com/ulule/limiter \
		github.com/loomnetwork/mamamerkle \
		github.com/miguelmota/go-solidity-sha3 \
		github.com/certusone/yubihsm-go
	# checkout the last commit before the dev branch was merged into master (and screwed everything up)
	cd $(GOGO_PROTOBUF_DIR) && git checkout 1ef32a8b9fc3f8ec940126907cedb5998f6318e4
	# use a modified stateObject for EVM calls
	cd $(GO_ETHEREUM_DIR) && git checkout bab696378c359c56640fae48dfd3132763dbc64b
	# fetch vendored packages
	dep ensure -vendor-only

#TODO we should turn back vet on, it broke when we upgraded go versions
test: proto
	go test -timeout 20m -v -vet=off $(GOFLAGS) $(PKG)/...

test-no-evm: proto
	go test -timeout 20m -v -vet=off $(GOFLAGS_NOEVM) $(PKG)/...

test-secp256: proto
	go test -timeout 20m -v -vet=off $(GOFLAGS_SECP256) $(PKG)/...

build-secp256: proto
	go build $(GOFLAGS_SECP256) $(PKG)/cmd/loom


test-e2e:
	go test -timeout 20m -v -vet=off $(PKG)/e2e

vet:
	go vet ./...

vet-evm:
	go vet -tags evm ./...

clean:
	go clean
	rm -f \
		loom \
		protoc-gen-gogo \
		contracts/coin.so.1.0.0 \
		contracts/dpos.so.1.0.0 \
		contracts/dpos.so.2.0.0 \
		contracts/plasmacash.so.1.0.0 \
		pcoracle<|MERGE_RESOLUTION|>--- conflicted
+++ resolved
@@ -8,11 +8,7 @@
 GOGO_PROTOBUF_DIR = $(GOPATH)/src/github.com/gogo/protobuf
 GO_ETHEREUM_DIR = $(GOPATH)/src/github.com/ethereum/go-ethereum
 
-<<<<<<< HEAD
-.PHONY: all clean test install deps proto builtin oracles tgoracle pcoracle test-secp256 build-secp256
-=======
-.PHONY: all clean test install deps proto builtin oracles tgoracle loomcoin_tgoracle pcoracle
->>>>>>> e1e01a9e
+.PHONY: all clean test install deps proto builtin oracles tgoracle loomcoin_tgoracle pcoracle test-secp256 build-secp256
 
 all: loom builtin
 
