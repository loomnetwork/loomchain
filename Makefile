PKG = github.com/loomnetwork/loomchain
PKG_GAMECHAIN = github.com/loomnetwork/gamechain
PKG_BATTLEGROUND = $(PKG_GAMECHAIN)/battleground

PROTOC = protoc --plugin=./protoc-gen-gogo -Ivendor -I$(GOPATH)/src -I/usr/local/include

PLUGIN_DIR = $(GOPATH)/src/github.com/loomnetwork/go-loom
GOLANG_PROTOBUF_DIR = $(GOPATH)/src/github.com/golang/protobuf
GOGO_PROTOBUF_DIR = $(GOPATH)/src/github.com/gogo/protobuf
GO_ETHEREUM_DIR = $(GOPATH)/src/github.com/ethereum/go-ethereum
SSHA3_DIR = $(GOPATH)/src/github.com/miguelmota/go-solidity-sha3
HASHICORP_DIR = $(GOPATH)/src/github.com/hashicorp/go-plugin
LEVIGO_DIR = $(GOPATH)/src/github.com/jmhodges/levigo
GAMECHAIN_DIR = $(GOPATH)/src/github.com/loomnetwork/gamechain

# NOTE: To build on Jenkins using a custom go-loom branch update the `deps` target below to checkout
#       that branch, you only need to update GO_LOOM_GIT_REV if you wish to lock the build to a
#       specific commit.
GO_LOOM_GIT_REV = HEAD
# loomnetwork/go-ethereum loomchain branch 
ETHEREUM_GIT_REV = 1fb6138d017a4309105d91f187c126cf979c93f9
# use go-plugin we get 'timeout waiting for connection info' error
HASHICORP_GIT_REV = f4c3476bd38585f9ec669d10ed1686abd52b9961
LEVIGO_GIT_REV = c42d9e0ca023e2198120196f842701bb4c55d7b9

BUILD_DATE = `date -Iseconds`
GIT_SHA = `git rev-parse --verify HEAD`
GO_LOOM_GIT_SHA = `cd ${PLUGIN_DIR} && git rev-parse --verify ${GO_LOOM_GIT_REV}`
ETHEREUM_GIT_SHA = `cd ${GO_ETHEREUM_DIR} && git rev-parse --verify ${ETHEREUM_GIT_REV}`
HASHICORP_GIT_SHA = `cd ${HASHICORP_DIR} && git rev-parse --verify ${HASHICORP_GIT_REV}`
GAMECHAIN_GIT_SHA = `cd ${GAMECHAIN_DIR} && git rev-parse --verify HEAD`

GOFLAGS_BASE = -X $(PKG).Build=$(BUILD_NUMBER) -X $(PKG).GitSHA=$(GIT_SHA) -X $(PKG).GoLoomGitSHA=$(GO_LOOM_GIT_SHA) -X $(PKG).EthGitSHA=$(ETHEREUM_GIT_SHA) -X $(PKG).HashicorpGitSHA=$(HASHICORP_GIT_SHA)
GOFLAGS = -tags "evm" -ldflags "$(GOFLAGS_BASE)"
GOFLAGS_GAMECHAIN_BASE = -X $(PKG_BATTLEGROUND).BuildDate=$(BUILD_DATE) -X $(PKG_BATTLEGROUND).BuildGitSha=$(GAMECHAIN_GIT_SHA) -X $(PKG_BATTLEGROUND).BuildNumber=$(BUILD_NUMBER)
GOFLAGS_GAMECHAIN = -tags "evm gamechain" -ldflags "$(GOFLAGS_BASE) $(GOFLAGS_GAMECHAIN_BASE)"
GOFLAGS_PLASMACHAIN = -tags "evm plasmachain" -ldflags "$(GOFLAGS_BASE) -X $(PKG).BuildVariant=plasmachain"
GOFLAGS_PLASMACHAIN_CLEVELDB = -tags "evm plasmachain gcc" -ldflags "$(GOFLAGS_BASE) -X $(PKG).BuildVariant=plasmachain"
GOFLAGS_CLEVELDB = -tags "evm gcc" -ldflags "$(GOFLAGS_BASE)"
GOFLAGS_GAMECHAIN_CLEVELDB = -tags "evm gamechain gcc" -ldflags "$(GOFLAGS_BASE)"
GOFLAGS_NOEVM = -ldflags "$(GOFLAGS_BASE)"

WINDOWS_BUILD_VARS = CC=x86_64-w64-mingw32-gcc CGO_ENABLED=1 GOOS=windows GOARCH=amd64 BIN_EXTENSION=.exe

.PHONY: all clean test install deps proto builtin oracles tgoracle loomcoin_tgoracle pcoracle dposv2_oracle plasmachain-cleveldb loom-cleveldb

all: loom builtin

oracles: tgoracle pcoracle

builtin: contracts/coin.so.1.0.0 contracts/dpos.so.1.0.0 contracts/dpos.so.2.0.0 contracts/dpos.so.3.0.0 contracts/plasmacash.so.1.0.0

contracts/coin.so.1.0.0:
	go build -buildmode=plugin -o $@ $(PKG)/builtin/plugins/coin/plugin

contracts/dpos.so.1.0.0:
	go build -buildmode=plugin -o $@ $(PKG)/builtin/plugins/dpos/plugin

contracts/dpos.so.2.0.0:
	go build -buildmode=plugin -o $@ $(PKG)/builtin/plugins/dposv2/plugin

contracts/dpos.so.3.0.0:
	go build -buildmode=plugin -o $@ $(PKG)/builtin/plugins/dposv3/plugin

contracts/plasmacash.so.1.0.0:
	go build -buildmode=plugin -o $@ $(PKG)/builtin/plugins/plasma_cash/plugin

tgoracle:
	go build $(GOFLAGS) -o $@ $(PKG)/cmd/$@

loomcoin_tgoracle:
	go build $(GOFLAGS) -o $@ $(PKG)/cmd/$@

pcoracle:
	go build $(GOFLAGS) -o $@ $(PKG)/cmd/$@

dposv2_oracle:
	go build $(GOFLAGS) -o $@ $(PKG)/cmd/$@

loom: proto
	go build $(GOFLAGS) $(PKG)/cmd/$@

loom-windows:
	$(WINDOWS_BUILD_VARS) make loom

gamechain: proto
	go build $(GOFLAGS_GAMECHAIN) -o gamechain$(BIN_EXTENSION) $(PKG)/cmd/loom

gamechain-cleveldb: proto  c-leveldb
	go build $(GOFLAGS_GAMECHAIN_CLEVELDB) -o gamechain$(BIN_EXTENSION) $(PKG)/cmd/loom

gamechain-windows: proto
	$(WINDOWS_BUILD_VARS) make gamechain

loom-cleveldb: proto c-leveldb
	go build $(GOFLAGS_CLEVELDB) -o $@ $(PKG)/cmd/loom

plasmachain: proto
	go build $(GOFLAGS_PLASMACHAIN) -o $@ $(PKG)/cmd/loom

plasmachain-cleveldb: proto c-leveldb
	go build $(GOFLAGS_PLASMACHAIN_CLEVELDB) -o $@ $(PKG)/cmd/loom

plasmachain-windows:
	$(WINDOWS_BUILD_VARS) make plasmachain

loom-race: proto
	go build -race $(GOFLAGS) -o loom-race $(PKG)/cmd/loom

install: proto
	go install $(GOFLAGS) $(PKG)/cmd/loom

protoc-gen-gogo:
	go build github.com/gogo/protobuf/protoc-gen-gogo

%.pb.go: %.proto protoc-gen-gogo
	if [ -e "protoc-gen-gogo.exe" ]; then mv protoc-gen-gogo.exe protoc-gen-gogo; fi
	$(PROTOC) --gogo_out=$(GOPATH)/src $(PKG)/$<

proto: registry/registry.pb.go

c-leveldb:
	go get github.com/jmhodges/levigo
	cd $(LEVIGO_DIR) && git checkout master && git pull && git checkout $(LEVIGO_GIT_REV)

$(PLUGIN_DIR):
	git clone -q git@github.com:loomnetwork/go-loom.git $@

$(GO_ETHEREUM_DIR):
	git clone -q git@github.com:loomnetwork/go-ethereum.git $@

$(SSHA3_DIR):
	git clone -q git@github.com:loomnetwork/go-solidity-sha3.git $@

validators-tool:
	go build -o e2e/validators-tool $(PKG)/e2e/cmd

deps: $(PLUGIN_DIR) $(GO_ETHEREUM_DIR) $(SSHA3_DIR)
	go get \
		golang.org/x/crypto/ed25519 \
		google.golang.org/grpc \
		github.com/gogo/protobuf/gogoproto \
		github.com/gogo/protobuf/proto \
		github.com/hashicorp/go-plugin \
		github.com/spf13/cobra \
		github.com/spf13/pflag \
		github.com/go-kit/kit/log \
		github.com/grpc-ecosystem/go-grpc-prometheus \
		github.com/prometheus/client_golang/prometheus \
		github.com/go-kit/kit/log \
		github.com/BurntSushi/toml \
		github.com/ulule/limiter \
		github.com/loomnetwork/mamamerkle \
		golang.org/x/sys/cpu \
		github.com/loomnetwork/yubihsm-go \
		github.com/gorilla/websocket \
		github.com/phonkee/go-pubsub \
		github.com/inconshreveable/mousetrap
	# for when you want to reference a different branch of go-loom
<<<<<<< HEAD
	cd $(PLUGIN_DIR) && git checkout feature-flag && git pull origin feature-flag
=======
	# cd $(PLUGIN_DIR) && git checkout check-rewards-client && git pull origin check-rewards-client
>>>>>>> 2ed933ef
	cd $(GOLANG_PROTOBUF_DIR) && git checkout v1.1.0
	cd $(GOGO_PROTOBUF_DIR) && git checkout v1.1.1
	cd $(GO_ETHEREUM_DIR) && git checkout master && git pull && git checkout $(ETHEREUM_GIT_REV)
	cd $(HASHICORP_DIR) && git checkout $(HASHICORP_GIT_REV)
	# fetch vendored packages
	dep ensure -vendor-only

#TODO we should turn back vet on, it broke when we upgraded go versions
test: proto
	go test  -failfast -timeout 20m -v -vet=off $(GOFLAGS) $(PKG)/...

test-race: proto
	go test -race -failfast -timeout 20m -v -vet=off $(GOFLAGS) $(PKG)/...

test-no-evm: proto
	go test -failfast -timeout 20m -v -vet=off $(GOFLAGS_NOEVM) $(PKG)/...

# Only builds the tests with the EVM disabled, but doesn't actually run them.
no-evm-tests: proto
	go test -failfast -v -vet=off $(GOFLAGS_NOEVM) -run nothing $(PKG)/...

test-e2e:
	go test -failfast -timeout 20m -v -vet=off $(PKG)/e2e

test-e2e-race:
	go test -race -failfast -timeout 20m -v -vet=off $(PKG)/e2e

test-app-store-race:
	go test -race -timeout 2m -failfast -v $(GOFLAGS) $(PKG)/store -run TestMultiReaderIAVLStore
	#go test -race -timeout 2m -failfast -v $(GOFLAGS) $(PKG)/store -run TestIAVLStoreTestSuite

vet:
	go vet ./...

vet-evm:
	go vet -tags evm ./...

clean:
	go clean
	rm -f \
		loom \
		protoc-gen-gogo \
		contracts/coin.so.1.0.0 \
		contracts/dpos.so.1.0.0 \
		contracts/dpos.so.2.0.0 \
		contracts/dpos.so.3.0.0 \
		contracts/plasmacash.so.1.0.0 \
		pcoracle<|MERGE_RESOLUTION|>--- conflicted
+++ resolved
@@ -157,11 +157,7 @@
 		github.com/phonkee/go-pubsub \
 		github.com/inconshreveable/mousetrap
 	# for when you want to reference a different branch of go-loom
-<<<<<<< HEAD
 	cd $(PLUGIN_DIR) && git checkout feature-flag && git pull origin feature-flag
-=======
-	# cd $(PLUGIN_DIR) && git checkout check-rewards-client && git pull origin check-rewards-client
->>>>>>> 2ed933ef
 	cd $(GOLANG_PROTOBUF_DIR) && git checkout v1.1.0
 	cd $(GOGO_PROTOBUF_DIR) && git checkout v1.1.1
 	cd $(GO_ETHEREUM_DIR) && git checkout master && git pull && git checkout $(ETHEREUM_GIT_REV)
