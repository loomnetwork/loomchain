--- conflicted
+++ resolved
@@ -138,11 +138,7 @@
 
 // TODO: this doesn't need the entire state passed in, just the block header
 func (r *ReceiptHandler) CacheReceipt(
-<<<<<<< HEAD
-	s state.State, caller, addr loom.Address, events []*types.EventData, txErr error,
-=======
-	state loomchain.State, caller, addr loom.Address, events []*types.EventData, txErr error, txHash []byte,
->>>>>>> de85b9b2
+	s state.State, caller, addr loom.Address, events []*types.EventData, txErr error, txHash []byte,
 ) ([]byte, error) {
 	r.mutex.Lock()
 	defer r.mutex.Unlock()
@@ -165,13 +161,8 @@
 		status = common.StatusTxFail
 	}
 	receipt, err := leveldb.WriteReceipt(
-<<<<<<< HEAD
-		s.Block(), caller, addr, events, status,
-		r.eventHandler, int32(len(r.receiptsCache)), int64(auth.Nonce(s, caller)),
-=======
-		state.Block(), caller, addr, events, status, r.eventHandler,
-		int32(len(r.receiptsCache)), int64(auth.Nonce(state, caller)), txHash,
->>>>>>> de85b9b2
+		s.Block(), caller, addr, events, status, r.eventHandler,
+		int32(len(r.receiptsCache)), int64(auth.Nonce(s, caller)), txHash,
 	)
 	if err != nil {
 		return []byte{}, errors.Wrap(err, "receipt not written, returning empty hash")
