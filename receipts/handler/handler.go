package handler

import (
	"bytes"
	"crypto/sha256"
	"sync"

	"github.com/gogo/protobuf/proto"
	"github.com/loomnetwork/go-loom"
	"github.com/loomnetwork/go-loom/plugin/types"
	"github.com/loomnetwork/loomchain"
	"github.com/loomnetwork/loomchain/auth"
	"github.com/loomnetwork/loomchain/eth/bloom"
	"github.com/loomnetwork/loomchain/receipts/common"
	evmaux "github.com/loomnetwork/loomchain/store/evm_aux"
	"github.com/pkg/errors"
)

type ReceiptHandlerVersion int32

const (
	ReceiptHandlerLevelDb = 2 //ctypes.ReceiptStorage_LEVELDB
	DefaultMaxReceipts    = uint64(2000)
)

// ReceiptHandler implements loomchain.ReadReceiptHandler, loomchain.WriteReceiptHandler, and
// loomchain.ReceiptHandlerStore interfaces.
type ReceiptHandler struct {
	eventHandler loomchain.EventHandler
	evmAuxStore  *evmaux.EvmAuxStore

	mutex          *sync.RWMutex
	receiptsCache  []*types.EvmTxReceipt
	txHashList     [][]byte
	currentReceipt *types.EvmTxReceipt
}

func NewReceiptHandler(
	eventHandler loomchain.EventHandler,
	maxReceipts uint64, evmAuxStore *evmaux.EvmAuxStore,
) *ReceiptHandler {
	return &ReceiptHandler{
		eventHandler:   eventHandler,
		receiptsCache:  []*types.EvmTxReceipt{},
		txHashList:     [][]byte{},
		currentReceipt: nil,
		mutex:          &sync.RWMutex{},
		evmAuxStore:    evmAuxStore,
	}
}

// GetReceipt looks up an EVM tx receipt by tx hash.
// The tx hash can either be the hash of the Tendermint tx within which the EVM tx was embedded or,
// the hash of the embedded EVM tx itself.
func (r *ReceiptHandler) GetReceipt(txHash []byte) (types.EvmTxReceipt, error) {
	// At first assume the input hash is a Tendermint tx hash and try to resolve it to an EVM tx hash,
	// if that fails it might be an EVM tx hash.
	evmTxHash := r.evmAuxStore.GetChildTxHash(txHash)
	if len(evmTxHash) > 0 {
		txHash = evmTxHash
	}

	receipt, err := r.evmAuxStore.GetReceipt(txHash)
	if err != nil {
		return receipt, errors.Wrapf(common.ErrTxReceiptNotFound, "GetReceipt: %v", err)
	}
	return receipt, nil
}

func (r *ReceiptHandler) GetPendingReceipt(txHash []byte) (types.EvmTxReceipt, error) {
	r.mutex.RLock()
	defer r.mutex.RUnlock()

	for _, receipt := range r.receiptsCache {
		if 0 == bytes.Compare(receipt.TxHash, txHash) {
			return *receipt, nil
		}
	}
	return types.EvmTxReceipt{}, common.ErrPendingReceiptNotFound
}

func (r *ReceiptHandler) GetCurrentReceipt() *types.EvmTxReceipt {
	r.mutex.RLock()
	defer r.mutex.RUnlock()

	return r.currentReceipt
}

func (r *ReceiptHandler) GetPendingTxHashList() [][]byte {
	r.mutex.RLock()
	defer r.mutex.RUnlock()

	hashListCopy := make([][]byte, len(r.txHashList))
	copy(hashListCopy, r.txHashList)
	return hashListCopy
}

func (r *ReceiptHandler) Close() {
	r.evmAuxStore.Close()
}

func (r *ReceiptHandler) ClearData() error {
	r.evmAuxStore.ClearData()
	return nil
}

func (r *ReceiptHandler) CommitCurrentReceipt() {
	r.mutex.Lock()
	defer r.mutex.Unlock()

	if r.currentReceipt != nil {
		r.receiptsCache = append(r.receiptsCache, r.currentReceipt)
		r.txHashList = append(r.txHashList, r.currentReceipt.TxHash)
		r.currentReceipt = nil
	}
}

func (r *ReceiptHandler) DiscardCurrentReceipt() {
	r.mutex.Lock()
	defer r.mutex.Unlock()

	r.currentReceipt = nil
}

func (r *ReceiptHandler) CommitBlock(height int64) error {
	r.mutex.Lock()
	defer r.mutex.Unlock()

	err := r.evmAuxStore.CommitReceipts(r.receiptsCache, uint64(height))
	r.txHashList = [][]byte{}
	r.receiptsCache = []*types.EvmTxReceipt{}
	return err
}

// TODO: this doesn't need the entire state passed in, just the block header
func (r *ReceiptHandler) CacheReceipt(
	state loomchain.State, caller, addr loom.Address, events []*types.EventData, txErr error, txHash []byte,
) ([]byte, error) {
	r.mutex.Lock()
	defer r.mutex.Unlock()

	// If there's an existing receipt that means we're trying to store a receipt for an internal
	// contract call, instead of creating a separate receipt for the internal call we merge the logs
	// from the internal call into the existing receipt.
	if r.currentReceipt != nil {
		r.currentReceipt.Logs = append(
			r.currentReceipt.Logs,
			createEventLogs(r.currentReceipt, state.Block(), events, r.eventHandler)...,
		)
		return r.currentReceipt.TxHash, nil
	}

	var status int32
	if txErr == nil {
		status = common.StatusTxSuccess
	} else {
		status = common.StatusTxFail
	}
<<<<<<< HEAD
	receipt, err := writeReceipt(
		state.Block(), caller, addr, events, status,
		r.eventHandler, int32(len(r.receiptsCache)), int64(auth.Nonce(state, caller)),
=======
	receipt, err := leveldb.WriteReceipt(
		state.Block(), caller, addr, events, status, r.eventHandler,
		int32(len(r.receiptsCache)), int64(auth.Nonce(state, caller)), txHash,
>>>>>>> a4a06736
	)
	if err != nil {
		return []byte{}, errors.Wrap(err, "receipt not written, returning empty hash")
	}
	r.currentReceipt = &receipt
	return r.currentReceipt.TxHash, err
}

func writeReceipt(
	block loom.BlockHeader,
	caller, addr loom.Address,
	events []*types.EventData,
	status int32,
	eventHandler loomchain.EventHandler,
	evmTxIndex int32,
	nonce int64,
) (types.EvmTxReceipt, error) {
	txReceipt := types.EvmTxReceipt{
		Nonce:             nonce,
		TransactionIndex:  evmTxIndex,
		BlockHash:         block.CurrentHash,
		BlockNumber:       block.Height,
		CumulativeGasUsed: 0,
		GasUsed:           0,
		ContractAddress:   addr.Local,
		LogsBloom:         bloom.GenBloomFilter(events),
		Status:            status,
		CallerAddress:     caller.MarshalPB(),
	}

	preTxReceipt, err := proto.Marshal(&txReceipt)
	if err != nil {
		return types.EvmTxReceipt{}, errors.Wrapf(err, "marshalling receipt")
	}
	h := sha256.New()
	h.Write(preTxReceipt)
	txReceipt.TxHash = h.Sum(nil)

	txReceipt.Logs = append(txReceipt.Logs, createEventLogs(&txReceipt, block, events, eventHandler)...)
	txReceipt.TransactionIndex = block.NumTxs - 1
	return txReceipt, nil
}

func createEventLogs(
	txReceipt *types.EvmTxReceipt,
	block loom.BlockHeader,
	events []*types.EventData,
	eventHandler loomchain.EventHandler,
) []*types.EventData {
	logs := make([]*types.EventData, 0, len(events))
	for _, event := range events {
		event.TxHash = txReceipt.TxHash
		if eventHandler != nil {
			_ = eventHandler.Post(uint64(txReceipt.BlockNumber), event)
		}

		pEvent := types.EventData(*event)
		pEvent.BlockHash = block.CurrentHash
		pEvent.TransactionIndex = uint64(block.NumTxs - 1)
		logs = append(logs, &pEvent)
	}
	return logs
}<|MERGE_RESOLUTION|>--- conflicted
+++ resolved
@@ -156,15 +156,9 @@
 	} else {
 		status = common.StatusTxFail
 	}
-<<<<<<< HEAD
 	receipt, err := writeReceipt(
 		state.Block(), caller, addr, events, status,
 		r.eventHandler, int32(len(r.receiptsCache)), int64(auth.Nonce(state, caller)),
-=======
-	receipt, err := leveldb.WriteReceipt(
-		state.Block(), caller, addr, events, status, r.eventHandler,
-		int32(len(r.receiptsCache)), int64(auth.Nonce(state, caller)), txHash,
->>>>>>> a4a06736
 	)
 	if err != nil {
 		return []byte{}, errors.Wrap(err, "receipt not written, returning empty hash")
