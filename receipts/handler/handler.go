package handler

import (
	"bytes"
	"sync"

	"github.com/loomnetwork/go-loom"
	"github.com/loomnetwork/go-loom/plugin/types"
	"github.com/loomnetwork/loomchain"
	"github.com/loomnetwork/loomchain/receipts/chain"
	"github.com/loomnetwork/loomchain/receipts/common"
	"github.com/loomnetwork/loomchain/receipts/leveldb"
	"github.com/pkg/errors"
)

type ReceiptHandlerVersion int32

const (
	DefaultReceiptStorage = 1 //ctypes.ReceiptStorage_CHAIN
	ReceiptHandlerChain   = 1 //ctypes.ReceiptStorage_CHAIN
	ReceiptHandlerLevelDb = 2 //ctypes.ReceiptStorage_LEVELDB
	HashLength            = 32
	DefaultMaxReceipts    = uint64(2000)
)

func ReceiptHandlerVersionFromInt(v int32) (ReceiptHandlerVersion, error) {
	if v < 0 || v > int32(ReceiptHandlerLevelDb) {
		return DefaultReceiptStorage, loomchain.ErrInvalidVersion
	}
	if v == 0 {
		return ReceiptHandlerChain, nil
	}
	return ReceiptHandlerVersion(v), nil
}

//Allows runtime swapping of receipt handlers
type ReceiptHandler struct {
	v               ReceiptHandlerVersion
	eventHandler    loomchain.EventHandler
	chainReceipts   *chain.StateDBReceipts
	leveldbReceipts *leveldb.LevelDbReceipts

	mutex         *sync.RWMutex
	receiptsCache []*types.EvmTxReceipt
	txHashList    [][]byte

	currentReceipt *types.EvmTxReceipt
}

func NewReceiptHandler(version ReceiptHandlerVersion, eventHandler loomchain.EventHandler, maxReceipts uint64) (*ReceiptHandler, error) {
	rh := &ReceiptHandler{
		v:              version,
		eventHandler:   eventHandler,
		receiptsCache:  []*types.EvmTxReceipt{},
		txHashList:     [][]byte{},
		currentReceipt: nil,
		mutex:          &sync.RWMutex{},
	}

	switch version {
	case ReceiptHandlerChain:
		rh.chainReceipts = &chain.StateDBReceipts{}
	case ReceiptHandlerLevelDb:
		leveldbHandler, err := leveldb.NewLevelDbReceipts(maxReceipts)
		if err != nil {
			return nil, errors.Wrap(err, "new leved db receipt handler")
		}
		rh.leveldbReceipts = leveldbHandler
	}
	return rh, nil
}

func (r *ReceiptHandler) GetReceipt(state loomchain.ReadOnlyState, txHash []byte) (types.EvmTxReceipt, error) {
	switch r.v {
	case ReceiptHandlerChain:
		return r.chainReceipts.GetReceipt(state, txHash)
	case ReceiptHandlerLevelDb:
		return r.leveldbReceipts.GetReceipt(txHash)
	}
	return types.EvmTxReceipt{}, loomchain.ErrInvalidVersion
}

func (r *ReceiptHandler) GetPendingReceipt(txHash []byte) (types.EvmTxReceipt, error) {
	r.mutex.RLock()
	defer r.mutex.RUnlock()

	for _, receipt := range r.receiptsCache {
		if 0 == bytes.Compare(receipt.TxHash, txHash) {
			return *receipt, nil
		}
	}
	return types.EvmTxReceipt{}, errors.New("pending receipt not found")
}

func (r *ReceiptHandler) GetCurrentReceipt(txHash []byte) (*types.EvmTxReceipt, error) {
	r.mutex.RLock()
	defer r.mutex.RUnlock()
	return r.currentReceipt, nil
}

func (r *ReceiptHandler) GetPendingTxHashList() [][]byte {
	r.mutex.RLock()
	hashListCopy := make([][]byte, len(r.txHashList))
	copy(hashListCopy, r.txHashList)
	r.mutex.RUnlock()
	return hashListCopy
}

func (r *ReceiptHandler) Close() error {
	switch r.v {
	case ReceiptHandlerChain:
	case ReceiptHandlerLevelDb:
		err := r.leveldbReceipts.Close()
		if err != nil {
			return errors.Wrap(err, "closing receipt leveldb")
		}
	default:
		return loomchain.ErrInvalidVersion
	}
	return nil
}

func (r *ReceiptHandler) ClearData() error {
	switch r.v {
	case ReceiptHandlerChain:
		r.chainReceipts.ClearData()
	case ReceiptHandlerLevelDb:
		r.leveldbReceipts.ClearData()
	default:
		return loomchain.ErrInvalidVersion
	}
	return nil
}

func (r *ReceiptHandler) ReadOnlyHandler() loomchain.ReadReceiptHandler {
	return r
}

func (r *ReceiptHandler) CommitCurrentReceipt() {
	if r.currentReceipt != nil {
		r.mutex.Lock()
		r.receiptsCache = append(r.receiptsCache, r.currentReceipt)
		r.txHashList = append(r.txHashList, r.currentReceipt.TxHash)
		r.mutex.Unlock()

		r.currentReceipt = nil
	}
}

func (r *ReceiptHandler) DiscardCurrentReceipt() {
	r.currentReceipt = nil
}

func (r *ReceiptHandler) CommitBlock(state loomchain.State, height int64) error {
	var err error

	switch r.v {
	case ReceiptHandlerChain:
		r.mutex.RLock()
		err = r.chainReceipts.CommitBlock(state, r.receiptsCache, uint64(height))
		r.mutex.RUnlock()
	case ReceiptHandlerLevelDb:
		r.mutex.RLock()
		err = r.leveldbReceipts.CommitBlock(state, r.receiptsCache, uint64(height))
		r.mutex.RUnlock()
	default:
		err = loomchain.ErrInvalidVersion
	}

	r.mutex.Lock()
	r.txHashList = [][]byte{}
	r.receiptsCache = []*types.EvmTxReceipt{}
	r.mutex.Unlock()

<<<<<<< HEAD
	// Debug check that receitps for last blcok are consistent
	// r.debugCheckTransactionIndexConsistancy(state, height)

=======
>>>>>>> f34f6dfa
	return err
}

// TODO: this doesn't need the entire state passed in, just the block header
func (r *ReceiptHandler) CacheReceipt(state loomchain.State, caller, addr loom.Address, events []*loomchain.EventData, txErr error) ([]byte, error) {
	var status int32
	if txErr == nil {
		status = loomchain.StatusTxSuccess
	} else {
		status = loomchain.StatusTxFail
	}
	receipt, err := common.WriteReceipt(state, caller, addr, events, status, r.eventHandler, int32(len(r.receiptsCache)))
	if err != nil {
		errors.Wrap(err, "receipt not written, returning empty hash")
		return []byte{}, err
	}
	r.currentReceipt = &receipt
	return r.currentReceipt.TxHash, err
}

func (r *ReceiptHandler) SetFailStatusCurrentReceipt() {
	if r.currentReceipt != nil {
		r.currentReceipt.Status = loomchain.StatusTxFail
	}
}<|MERGE_RESOLUTION|>--- conflicted
+++ resolved
@@ -172,16 +172,9 @@
 	r.receiptsCache = []*types.EvmTxReceipt{}
 	r.mutex.Unlock()
 
-<<<<<<< HEAD
-	// Debug check that receitps for last blcok are consistent
-	// r.debugCheckTransactionIndexConsistancy(state, height)
-
-=======
->>>>>>> f34f6dfa
 	return err
 }
 
-// TODO: this doesn't need the entire state passed in, just the block header
 func (r *ReceiptHandler) CacheReceipt(state loomchain.State, caller, addr loom.Address, events []*loomchain.EventData, txErr error) ([]byte, error) {
 	var status int32
 	if txErr == nil {
