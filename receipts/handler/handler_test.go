--- conflicted
+++ resolved
@@ -93,106 +93,9 @@
 		require.EqualValues(t, index*2, txReceipt.TransactionIndex)
 		if index == 5 {
 			require.EqualValues(t, common.StatusTxFail, txReceipt.Status)
-<<<<<<< HEAD
 		} else {
 			require.EqualValues(t, common.StatusTxSuccess, txReceipt.Status)
 		}
-	}
-
-	require.NoError(t, receiptHandler.Close())
-	require.NoError(t, receiptHandler.ClearData())
-}
-
-func testHandler(t *testing.T, v ReceiptHandlerVersion) {
-	height := uint64(1)
-	state := common.MockState(height)
-
-	handler, err := NewReceiptHandler(v, &loomchain.DefaultEventHandler{}, DefaultMaxReceipts)
-	require.NoError(t, err)
-
-	var writer loomchain.WriteReceiptHandler
-	writer = handler
-
-	var receiptHandler loomchain.ReceiptHandler
-	receiptHandler = handler
-
-	var txHashList [][]byte
-
-	// mock block
-	for nonce := 0; nonce < 20; nonce++ {
-		var txError error
-		var resp abci.ResponseDeliverTx
-		loomchain.NewSequence(util.PrefixKey([]byte("nonce"), addr1.Bytes())).Next(state)
-		var txHash []byte
-
-		if nonce%2 == 0 { // mock EVM transaction
-			stateI := common.MockStateTx(state, height, uint64(nonce))
-			_, err = writer.CacheReceipt(stateI, addr1, addr2, []*loomchain.EventData{}, nil)
-			require.NoError(t, err)
-			txHash, err = writer.CacheReceipt(stateI, addr1, addr2, []*loomchain.EventData{}, nil)
-			require.NoError(t, err)
-			if nonce == 18 { // mock error
-				receiptHandler.SetFailStatusCurrentReceipt()
-				txError = errors.New("Some EVM error")
-			}
-			if nonce == 0 { // mock deploy transaction
-				resp.Data = []byte("proto with contract address and tx hash")
-				resp.Info = utils.DeployEvm
-			} else { // mock call transaction
-				resp.Data = txHash
-				resp.Info = utils.CallEVM
-			}
-		} else { // mock non-EVM transaction
-			resp.Data = []byte("Go transaction results")
-			resp.Info = utils.CallPlugin
-		}
-
-		// mock Application.processTx
-		if txError != nil {
-			receiptHandler.DiscardCurrentReceipt()
-		} else {
-			if resp.Info == utils.CallEVM || resp.Info == utils.DeployEvm {
-				receiptHandler.CommitCurrentReceipt()
-				txHashList = append(txHashList, txHash)
-			}
-=======
-		} else {
-			require.EqualValues(t, common.StatusTxSuccess, txReceipt.Status)
->>>>>>> aecc139d
-		}
-	}
-
-	require.EqualValues(t, int(9), len(handler.receiptsCache))
-	require.EqualValues(t, int(9), len(txHashList))
-
-	var reader loomchain.ReadReceiptHandler
-	reader = handler
-
-	pendingHashList := reader.GetPendingTxHashList()
-	require.EqualValues(t, 9, len(pendingHashList))
-
-	for index, hash := range pendingHashList {
-		receipt, err := reader.GetPendingReceipt(hash)
-		require.NoError(t, err)
-		require.EqualValues(t, 0, bytes.Compare(hash, receipt.TxHash))
-		require.EqualValues(t, int64(index*2+1), receipt.Nonce)
-		require.EqualValues(t, index, receipt.TransactionIndex)
-		require.EqualValues(t, common.StatusTxSuccess, receipt.Status)
-	}
-
-	err = receiptHandler.CommitBlock(state, int64(height))
-	require.NoError(t, err)
-
-	pendingHashList = reader.GetPendingTxHashList()
-	require.EqualValues(t, 0, len(pendingHashList))
-
-	for index, txHash := range txHashList {
-		txReceipt, err := reader.GetReceipt(state, txHash)
-		require.NoError(t, err)
-		require.EqualValues(t, 0, bytes.Compare(txHash, txReceipt.TxHash))
-		require.EqualValues(t, index*2+1, txReceipt.Nonce)
-		require.EqualValues(t, index, txReceipt.TransactionIndex)
-		require.EqualValues(t, common.StatusTxSuccess, txReceipt.Status)
 	}
 
 	require.NoError(t, receiptHandler.Close())
