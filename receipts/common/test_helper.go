package common

import (
	"context"
	"crypto/sha256"
	"testing"

	"github.com/gogo/protobuf/proto"
	"github.com/loomnetwork/go-loom/plugin/types"
	"github.com/loomnetwork/loomchain"
	"github.com/loomnetwork/loomchain/store"
	"github.com/stretchr/testify/require"
	abci "github.com/tendermint/tendermint/abci/types"
)

func MakeDummyReceipts(t *testing.T, num, block uint64) []*types.EvmTxReceipt {
	var dummies []*types.EvmTxReceipt
	for i := uint64(0); i < num; i++ {
		dummy := types.EvmTxReceipt{
			TransactionIndex: int32(i),
			BlockNumber:      int64(block),
			Status:           StatusTxSuccess,
		}
		protoDummy, err := proto.Marshal(&dummy)
		require.NoError(t, err)
		h := sha256.New()
		h.Write(protoDummy)
		dummy.TxHash = h.Sum(nil)

		dummies = append(dummies, &dummy)
	}
	return dummies
}

func MakeDummyReceipt(t *testing.T, block, txNum uint64, events []*types.EventData) *types.EvmTxReceipt {
	dummy := types.EvmTxReceipt{
		TransactionIndex: int32(txNum),
		BlockNumber:      int64(block),
		Status:           StatusTxSuccess,
	}
	protoDummy, err := proto.Marshal(&dummy)
	require.NoError(t, err)
	h := sha256.New()
	h.Write(protoDummy)
	dummy.TxHash = h.Sum(nil)
	dummy.Logs = events

	return &dummy
}

func MockState(height uint64) loomchain.State {
	header := abci.Header{}
	header.Height = int64(height)
	return loomchain.NewStoreState(context.Background(), store.NewMemStore(), header, nil)
}

func MockStateTx(state loomchain.State, height, TxNum uint64) loomchain.State {
	header := abci.Header{}
	header.Height = int64(height)
<<<<<<< HEAD
	header.NumTxs = int64(TxNum)
	return loomchain.NewStoreState(context.Background(), state, header)
=======
	header.NumTxs = int32(TxNum)
	return loomchain.NewStoreState(context.Background(), state, header, nil)
>>>>>>> d325ca77
}

func MockStateAt(state loomchain.State, newHeight uint64) loomchain.State {
	header := abci.Header{}
	header.Height = int64(newHeight)
	return loomchain.NewStoreState(context.Background(), state, header, nil)
}<|MERGE_RESOLUTION|>--- conflicted
+++ resolved
@@ -57,13 +57,8 @@
 func MockStateTx(state loomchain.State, height, TxNum uint64) loomchain.State {
 	header := abci.Header{}
 	header.Height = int64(height)
-<<<<<<< HEAD
 	header.NumTxs = int64(TxNum)
-	return loomchain.NewStoreState(context.Background(), state, header)
-=======
-	header.NumTxs = int32(TxNum)
 	return loomchain.NewStoreState(context.Background(), state, header, nil)
->>>>>>> d325ca77
 }
 
 func MockStateAt(state loomchain.State, newHeight uint64) loomchain.State {
